version: 6
environments:
  default:
    channels:
    - url: https://conda.anaconda.org/conda-forge/
    indexes:
    - https://pypi.org/simple
    packages:
      linux-64:
      - conda: https://conda.anaconda.org/conda-forge/linux-64/_libgcc_mutex-0.1-conda_forge.tar.bz2
      - conda: https://conda.anaconda.org/conda-forge/linux-64/_openmp_mutex-4.5-2_gnu.tar.bz2
      - conda: https://conda.anaconda.org/conda-forge/linux-64/bzip2-1.0.8-h4bc722e_7.conda
      - conda: https://conda.anaconda.org/conda-forge/linux-64/ca-certificates-2024.8.30-hbcca054_0.conda
      - conda: https://conda.anaconda.org/conda-forge/linux-64/ld_impl_linux-64-2.43-h712a8e2_2.conda
      - conda: https://conda.anaconda.org/conda-forge/linux-64/libexpat-2.6.4-h5888daf_0.conda
      - conda: https://conda.anaconda.org/conda-forge/linux-64/libffi-3.4.2-h7f98852_5.tar.bz2
      - conda: https://conda.anaconda.org/conda-forge/linux-64/libgcc-14.2.0-h77fa898_1.conda
      - conda: https://conda.anaconda.org/conda-forge/linux-64/libgcc-ng-14.2.0-h69a702a_1.conda
      - conda: https://conda.anaconda.org/conda-forge/linux-64/libgomp-14.2.0-h77fa898_1.conda
      - conda: https://conda.anaconda.org/conda-forge/linux-64/libnsl-2.0.1-hd590300_0.conda
      - conda: https://conda.anaconda.org/conda-forge/linux-64/libsqlite-3.47.0-hadc24fc_1.conda
      - conda: https://conda.anaconda.org/conda-forge/linux-64/libuuid-2.38.1-h0b41bf4_0.conda
      - conda: https://conda.anaconda.org/conda-forge/linux-64/libxcrypt-4.4.36-hd590300_1.conda
      - conda: https://conda.anaconda.org/conda-forge/linux-64/libzlib-1.3.1-hb9d3cd8_2.conda
      - conda: https://conda.anaconda.org/conda-forge/linux-64/ncurses-6.5-he02047a_1.conda
      - conda: https://conda.anaconda.org/conda-forge/linux-64/openssl-3.4.0-hb9d3cd8_0.conda
      - conda: https://conda.anaconda.org/conda-forge/linux-64/python-3.12.7-hc5c86c4_0_cpython.conda
      - conda: https://conda.anaconda.org/conda-forge/linux-64/readline-8.2-h8228510_1.conda
      - conda: https://conda.anaconda.org/conda-forge/linux-64/tk-8.6.13-noxft_h4845f30_101.conda
      - conda: https://conda.anaconda.org/conda-forge/noarch/tzdata-2024b-hc8b5060_0.conda
      - conda: https://conda.anaconda.org/conda-forge/linux-64/xz-5.2.6-h166bdaf_0.tar.bz2
      - pypi: https://files.pythonhosted.org/packages/6a/21/5b6702a7f963e95456c0de2d495f67bf5fd62840ac655dc451586d23d39a/attrs-24.2.0-py3-none-any.whl
      - pypi: https://files.pythonhosted.org/packages/00/2e/d53fa4befbf2cfa713304affc7ca780ce4fc1fd8710527771b58311a3229/click-8.1.7-py3-none-any.whl
      - pypi: https://files.pythonhosted.org/packages/ba/99/6794142b90b853a9155316c8f470d2e4821fe6f086b03e372aca848227dd/contourpy-1.3.1-cp312-cp312-manylinux_2_17_x86_64.manylinux2014_x86_64.whl
      - pypi: https://files.pythonhosted.org/packages/e7/05/c19819d5e3d95294a6f5947fb9b9629efb316b96de511b418c53d245aae6/cycler-0.12.1-py3-none-any.whl
      - pypi: https://files.pythonhosted.org/packages/46/d1/e73b6ad76f0b1fb7f23c35c6d95dbc506a9c8804f43dda8cb5b0fa6331fd/dill-0.3.9-py3-none-any.whl
      - pypi: https://files.pythonhosted.org/packages/a2/55/8f8cab2afd404cf578136ef2cc5dfb50baa1761b68c9da1fb1e4eed343c9/docopt-0.6.2.tar.gz
      - pypi: https://files.pythonhosted.org/packages/56/36/144a1cfad1f304c7462939460054a0f05888ee7431cc34dc359647fc61a8/fonttools-4.55.1-cp312-cp312-manylinux_2_5_x86_64.manylinux1_x86_64.manylinux_2_17_x86_64.manylinux2014_x86_64.whl
      - pypi: https://files.pythonhosted.org/packages/fa/63/eeaacff417b393491beebabb8a3dc5342950409eb6d7b39d437289abdbae/h5py-3.12.1-cp312-cp312-manylinux_2_17_x86_64.manylinux2014_x86_64.whl
      - pypi: https://files.pythonhosted.org/packages/5c/f9/f78e7f5ac8077c481bf6b43b8bc736605363034b3d5eb3ce8eb79f53f5f1/imageio-2.36.1-py3-none-any.whl
      - pypi: https://files.pythonhosted.org/packages/91/29/df4b9b42f2be0b623cbd5e2140cafcaa2bef0759a00b7b70104dcfe2fb51/joblib-1.4.2-py3-none-any.whl
      - pypi: https://files.pythonhosted.org/packages/21/e4/c0b6746fd2eb62fe702118b3ca0cb384ce95e1261cfada58ff693aeec08a/kiwisolver-1.4.7-cp312-cp312-manylinux_2_17_x86_64.manylinux2014_x86_64.whl
      - pypi: https://files.pythonhosted.org/packages/83/60/d497a310bde3f01cb805196ac61b7ad6dc5dcf8dce66634dc34364b20b4f/lazy_loader-0.4-py3-none-any.whl
      - pypi: https://files.pythonhosted.org/packages/42/d7/1ec15b46af6af88f19b8e5ffea08fa375d433c998b8a7639e76935c14f1f/markdown_it_py-3.0.0-py3-none-any.whl
      - pypi: https://files.pythonhosted.org/packages/40/d6/70a196b0cf62e0a5bc64ccab07816ab4f6c98db0414a55280331a481a5bf/matplotlib-3.9.3-cp312-cp312-manylinux_2_17_x86_64.manylinux2014_x86_64.whl
      - pypi: https://files.pythonhosted.org/packages/b3/38/89ba8ad64ae25be8de66a6d463314cf1eb366222074cfda9ee839c56a4b4/mdurl-0.1.2-py3-none-any.whl
      - pypi: https://files.pythonhosted.org/packages/56/cf/4931fddb6dfdc1f8bfdc4d6f3bc1702a4511b25bc12d99f683c9f1335a4b/med_imagetools-1.9.4-py3-none-any.whl
      - pypi: https://files.pythonhosted.org/packages/b9/54/dd730b32ea14ea797530a4479b2ed46a6fb250f682a9cfb997e968bf0261/networkx-3.4.2-py3-none-any.whl
      - pypi: https://files.pythonhosted.org/packages/0f/50/de23fde84e45f5c4fda2488c759b69990fd4512387a8632860f3ac9cd225/numpy-1.26.4-cp312-cp312-manylinux_2_17_x86_64.manylinux2014_x86_64.whl
      - pypi: https://files.pythonhosted.org/packages/88/ef/eb23f262cca3c0c4eb7ab1933c3b1f03d021f2c48f54763065b6f0e321be/packaging-24.2-py3-none-any.whl
      - pypi: https://files.pythonhosted.org/packages/38/f8/d8fddee9ed0d0c0f4a2132c1dfcf0e3e53265055da8df952a53e7eaf178c/pandas-2.2.3-cp312-cp312-manylinux_2_17_x86_64.manylinux2014_x86_64.whl
      - pypi: https://files.pythonhosted.org/packages/7f/42/6e0f2c2d5c60f499aa29be14f860dd4539de322cd8fb84ee01553493fb4d/pillow-11.0.0-cp312-cp312-manylinux_2_28_x86_64.whl
      - pypi: https://files.pythonhosted.org/packages/35/2a/8c0f6fe243e6b6793868c6834203a44cc8f3f25abad780e1c7b21e15594d/pydicom-2.4.4-py3-none-any.whl
      - pypi: https://files.pythonhosted.org/packages/f7/3f/01c8b82017c199075f8f788d0d906b9ffbbc5a47dc9918a945e13d5a2bda/pygments-2.18.0-py3-none-any.whl
      - pypi: https://files.pythonhosted.org/packages/1f/fd/ac2161cce19fd67a18c269073f8e86292b5511acec6f8ef6eab88615d032/pykwalify-1.8.0-py2.py3-none-any.whl
      - pypi: https://files.pythonhosted.org/packages/7b/fe/532e4899c5a19d51e4aae7fe2e8689380a27b8fb3b53560541f84c283445/pynrrd-1.1.1-py3-none-any.whl
      - pypi: https://files.pythonhosted.org/packages/be/ec/2eb3cd785efd67806c46c13a17339708ddc346cbb684eade7a6e6f79536a/pyparsing-3.2.0-py3-none-any.whl
      - pypi: https://files.pythonhosted.org/packages/32/fa/f537d03512335d6f9ba4e1678679a845bc2e73c9d9c1ddbe666909e10c14/pyradiomics_bhklab-3.1.4.tar.gz
      - pypi: https://files.pythonhosted.org/packages/ec/57/56b9bcc3c9c6a792fcbaf139543cee77261f3651ca9da0c93f5c1221264b/python_dateutil-2.9.0.post0-py2.py3-none-any.whl
      - pypi: https://files.pythonhosted.org/packages/11/c3/005fcca25ce078d2cc29fd559379817424e94885510568bc1bc53d7d5846/pytz-2024.2-py2.py3-none-any.whl
      - pypi: https://files.pythonhosted.org/packages/53/b6/08d5ea524a5ed25e1f94fba428ac605f0f774bea4a8cf14dbdc7947a2bc5/pywavelets-1.7.0-cp312-cp312-manylinux_2_17_x86_64.manylinux2014_x86_64.whl
      - pypi: https://files.pythonhosted.org/packages/b9/2b/614b4752f2e127db5cc206abc23a8c19678e92b23c3db30fc86ab731d3bd/PyYAML-6.0.2-cp312-cp312-manylinux_2_17_x86_64.manylinux2014_x86_64.whl
      - pypi: https://files.pythonhosted.org/packages/19/71/39c7c0d87f8d4e6c020a393182060eaefeeae6c01dab6a84ec346f2567df/rich-13.9.4-py3-none-any.whl
      - pypi: https://files.pythonhosted.org/packages/73/67/8ece580cc363331d9a53055130f86b096bf16e38156e33b1d3014fffda6b/ruamel.yaml-0.18.6-py3-none-any.whl
      - pypi: https://files.pythonhosted.org/packages/44/d0/3f68a86e006448fb6c005aee66565b9eb89014a70c491d70c08de597f8e4/ruamel.yaml.clib-0.2.12-cp312-cp312-manylinux_2_17_x86_64.manylinux2014_x86_64.whl
      - pypi: https://files.pythonhosted.org/packages/2c/24/4bcd94046b409ac4d63e2f92e46481f95f5006a43e68f6ab2b24f5d70ab4/scikit_image-0.24.0-cp312-cp312-manylinux_2_17_x86_64.manylinux2014_x86_64.whl
      - pypi: https://files.pythonhosted.org/packages/c6/29/044048c5e911373827c0e1d3051321b9183b2a4f8d4e2f11c08fcff83f13/scikit_learn-1.5.2-cp312-cp312-manylinux_2_17_x86_64.manylinux2014_x86_64.whl
      - pypi: https://files.pythonhosted.org/packages/8e/ee/8a26858ca517e9c64f84b4c7734b89bda8e63bec85c3d2f432d225bb1886/scipy-1.14.1-cp312-cp312-manylinux_2_17_x86_64.manylinux2014_x86_64.whl
      - pypi: https://files.pythonhosted.org/packages/48/f8/3f00cc6d4f11b3cd934e3024c5be71ffc6d30d4620a16de7d194381f92f9/SimpleITK-2.4.0-cp311-abi3-manylinux_2_17_x86_64.manylinux2014_x86_64.whl
      - pypi: https://files.pythonhosted.org/packages/d9/5a/e7c31adbe875f2abbb91bd84cf2dc52d792b5a01506781dbcf25c91daf11/six-1.16.0-py2.py3-none-any.whl
      - pypi: https://files.pythonhosted.org/packages/bf/65/813fc133609ebcb1299be6a42e5aea99d6344afb35ccb43f67e7daaa3b92/structlog-24.4.0-py3-none-any.whl
      - pypi: https://files.pythonhosted.org/packages/4b/2c/ffbf7a134b9ab11a67b0cf0726453cedd9c5043a4fe7a35d1cefa9a1bcfb/threadpoolctl-3.5.0-py3-none-any.whl
      - pypi: https://files.pythonhosted.org/packages/50/0a/435d5d7ec64d1c8b422ac9ebe42d2f3b2ac0b3f8a56f5c04dd0f3b7ba83c/tifffile-2024.9.20-py3-none-any.whl
      - pypi: https://files.pythonhosted.org/packages/d0/30/dc54f88dd4a2b5dc8a0279bdd7270e735851848b762aeb1c1184ed1f6b14/tqdm-4.67.1-py3-none-any.whl
      - pypi: https://files.pythonhosted.org/packages/26/9f/ad63fc0248c5379346306f8668cda6e2e2e9c95e01216d2b8ffd9ff037d0/typing_extensions-4.12.2-py3-none-any.whl
      - pypi: https://files.pythonhosted.org/packages/a6/ab/7e5f53c3b9d14972843a647d8d7a853969a58aecc7559cb3267302c94774/tzdata-2024.2-py2.py3-none-any.whl
      - pypi: .
      osx-arm64:
      - conda: https://conda.anaconda.org/conda-forge/osx-arm64/bzip2-1.0.8-h99b78c6_7.conda
      - conda: https://conda.anaconda.org/conda-forge/osx-arm64/ca-certificates-2024.8.30-hf0a4a13_0.conda
      - conda: https://conda.anaconda.org/conda-forge/osx-arm64/libexpat-2.6.4-h286801f_0.conda
      - conda: https://conda.anaconda.org/conda-forge/osx-arm64/libffi-3.4.2-h3422bc3_5.tar.bz2
      - conda: https://conda.anaconda.org/conda-forge/osx-arm64/libsqlite-3.47.0-hbaaea75_1.conda
      - conda: https://conda.anaconda.org/conda-forge/osx-arm64/libzlib-1.3.1-h8359307_2.conda
      - conda: https://conda.anaconda.org/conda-forge/osx-arm64/ncurses-6.5-h7bae524_1.conda
      - conda: https://conda.anaconda.org/conda-forge/osx-arm64/openssl-3.4.0-h39f12f2_0.conda
      - conda: https://conda.anaconda.org/conda-forge/osx-arm64/python-3.12.7-h739c21a_0_cpython.conda
      - conda: https://conda.anaconda.org/conda-forge/osx-arm64/readline-8.2-h92ec313_1.conda
      - conda: https://conda.anaconda.org/conda-forge/osx-arm64/tk-8.6.13-h5083fa2_1.conda
      - conda: https://conda.anaconda.org/conda-forge/noarch/tzdata-2024b-hc8b5060_0.conda
      - conda: https://conda.anaconda.org/conda-forge/osx-arm64/xz-5.2.6-h57fd34a_0.tar.bz2
      - pypi: https://files.pythonhosted.org/packages/6a/21/5b6702a7f963e95456c0de2d495f67bf5fd62840ac655dc451586d23d39a/attrs-24.2.0-py3-none-any.whl
      - pypi: https://files.pythonhosted.org/packages/00/2e/d53fa4befbf2cfa713304affc7ca780ce4fc1fd8710527771b58311a3229/click-8.1.7-py3-none-any.whl
      - pypi: https://files.pythonhosted.org/packages/6b/6a/7833cfae2c1e63d1d8875a50fd23371394f540ce809d7383550681a1fa64/contourpy-1.3.1-cp312-cp312-macosx_11_0_arm64.whl
      - pypi: https://files.pythonhosted.org/packages/e7/05/c19819d5e3d95294a6f5947fb9b9629efb316b96de511b418c53d245aae6/cycler-0.12.1-py3-none-any.whl
      - pypi: https://files.pythonhosted.org/packages/46/d1/e73b6ad76f0b1fb7f23c35c6d95dbc506a9c8804f43dda8cb5b0fa6331fd/dill-0.3.9-py3-none-any.whl
      - pypi: https://files.pythonhosted.org/packages/a2/55/8f8cab2afd404cf578136ef2cc5dfb50baa1761b68c9da1fb1e4eed343c9/docopt-0.6.2.tar.gz
      - pypi: https://files.pythonhosted.org/packages/6c/13/2639174c0c3e3bbc134808b443953a4df4705ae9634f31cdb37cc4bb76ae/fonttools-4.55.1-cp312-cp312-macosx_10_13_universal2.whl
      - pypi: https://files.pythonhosted.org/packages/0d/74/1009b663387c025e8fa5f3ee3cf3cd0d99b1ad5c72eeb70e75366b1ce878/h5py-3.12.1-cp312-cp312-macosx_11_0_arm64.whl
      - pypi: https://files.pythonhosted.org/packages/5c/f9/f78e7f5ac8077c481bf6b43b8bc736605363034b3d5eb3ce8eb79f53f5f1/imageio-2.36.1-py3-none-any.whl
      - pypi: https://files.pythonhosted.org/packages/91/29/df4b9b42f2be0b623cbd5e2140cafcaa2bef0759a00b7b70104dcfe2fb51/joblib-1.4.2-py3-none-any.whl
      - pypi: https://files.pythonhosted.org/packages/80/c5/57fa58276dfdfa612241d640a64ca2f76adc6ffcebdbd135b4ef60095098/kiwisolver-1.4.7-cp312-cp312-macosx_11_0_arm64.whl
      - pypi: https://files.pythonhosted.org/packages/83/60/d497a310bde3f01cb805196ac61b7ad6dc5dcf8dce66634dc34364b20b4f/lazy_loader-0.4-py3-none-any.whl
      - pypi: https://files.pythonhosted.org/packages/42/d7/1ec15b46af6af88f19b8e5ffea08fa375d433c998b8a7639e76935c14f1f/markdown_it_py-3.0.0-py3-none-any.whl
      - pypi: https://files.pythonhosted.org/packages/e5/52/3910833a073e7182ab3ae03810ed418f71c7fdcd65e2862cda1c6a14ffc1/matplotlib-3.9.3-cp312-cp312-macosx_11_0_arm64.whl
      - pypi: https://files.pythonhosted.org/packages/b3/38/89ba8ad64ae25be8de66a6d463314cf1eb366222074cfda9ee839c56a4b4/mdurl-0.1.2-py3-none-any.whl
      - pypi: https://files.pythonhosted.org/packages/56/cf/4931fddb6dfdc1f8bfdc4d6f3bc1702a4511b25bc12d99f683c9f1335a4b/med_imagetools-1.9.4-py3-none-any.whl
      - pypi: https://files.pythonhosted.org/packages/b9/54/dd730b32ea14ea797530a4479b2ed46a6fb250f682a9cfb997e968bf0261/networkx-3.4.2-py3-none-any.whl
      - pypi: https://files.pythonhosted.org/packages/75/5b/ca6c8bd14007e5ca171c7c03102d17b4f4e0ceb53957e8c44343a9546dcc/numpy-1.26.4-cp312-cp312-macosx_11_0_arm64.whl
      - pypi: https://files.pythonhosted.org/packages/88/ef/eb23f262cca3c0c4eb7ab1933c3b1f03d021f2c48f54763065b6f0e321be/packaging-24.2-py3-none-any.whl
      - pypi: https://files.pythonhosted.org/packages/e1/0c/ad295fd74bfac85358fd579e271cded3ac969de81f62dd0142c426b9da91/pandas-2.2.3-cp312-cp312-macosx_11_0_arm64.whl
      - pypi: https://files.pythonhosted.org/packages/4f/d5/1caabedd8863526a6cfa44ee7a833bd97f945dc1d56824d6d76e11731939/pillow-11.0.0-cp312-cp312-macosx_11_0_arm64.whl
      - pypi: https://files.pythonhosted.org/packages/35/2a/8c0f6fe243e6b6793868c6834203a44cc8f3f25abad780e1c7b21e15594d/pydicom-2.4.4-py3-none-any.whl
      - pypi: https://files.pythonhosted.org/packages/f7/3f/01c8b82017c199075f8f788d0d906b9ffbbc5a47dc9918a945e13d5a2bda/pygments-2.18.0-py3-none-any.whl
      - pypi: https://files.pythonhosted.org/packages/1f/fd/ac2161cce19fd67a18c269073f8e86292b5511acec6f8ef6eab88615d032/pykwalify-1.8.0-py2.py3-none-any.whl
      - pypi: https://files.pythonhosted.org/packages/7b/fe/532e4899c5a19d51e4aae7fe2e8689380a27b8fb3b53560541f84c283445/pynrrd-1.1.1-py3-none-any.whl
      - pypi: https://files.pythonhosted.org/packages/be/ec/2eb3cd785efd67806c46c13a17339708ddc346cbb684eade7a6e6f79536a/pyparsing-3.2.0-py3-none-any.whl
      - pypi: https://files.pythonhosted.org/packages/32/fa/f537d03512335d6f9ba4e1678679a845bc2e73c9d9c1ddbe666909e10c14/pyradiomics_bhklab-3.1.4.tar.gz
      - pypi: https://files.pythonhosted.org/packages/ec/57/56b9bcc3c9c6a792fcbaf139543cee77261f3651ca9da0c93f5c1221264b/python_dateutil-2.9.0.post0-py2.py3-none-any.whl
      - pypi: https://files.pythonhosted.org/packages/11/c3/005fcca25ce078d2cc29fd559379817424e94885510568bc1bc53d7d5846/pytz-2024.2-py2.py3-none-any.whl
      - pypi: https://files.pythonhosted.org/packages/9c/cf/b5b1706d7054d792bdf678c894f4ad8f8cdaa789f82b7eaa48b80aa45ba0/pywavelets-1.7.0-cp312-cp312-macosx_11_0_arm64.whl
      - pypi: https://files.pythonhosted.org/packages/a8/0c/38374f5bb272c051e2a69281d71cba6fdb983413e6758b84482905e29a5d/PyYAML-6.0.2-cp312-cp312-macosx_11_0_arm64.whl
      - pypi: https://files.pythonhosted.org/packages/19/71/39c7c0d87f8d4e6c020a393182060eaefeeae6c01dab6a84ec346f2567df/rich-13.9.4-py3-none-any.whl
      - pypi: https://files.pythonhosted.org/packages/73/67/8ece580cc363331d9a53055130f86b096bf16e38156e33b1d3014fffda6b/ruamel.yaml-0.18.6-py3-none-any.whl
      - pypi: https://files.pythonhosted.org/packages/20/84/80203abff8ea4993a87d823a5f632e4d92831ef75d404c9fc78d0176d2b5/ruamel.yaml.clib-0.2.12.tar.gz
      - pypi: https://files.pythonhosted.org/packages/6e/75/db10ee1bc7936b411d285809b5fe62224bbb1b324a03dd703582132ce5ee/scikit_image-0.24.0-cp312-cp312-macosx_12_0_arm64.whl
      - pypi: https://files.pythonhosted.org/packages/54/1a/7deb52fa23aebb855431ad659b3c6a2e1709ece582cb3a63d66905e735fe/scikit_learn-1.5.2-cp312-cp312-macosx_12_0_arm64.whl
      - pypi: https://files.pythonhosted.org/packages/c8/53/35b4d41f5fd42f5781dbd0dd6c05d35ba8aa75c84ecddc7d44756cd8da2e/scipy-1.14.1-cp312-cp312-macosx_12_0_arm64.whl
      - pypi: https://files.pythonhosted.org/packages/63/79/d0aa407da1e853fa5f02e93b6d5bde599e021751294381b565e07276f0b0/SimpleITK-2.4.0-cp311-abi3-macosx_11_0_arm64.whl
      - pypi: https://files.pythonhosted.org/packages/d9/5a/e7c31adbe875f2abbb91bd84cf2dc52d792b5a01506781dbcf25c91daf11/six-1.16.0-py2.py3-none-any.whl
      - pypi: https://files.pythonhosted.org/packages/bf/65/813fc133609ebcb1299be6a42e5aea99d6344afb35ccb43f67e7daaa3b92/structlog-24.4.0-py3-none-any.whl
      - pypi: https://files.pythonhosted.org/packages/4b/2c/ffbf7a134b9ab11a67b0cf0726453cedd9c5043a4fe7a35d1cefa9a1bcfb/threadpoolctl-3.5.0-py3-none-any.whl
      - pypi: https://files.pythonhosted.org/packages/50/0a/435d5d7ec64d1c8b422ac9ebe42d2f3b2ac0b3f8a56f5c04dd0f3b7ba83c/tifffile-2024.9.20-py3-none-any.whl
      - pypi: https://files.pythonhosted.org/packages/d0/30/dc54f88dd4a2b5dc8a0279bdd7270e735851848b762aeb1c1184ed1f6b14/tqdm-4.67.1-py3-none-any.whl
      - pypi: https://files.pythonhosted.org/packages/26/9f/ad63fc0248c5379346306f8668cda6e2e2e9c95e01216d2b8ffd9ff037d0/typing_extensions-4.12.2-py3-none-any.whl
      - pypi: https://files.pythonhosted.org/packages/a6/ab/7e5f53c3b9d14972843a647d8d7a853969a58aecc7559cb3267302c94774/tzdata-2024.2-py2.py3-none-any.whl
      - pypi: .
  dev:
    channels:
    - url: https://conda.anaconda.org/conda-forge/
    indexes:
    - https://pypi.org/simple
    packages:
      linux-64:
      - conda: https://conda.anaconda.org/conda-forge/linux-64/_libgcc_mutex-0.1-conda_forge.tar.bz2
      - conda: https://conda.anaconda.org/conda-forge/linux-64/_openmp_mutex-4.5-2_gnu.tar.bz2
      - conda: https://conda.anaconda.org/conda-forge/noarch/annotated-types-0.7.0-pyhd8ed1ab_0.conda
      - conda: https://conda.anaconda.org/conda-forge/noarch/anyio-4.6.2.post1-pyhd8ed1ab_0.conda
      - conda: https://conda.anaconda.org/conda-forge/noarch/argon2-cffi-23.1.0-pyhd8ed1ab_0.conda
      - conda: https://conda.anaconda.org/conda-forge/linux-64/argon2-cffi-bindings-21.2.0-py312h66e93f0_5.conda
      - conda: https://conda.anaconda.org/conda-forge/noarch/arrow-1.3.0-pyhd8ed1ab_0.conda
      - conda: https://conda.anaconda.org/conda-forge/noarch/asttokens-3.0.0-pyhd8ed1ab_0.conda
      - conda: https://conda.anaconda.org/conda-forge/noarch/async-lru-2.0.4-pyhd8ed1ab_0.conda
      - conda: https://conda.anaconda.org/conda-forge/noarch/attrs-24.2.0-pyh71513ae_0.conda
      - conda: https://conda.anaconda.org/conda-forge/noarch/babel-2.16.0-pyhd8ed1ab_0.conda
      - conda: https://conda.anaconda.org/conda-forge/noarch/beautifulsoup4-4.12.3-pyha770c72_1.conda
      - conda: https://conda.anaconda.org/conda-forge/noarch/bleach-6.2.0-pyhd8ed1ab_0.conda
      - conda: https://conda.anaconda.org/conda-forge/noarch/bracex-2.2.1-pyhd8ed1ab_0.tar.bz2
      - conda: https://conda.anaconda.org/conda-forge/linux-64/brotli-python-1.1.0-py312h2ec8cdc_2.conda
      - conda: https://conda.anaconda.org/conda-forge/linux-64/bzip2-1.0.8-h4bc722e_7.conda
      - conda: https://conda.anaconda.org/conda-forge/linux-64/ca-certificates-2024.8.30-hbcca054_0.conda
      - conda: https://conda.anaconda.org/conda-forge/noarch/cached-property-1.5.2-hd8ed1ab_1.tar.bz2
      - conda: https://conda.anaconda.org/conda-forge/noarch/cached_property-1.5.2-pyha770c72_1.tar.bz2
      - conda: https://conda.anaconda.org/conda-forge/noarch/certifi-2024.8.30-pyhd8ed1ab_0.conda
      - conda: https://conda.anaconda.org/conda-forge/linux-64/cffi-1.17.1-py312h06ac9bb_0.conda
      - conda: https://conda.anaconda.org/conda-forge/noarch/cfgv-3.3.1-pyhd8ed1ab_0.tar.bz2
      - conda: https://conda.anaconda.org/conda-forge/noarch/charset-normalizer-3.4.0-pyhd8ed1ab_1.conda
      - conda: https://conda.anaconda.org/conda-forge/noarch/click-8.1.7-unix_pyh707e725_1.conda
      - conda: https://conda.anaconda.org/conda-forge/noarch/colorama-0.4.6-pyhd8ed1ab_1.conda
      - conda: https://conda.anaconda.org/conda-forge/noarch/comm-0.2.2-pyhd8ed1ab_0.conda
      - conda: https://conda.anaconda.org/conda-forge/linux-64/coverage-7.6.8-py312h178313f_0.conda
      - conda: https://conda.anaconda.org/conda-forge/linux-64/debugpy-1.8.9-py312h2ec8cdc_0.conda
      - conda: https://conda.anaconda.org/conda-forge/noarch/decorator-5.1.1-pyhd8ed1ab_0.tar.bz2
      - conda: https://conda.anaconda.org/conda-forge/noarch/defusedxml-0.7.1-pyhd8ed1ab_0.tar.bz2
      - conda: https://conda.anaconda.org/conda-forge/noarch/distlib-0.3.9-pyhd8ed1ab_0.conda
      - conda: https://conda.anaconda.org/conda-forge/noarch/entrypoints-0.4-pyhd8ed1ab_0.tar.bz2
      - conda: https://conda.anaconda.org/conda-forge/noarch/exceptiongroup-1.2.2-pyhd8ed1ab_1.conda
      - conda: https://conda.anaconda.org/conda-forge/noarch/execnet-2.1.1-pyhd8ed1ab_1.conda
      - conda: https://conda.anaconda.org/conda-forge/noarch/executing-2.1.0-pyhd8ed1ab_0.conda
      - conda: https://conda.anaconda.org/conda-forge/noarch/filelock-3.16.1-pyhd8ed1ab_0.conda
      - conda: https://conda.anaconda.org/conda-forge/noarch/fqdn-1.5.1-pyhd8ed1ab_0.tar.bz2
      - conda: https://conda.anaconda.org/conda-forge/noarch/ghp-import-2.1.0-pyhd8ed1ab_1.conda
      - conda: https://conda.anaconda.org/conda-forge/noarch/gitdb-4.0.11-pyhd8ed1ab_0.conda
      - conda: https://conda.anaconda.org/conda-forge/noarch/gitpython-3.1.43-pyhd8ed1ab_0.conda
      - conda: https://conda.anaconda.org/conda-forge/noarch/griffe-1.5.1-pyhd8ed1ab_0.conda
      - conda: https://conda.anaconda.org/conda-forge/noarch/h11-0.14.0-pyhd8ed1ab_0.tar.bz2
      - conda: https://conda.anaconda.org/conda-forge/noarch/h2-4.1.0-pyhd8ed1ab_0.tar.bz2
      - conda: https://conda.anaconda.org/conda-forge/noarch/hpack-4.0.0-pyh9f0ad1d_0.tar.bz2
      - conda: https://conda.anaconda.org/conda-forge/noarch/httpcore-1.0.7-pyh29332c3_1.conda
      - conda: https://conda.anaconda.org/conda-forge/noarch/httpx-0.28.0-pyhd8ed1ab_0.conda
      - conda: https://conda.anaconda.org/conda-forge/noarch/hyperframe-6.0.1-pyhd8ed1ab_0.tar.bz2
      - conda: https://conda.anaconda.org/conda-forge/noarch/identify-2.6.3-pyhd8ed1ab_0.conda
      - conda: https://conda.anaconda.org/conda-forge/noarch/idna-3.10-pyhd8ed1ab_1.conda
      - conda: https://conda.anaconda.org/conda-forge/noarch/importlib-metadata-8.5.0-pyha770c72_1.conda
      - conda: https://conda.anaconda.org/conda-forge/noarch/importlib-resources-6.4.5-pyhd8ed1ab_1.conda
      - conda: https://conda.anaconda.org/conda-forge/noarch/importlib_resources-6.4.5-pyhd8ed1ab_1.conda
      - conda: https://conda.anaconda.org/conda-forge/noarch/iniconfig-2.0.0-pyhd8ed1ab_1.conda
      - conda: https://conda.anaconda.org/conda-forge/noarch/ipykernel-6.29.5-pyh3099207_0.conda
      - conda: https://conda.anaconda.org/conda-forge/noarch/ipython-8.30.0-pyh707e725_0.conda
      - conda: https://conda.anaconda.org/conda-forge/noarch/isoduration-20.11.0-pyhd8ed1ab_0.tar.bz2
      - conda: https://conda.anaconda.org/conda-forge/noarch/jedi-0.19.2-pyhff2d567_0.conda
      - conda: https://conda.anaconda.org/conda-forge/noarch/jinja2-3.1.4-pyhd8ed1ab_1.conda
      - conda: https://conda.anaconda.org/conda-forge/noarch/json5-0.10.0-pyhd8ed1ab_0.conda
      - conda: https://conda.anaconda.org/conda-forge/linux-64/jsonpointer-3.0.0-py312h7900ff3_1.conda
      - conda: https://conda.anaconda.org/conda-forge/noarch/jsonschema-4.23.0-pyhd8ed1ab_0.conda
      - conda: https://conda.anaconda.org/conda-forge/noarch/jsonschema-specifications-2024.10.1-pyhd8ed1ab_0.conda
      - conda: https://conda.anaconda.org/conda-forge/noarch/jsonschema-with-format-nongpl-4.23.0-hd8ed1ab_0.conda
      - conda: https://conda.anaconda.org/conda-forge/noarch/jupyter-lsp-2.2.5-pyhd8ed1ab_0.conda
      - conda: https://conda.anaconda.org/conda-forge/noarch/jupyter_client-8.6.3-pyhd8ed1ab_0.conda
      - conda: https://conda.anaconda.org/conda-forge/noarch/jupyter_core-5.7.2-pyh31011fe_1.conda
      - conda: https://conda.anaconda.org/conda-forge/noarch/jupyter_events-0.10.0-pyhd8ed1ab_0.conda
      - conda: https://conda.anaconda.org/conda-forge/noarch/jupyter_server-2.14.2-pyhd8ed1ab_0.conda
      - conda: https://conda.anaconda.org/conda-forge/noarch/jupyter_server_terminals-0.5.3-pyhd8ed1ab_0.conda
      - conda: https://conda.anaconda.org/conda-forge/noarch/jupyterlab-4.3.1-pyhff2d567_0.conda
      - conda: https://conda.anaconda.org/conda-forge/noarch/jupyterlab_pygments-0.3.0-pyhd8ed1ab_1.conda
      - conda: https://conda.anaconda.org/conda-forge/noarch/jupyterlab_server-2.27.3-pyhd8ed1ab_0.conda
      - conda: https://conda.anaconda.org/conda-forge/linux-64/keyutils-1.6.1-h166bdaf_0.tar.bz2
      - conda: https://conda.anaconda.org/conda-forge/linux-64/krb5-1.21.3-h659f571_0.conda
      - conda: https://conda.anaconda.org/conda-forge/linux-64/ld_impl_linux-64-2.43-h712a8e2_2.conda
      - conda: https://conda.anaconda.org/conda-forge/linux-64/libedit-3.1.20191231-he28a2e2_2.tar.bz2
      - conda: https://conda.anaconda.org/conda-forge/linux-64/libexpat-2.6.4-h5888daf_0.conda
      - conda: https://conda.anaconda.org/conda-forge/linux-64/libffi-3.4.2-h7f98852_5.tar.bz2
      - conda: https://conda.anaconda.org/conda-forge/linux-64/libgcc-14.2.0-h77fa898_1.conda
      - conda: https://conda.anaconda.org/conda-forge/linux-64/libgcc-ng-14.2.0-h69a702a_1.conda
      - conda: https://conda.anaconda.org/conda-forge/linux-64/libgomp-14.2.0-h77fa898_1.conda
      - conda: https://conda.anaconda.org/conda-forge/linux-64/libnsl-2.0.1-hd590300_0.conda
      - conda: https://conda.anaconda.org/conda-forge/linux-64/libsodium-1.0.20-h4ab18f5_0.conda
      - conda: https://conda.anaconda.org/conda-forge/linux-64/libsqlite-3.47.0-hadc24fc_1.conda
      - conda: https://conda.anaconda.org/conda-forge/linux-64/libstdcxx-14.2.0-hc0a3c3a_1.conda
      - conda: https://conda.anaconda.org/conda-forge/linux-64/libstdcxx-ng-14.2.0-h4852527_1.conda
      - conda: https://conda.anaconda.org/conda-forge/linux-64/libuuid-2.38.1-h0b41bf4_0.conda
      - conda: https://conda.anaconda.org/conda-forge/linux-64/libxcrypt-4.4.36-hd590300_1.conda
      - conda: https://conda.anaconda.org/conda-forge/linux-64/libzlib-1.3.1-hb9d3cd8_2.conda
      - conda: https://conda.anaconda.org/conda-forge/noarch/markdown-3.6-pyhd8ed1ab_0.conda
      - conda: https://conda.anaconda.org/conda-forge/noarch/markdown-it-py-3.0.0-pyhd8ed1ab_0.conda
      - conda: https://conda.anaconda.org/conda-forge/linux-64/markupsafe-3.0.2-py312h178313f_1.conda
      - conda: https://conda.anaconda.org/conda-forge/noarch/matplotlib-inline-0.1.7-pyhd8ed1ab_0.conda
      - conda: https://conda.anaconda.org/conda-forge/noarch/mdurl-0.1.2-pyhd8ed1ab_0.conda
      - conda: https://conda.anaconda.org/conda-forge/noarch/mergedeep-1.3.4-pyhd8ed1ab_0.tar.bz2
      - conda: https://conda.anaconda.org/conda-forge/noarch/mike-2.1.2-pyhd8ed1ab_0.conda
      - conda: https://conda.anaconda.org/conda-forge/noarch/mistune-3.0.2-pyhd8ed1ab_0.conda
      - conda: https://conda.anaconda.org/conda-forge/noarch/mkdocs-1.6.1-pyhd8ed1ab_0.conda
      - conda: https://conda.anaconda.org/conda-forge/noarch/mkdocs-autorefs-1.2.0-pyhd8ed1ab_1.conda
      - conda: https://conda.anaconda.org/conda-forge/noarch/mkdocs-get-deps-0.2.0-pyhd8ed1ab_0.conda
      - conda: https://conda.anaconda.org/conda-forge/noarch/mkdocs-git-authors-plugin-0.9.2-pyhd8ed1ab_0.conda
      - conda: https://conda.anaconda.org/conda-forge/noarch/mkdocs-git-revision-date-localized-plugin-1.2.9-pyhd8ed1ab_0.conda
      - conda: https://conda.anaconda.org/conda-forge/noarch/mkdocs-include-markdown-plugin-7.1.2-pyhd8ed1ab_0.conda
      - conda: https://conda.anaconda.org/conda-forge/noarch/mkdocs-material-9.5.48-pyhd8ed1ab_0.conda
      - conda: https://conda.anaconda.org/conda-forge/noarch/mkdocs-material-extensions-1.3.1-pyhd8ed1ab_0.conda
      - conda: https://conda.anaconda.org/conda-forge/noarch/mkdocstrings-0.27.0-pyhd8ed1ab_0.conda
      - conda: https://conda.anaconda.org/conda-forge/noarch/mkdocstrings-python-1.12.2-pyhff2d567_0.conda
      - conda: https://conda.anaconda.org/conda-forge/linux-64/mypy-1.13.0-py312h66e93f0_0.conda
      - conda: https://conda.anaconda.org/conda-forge/noarch/mypy_extensions-1.0.0-pyha770c72_1.conda
      - conda: https://conda.anaconda.org/conda-forge/noarch/nbclient-0.10.1-pyhd8ed1ab_0.conda
      - conda: https://conda.anaconda.org/conda-forge/noarch/nbconvert-core-7.16.4-pyhd8ed1ab_1.conda
      - conda: https://conda.anaconda.org/conda-forge/noarch/nbformat-5.10.4-pyhd8ed1ab_0.conda
      - conda: https://conda.anaconda.org/conda-forge/linux-64/ncurses-6.5-he02047a_1.conda
      - conda: https://conda.anaconda.org/conda-forge/noarch/nest-asyncio-1.6.0-pyhd8ed1ab_0.conda
      - conda: https://conda.anaconda.org/conda-forge/noarch/nodeenv-1.9.1-pyhd8ed1ab_0.conda
      - conda: https://conda.anaconda.org/conda-forge/noarch/notebook-shim-0.2.4-pyhd8ed1ab_0.conda
      - conda: https://conda.anaconda.org/conda-forge/linux-64/openssl-3.4.0-hb9d3cd8_0.conda
      - conda: https://conda.anaconda.org/conda-forge/linux-64/optype-0.7.3-py312h7900ff3_2.conda
      - conda: https://conda.anaconda.org/conda-forge/noarch/overrides-7.7.0-pyhd8ed1ab_0.conda
      - conda: https://conda.anaconda.org/conda-forge/noarch/packaging-24.2-pyhd8ed1ab_2.conda
      - conda: https://conda.anaconda.org/conda-forge/noarch/paginate-0.5.7-pyhd8ed1ab_0.conda
      - conda: https://conda.anaconda.org/conda-forge/noarch/pandocfilters-1.5.0-pyhd8ed1ab_0.tar.bz2
      - conda: https://conda.anaconda.org/conda-forge/noarch/parso-0.8.4-pyhd8ed1ab_0.conda
      - conda: https://conda.anaconda.org/conda-forge/noarch/pathspec-0.12.1-pyhd8ed1ab_1.conda
      - conda: https://conda.anaconda.org/conda-forge/noarch/pexpect-4.9.0-pyhd8ed1ab_0.conda
      - conda: https://conda.anaconda.org/conda-forge/noarch/pickleshare-0.7.5-py_1003.tar.bz2
      - conda: https://conda.anaconda.org/conda-forge/noarch/pip-24.3.1-pyh8b19718_0.conda
      - conda: https://conda.anaconda.org/conda-forge/noarch/pixi-kernel-0.5.2-pyhd8ed1ab_0.conda
      - conda: https://conda.anaconda.org/conda-forge/noarch/pkgutil-resolve-name-1.3.10-pyhd8ed1ab_1.conda
      - conda: https://conda.anaconda.org/conda-forge/noarch/platformdirs-4.3.6-pyhd8ed1ab_1.conda
      - conda: https://conda.anaconda.org/conda-forge/noarch/pluggy-1.5.0-pyhd8ed1ab_1.conda
      - conda: https://conda.anaconda.org/conda-forge/noarch/pre-commit-3.7.1-pyha770c72_0.conda
      - conda: https://conda.anaconda.org/conda-forge/noarch/prometheus_client-0.21.0-pyhd8ed1ab_0.conda
      - conda: https://conda.anaconda.org/conda-forge/noarch/prompt-toolkit-3.0.48-pyha770c72_0.conda
      - conda: https://conda.anaconda.org/conda-forge/linux-64/psutil-6.1.0-py312h66e93f0_0.conda
      - conda: https://conda.anaconda.org/conda-forge/noarch/ptyprocess-0.7.0-pyhd3deb0d_0.tar.bz2
      - conda: https://conda.anaconda.org/conda-forge/noarch/pure_eval-0.2.3-pyhd8ed1ab_0.conda
      - conda: https://conda.anaconda.org/conda-forge/noarch/pyaml-24.12.1-pyhd8ed1ab_0.conda
      - conda: https://conda.anaconda.org/conda-forge/noarch/pycparser-2.22-pyh29332c3_1.conda
      - conda: https://conda.anaconda.org/conda-forge/noarch/pydantic-2.10.2-pyh3cfb1c2_1.conda
      - conda: https://conda.anaconda.org/conda-forge/linux-64/pydantic-core-2.27.1-py312h12e396e_0.conda
      - conda: https://conda.anaconda.org/conda-forge/noarch/pygments-2.18.0-pyhd8ed1ab_1.conda
      - conda: https://conda.anaconda.org/conda-forge/noarch/pymdown-extensions-10.12-pyhd8ed1ab_0.conda
      - conda: https://conda.anaconda.org/conda-forge/noarch/pyparsing-3.2.0-pyhd8ed1ab_2.conda
      - conda: https://conda.anaconda.org/conda-forge/noarch/pysocks-1.7.1-pyha55dd90_7.conda
      - conda: https://conda.anaconda.org/conda-forge/noarch/pytest-8.3.4-pyhd8ed1ab_1.conda
      - conda: https://conda.anaconda.org/conda-forge/noarch/pytest-cov-6.0.0-pyhd8ed1ab_1.conda
      - conda: https://conda.anaconda.org/conda-forge/noarch/pytest-xdist-3.6.1-pyhd8ed1ab_0.conda
      - conda: https://conda.anaconda.org/conda-forge/linux-64/python-3.12.7-hc5c86c4_0_cpython.conda
      - conda: https://conda.anaconda.org/conda-forge/noarch/python-dateutil-2.9.0.post0-pyhff2d567_1.conda
      - conda: https://conda.anaconda.org/conda-forge/noarch/python-fastjsonschema-2.21.1-pyhd8ed1ab_0.conda
      - conda: https://conda.anaconda.org/conda-forge/noarch/python-json-logger-2.0.7-pyhd8ed1ab_0.conda
      - conda: https://conda.anaconda.org/conda-forge/linux-64/python_abi-3.12-5_cp312.conda
      - conda: https://conda.anaconda.org/conda-forge/noarch/pytz-2024.2-pyhd8ed1ab_1.conda
      - conda: https://conda.anaconda.org/conda-forge/linux-64/pyyaml-6.0.2-py312h66e93f0_1.conda
      - conda: https://conda.anaconda.org/conda-forge/noarch/pyyaml-env-tag-0.1-pyhd8ed1ab_0.tar.bz2
      - conda: https://conda.anaconda.org/conda-forge/linux-64/pyzmq-26.2.0-py312hbf22597_3.conda
      - conda: https://conda.anaconda.org/conda-forge/linux-64/readline-8.2-h8228510_1.conda
      - conda: https://conda.anaconda.org/conda-forge/noarch/referencing-0.35.1-pyhd8ed1ab_0.conda
      - conda: https://conda.anaconda.org/conda-forge/linux-64/regex-2024.11.6-py312h66e93f0_0.conda
      - conda: https://conda.anaconda.org/conda-forge/noarch/requests-2.32.3-pyhd8ed1ab_1.conda
      - conda: https://conda.anaconda.org/conda-forge/noarch/rfc3339-validator-0.1.4-pyhd8ed1ab_0.tar.bz2
      - conda: https://conda.anaconda.org/conda-forge/noarch/rfc3986-validator-0.1.1-pyh9f0ad1d_0.tar.bz2
      - conda: https://conda.anaconda.org/conda-forge/noarch/rich-13.9.4-pyhd8ed1ab_0.conda
      - conda: https://conda.anaconda.org/conda-forge/linux-64/rpds-py-0.22.0-py312h12e396e_0.conda
      - conda: https://conda.anaconda.org/conda-forge/linux-64/ruff-0.8.1-py312h2156523_0.conda
      - conda: https://conda.anaconda.org/conda-forge/noarch/scipy-stubs-1.14.1.5-pyhd8ed1ab_0.conda
      - conda: https://conda.anaconda.org/conda-forge/noarch/send2trash-1.8.3-pyh0d859eb_0.conda
      - conda: https://conda.anaconda.org/conda-forge/noarch/setuptools-75.6.0-pyhff2d567_1.conda
      - conda: https://conda.anaconda.org/conda-forge/noarch/six-1.16.0-pyhd8ed1ab_1.conda
      - conda: https://conda.anaconda.org/conda-forge/noarch/smmap-5.0.0-pyhd8ed1ab_0.tar.bz2
      - conda: https://conda.anaconda.org/conda-forge/noarch/sniffio-1.3.1-pyhd8ed1ab_0.conda
      - conda: https://conda.anaconda.org/conda-forge/noarch/soupsieve-2.5-pyhd8ed1ab_1.conda
      - conda: https://conda.anaconda.org/conda-forge/noarch/stack_data-0.6.2-pyhd8ed1ab_0.conda
      - conda: https://conda.anaconda.org/conda-forge/noarch/terminado-0.18.1-pyh0d859eb_0.conda
      - conda: https://conda.anaconda.org/conda-forge/noarch/tinycss2-1.4.0-pyhd8ed1ab_0.conda
      - conda: https://conda.anaconda.org/conda-forge/linux-64/tk-8.6.13-noxft_h4845f30_101.conda
      - conda: https://conda.anaconda.org/conda-forge/noarch/toml-0.10.2-pyhd8ed1ab_0.tar.bz2
      - conda: https://conda.anaconda.org/conda-forge/noarch/tomli-2.2.1-pyhd8ed1ab_0.conda
      - conda: https://conda.anaconda.org/conda-forge/linux-64/tornado-6.4.2-py312h66e93f0_0.conda
      - conda: https://conda.anaconda.org/conda-forge/noarch/traitlets-5.14.3-pyhd8ed1ab_0.conda
      - conda: https://conda.anaconda.org/conda-forge/noarch/types-python-dateutil-2.9.0.20241003-pyhff2d567_0.conda
      - conda: https://conda.anaconda.org/conda-forge/noarch/typing-extensions-4.12.2-hd8ed1ab_1.conda
      - conda: https://conda.anaconda.org/conda-forge/noarch/typing_extensions-4.12.2-pyha770c72_1.conda
      - conda: https://conda.anaconda.org/conda-forge/noarch/typing_utils-0.1.0-pyhd8ed1ab_0.tar.bz2
      - conda: https://conda.anaconda.org/conda-forge/noarch/tzdata-2024b-hc8b5060_0.conda
      - conda: https://conda.anaconda.org/conda-forge/linux-64/ukkonen-1.0.1-py312h68727a3_5.conda
      - conda: https://conda.anaconda.org/conda-forge/noarch/uri-template-1.3.0-pyhd8ed1ab_0.conda
      - conda: https://conda.anaconda.org/conda-forge/noarch/urllib3-2.2.3-pyhd8ed1ab_1.conda
      - conda: https://conda.anaconda.org/conda-forge/noarch/verspec-0.1.0-pyhd8ed1ab_0.tar.bz2
      - conda: https://conda.anaconda.org/conda-forge/noarch/virtualenv-20.28.0-pyhd8ed1ab_0.conda
      - conda: https://conda.anaconda.org/conda-forge/linux-64/watchdog-6.0.0-py312h7900ff3_0.conda
      - conda: https://conda.anaconda.org/conda-forge/noarch/wcmatch-10.0-pyhd8ed1ab_0.conda
      - conda: https://conda.anaconda.org/conda-forge/noarch/wcwidth-0.2.13-pyhd8ed1ab_1.conda
      - conda: https://conda.anaconda.org/conda-forge/noarch/webcolors-24.8.0-pyhd8ed1ab_0.conda
      - conda: https://conda.anaconda.org/conda-forge/noarch/webencodings-0.5.1-pyhd8ed1ab_3.conda
      - conda: https://conda.anaconda.org/conda-forge/noarch/websocket-client-1.8.0-pyhd8ed1ab_1.conda
      - conda: https://conda.anaconda.org/conda-forge/noarch/wheel-0.45.1-pyhd8ed1ab_1.conda
      - conda: https://conda.anaconda.org/conda-forge/linux-64/xz-5.2.6-h166bdaf_0.tar.bz2
      - conda: https://conda.anaconda.org/conda-forge/linux-64/yaml-0.2.5-h7f98852_2.tar.bz2
      - conda: https://conda.anaconda.org/conda-forge/linux-64/zeromq-4.3.5-h3b0a872_7.conda
      - conda: https://conda.anaconda.org/conda-forge/noarch/zipp-3.21.0-pyhd8ed1ab_1.conda
      - conda: https://conda.anaconda.org/conda-forge/linux-64/zstandard-0.23.0-py312hef9b889_1.conda
      - conda: https://conda.anaconda.org/conda-forge/linux-64/zstd-1.5.6-ha6fb4c9_0.conda
      - pypi: https://files.pythonhosted.org/packages/ba/99/6794142b90b853a9155316c8f470d2e4821fe6f086b03e372aca848227dd/contourpy-1.3.1-cp312-cp312-manylinux_2_17_x86_64.manylinux2014_x86_64.whl
      - pypi: https://files.pythonhosted.org/packages/e7/05/c19819d5e3d95294a6f5947fb9b9629efb316b96de511b418c53d245aae6/cycler-0.12.1-py3-none-any.whl
      - pypi: https://files.pythonhosted.org/packages/46/d1/e73b6ad76f0b1fb7f23c35c6d95dbc506a9c8804f43dda8cb5b0fa6331fd/dill-0.3.9-py3-none-any.whl
      - pypi: https://files.pythonhosted.org/packages/a2/55/8f8cab2afd404cf578136ef2cc5dfb50baa1761b68c9da1fb1e4eed343c9/docopt-0.6.2.tar.gz
      - pypi: https://files.pythonhosted.org/packages/56/36/144a1cfad1f304c7462939460054a0f05888ee7431cc34dc359647fc61a8/fonttools-4.55.1-cp312-cp312-manylinux_2_5_x86_64.manylinux1_x86_64.manylinux_2_17_x86_64.manylinux2014_x86_64.whl
      - pypi: https://files.pythonhosted.org/packages/fa/63/eeaacff417b393491beebabb8a3dc5342950409eb6d7b39d437289abdbae/h5py-3.12.1-cp312-cp312-manylinux_2_17_x86_64.manylinux2014_x86_64.whl
      - pypi: https://files.pythonhosted.org/packages/5c/f9/f78e7f5ac8077c481bf6b43b8bc736605363034b3d5eb3ce8eb79f53f5f1/imageio-2.36.1-py3-none-any.whl
      - pypi: https://files.pythonhosted.org/packages/91/29/df4b9b42f2be0b623cbd5e2140cafcaa2bef0759a00b7b70104dcfe2fb51/joblib-1.4.2-py3-none-any.whl
      - pypi: https://files.pythonhosted.org/packages/21/e4/c0b6746fd2eb62fe702118b3ca0cb384ce95e1261cfada58ff693aeec08a/kiwisolver-1.4.7-cp312-cp312-manylinux_2_17_x86_64.manylinux2014_x86_64.whl
      - pypi: https://files.pythonhosted.org/packages/83/60/d497a310bde3f01cb805196ac61b7ad6dc5dcf8dce66634dc34364b20b4f/lazy_loader-0.4-py3-none-any.whl
      - pypi: https://files.pythonhosted.org/packages/40/d6/70a196b0cf62e0a5bc64ccab07816ab4f6c98db0414a55280331a481a5bf/matplotlib-3.9.3-cp312-cp312-manylinux_2_17_x86_64.manylinux2014_x86_64.whl
      - pypi: https://files.pythonhosted.org/packages/56/cf/4931fddb6dfdc1f8bfdc4d6f3bc1702a4511b25bc12d99f683c9f1335a4b/med_imagetools-1.9.4-py3-none-any.whl
      - pypi: https://files.pythonhosted.org/packages/97/f0/1434593be83f8c9b3c5cdfa3db2b3b4b8af3eab164a787ad81b5736abcf0/mkdocs_awesome_pages_plugin-2.9.3-py3-none-any.whl
      - pypi: https://files.pythonhosted.org/packages/ef/82/7a9d0550484a62c6da82858ee9419f3dd1ccc9aa1c26a1e43da3ecd20b0d/natsort-8.4.0-py3-none-any.whl
      - pypi: https://files.pythonhosted.org/packages/b9/54/dd730b32ea14ea797530a4479b2ed46a6fb250f682a9cfb997e968bf0261/networkx-3.4.2-py3-none-any.whl
      - pypi: https://files.pythonhosted.org/packages/0f/50/de23fde84e45f5c4fda2488c759b69990fd4512387a8632860f3ac9cd225/numpy-1.26.4-cp312-cp312-manylinux_2_17_x86_64.manylinux2014_x86_64.whl
      - pypi: https://files.pythonhosted.org/packages/38/f8/d8fddee9ed0d0c0f4a2132c1dfcf0e3e53265055da8df952a53e7eaf178c/pandas-2.2.3-cp312-cp312-manylinux_2_17_x86_64.manylinux2014_x86_64.whl
      - pypi: https://files.pythonhosted.org/packages/7f/42/6e0f2c2d5c60f499aa29be14f860dd4539de322cd8fb84ee01553493fb4d/pillow-11.0.0-cp312-cp312-manylinux_2_28_x86_64.whl
      - pypi: https://files.pythonhosted.org/packages/35/2a/8c0f6fe243e6b6793868c6834203a44cc8f3f25abad780e1c7b21e15594d/pydicom-2.4.4-py3-none-any.whl
      - pypi: https://files.pythonhosted.org/packages/1f/fd/ac2161cce19fd67a18c269073f8e86292b5511acec6f8ef6eab88615d032/pykwalify-1.8.0-py2.py3-none-any.whl
      - pypi: https://files.pythonhosted.org/packages/7b/fe/532e4899c5a19d51e4aae7fe2e8689380a27b8fb3b53560541f84c283445/pynrrd-1.1.1-py3-none-any.whl
      - pypi: https://files.pythonhosted.org/packages/32/fa/f537d03512335d6f9ba4e1678679a845bc2e73c9d9c1ddbe666909e10c14/pyradiomics_bhklab-3.1.4.tar.gz
      - pypi: https://files.pythonhosted.org/packages/53/b6/08d5ea524a5ed25e1f94fba428ac605f0f774bea4a8cf14dbdc7947a2bc5/pywavelets-1.7.0-cp312-cp312-manylinux_2_17_x86_64.manylinux2014_x86_64.whl
      - pypi: https://files.pythonhosted.org/packages/73/67/8ece580cc363331d9a53055130f86b096bf16e38156e33b1d3014fffda6b/ruamel.yaml-0.18.6-py3-none-any.whl
      - pypi: https://files.pythonhosted.org/packages/44/d0/3f68a86e006448fb6c005aee66565b9eb89014a70c491d70c08de597f8e4/ruamel.yaml.clib-0.2.12-cp312-cp312-manylinux_2_17_x86_64.manylinux2014_x86_64.whl
      - pypi: https://files.pythonhosted.org/packages/2c/24/4bcd94046b409ac4d63e2f92e46481f95f5006a43e68f6ab2b24f5d70ab4/scikit_image-0.24.0-cp312-cp312-manylinux_2_17_x86_64.manylinux2014_x86_64.whl
      - pypi: https://files.pythonhosted.org/packages/c6/29/044048c5e911373827c0e1d3051321b9183b2a4f8d4e2f11c08fcff83f13/scikit_learn-1.5.2-cp312-cp312-manylinux_2_17_x86_64.manylinux2014_x86_64.whl
      - pypi: https://files.pythonhosted.org/packages/8e/ee/8a26858ca517e9c64f84b4c7734b89bda8e63bec85c3d2f432d225bb1886/scipy-1.14.1-cp312-cp312-manylinux_2_17_x86_64.manylinux2014_x86_64.whl
      - pypi: https://files.pythonhosted.org/packages/48/f8/3f00cc6d4f11b3cd934e3024c5be71ffc6d30d4620a16de7d194381f92f9/SimpleITK-2.4.0-cp311-abi3-manylinux_2_17_x86_64.manylinux2014_x86_64.whl
      - pypi: https://files.pythonhosted.org/packages/bf/65/813fc133609ebcb1299be6a42e5aea99d6344afb35ccb43f67e7daaa3b92/structlog-24.4.0-py3-none-any.whl
      - pypi: https://files.pythonhosted.org/packages/4b/2c/ffbf7a134b9ab11a67b0cf0726453cedd9c5043a4fe7a35d1cefa9a1bcfb/threadpoolctl-3.5.0-py3-none-any.whl
      - pypi: https://files.pythonhosted.org/packages/50/0a/435d5d7ec64d1c8b422ac9ebe42d2f3b2ac0b3f8a56f5c04dd0f3b7ba83c/tifffile-2024.9.20-py3-none-any.whl
      - pypi: https://files.pythonhosted.org/packages/d0/30/dc54f88dd4a2b5dc8a0279bdd7270e735851848b762aeb1c1184ed1f6b14/tqdm-4.67.1-py3-none-any.whl
      - pypi: https://files.pythonhosted.org/packages/a6/ab/7e5f53c3b9d14972843a647d8d7a853969a58aecc7559cb3267302c94774/tzdata-2024.2-py2.py3-none-any.whl
      - pypi: .
      osx-arm64:
      - conda: https://conda.anaconda.org/conda-forge/noarch/annotated-types-0.7.0-pyhd8ed1ab_0.conda
      - conda: https://conda.anaconda.org/conda-forge/noarch/anyio-4.6.2.post1-pyhd8ed1ab_0.conda
      - conda: https://conda.anaconda.org/conda-forge/noarch/appnope-0.1.4-pyhd8ed1ab_0.conda
      - conda: https://conda.anaconda.org/conda-forge/noarch/argon2-cffi-23.1.0-pyhd8ed1ab_0.conda
      - conda: https://conda.anaconda.org/conda-forge/osx-arm64/argon2-cffi-bindings-21.2.0-py312h024a12e_5.conda
      - conda: https://conda.anaconda.org/conda-forge/noarch/arrow-1.3.0-pyhd8ed1ab_0.conda
      - conda: https://conda.anaconda.org/conda-forge/noarch/asttokens-3.0.0-pyhd8ed1ab_0.conda
      - conda: https://conda.anaconda.org/conda-forge/noarch/async-lru-2.0.4-pyhd8ed1ab_0.conda
      - conda: https://conda.anaconda.org/conda-forge/noarch/attrs-24.2.0-pyh71513ae_0.conda
      - conda: https://conda.anaconda.org/conda-forge/noarch/babel-2.16.0-pyhd8ed1ab_0.conda
      - conda: https://conda.anaconda.org/conda-forge/noarch/beautifulsoup4-4.12.3-pyha770c72_1.conda
      - conda: https://conda.anaconda.org/conda-forge/noarch/bleach-6.2.0-pyhd8ed1ab_0.conda
      - conda: https://conda.anaconda.org/conda-forge/noarch/bracex-2.2.1-pyhd8ed1ab_0.tar.bz2
      - conda: https://conda.anaconda.org/conda-forge/osx-arm64/brotli-python-1.1.0-py312hde4cb15_2.conda
      - conda: https://conda.anaconda.org/conda-forge/osx-arm64/bzip2-1.0.8-h99b78c6_7.conda
      - conda: https://conda.anaconda.org/conda-forge/osx-arm64/ca-certificates-2024.8.30-hf0a4a13_0.conda
      - conda: https://conda.anaconda.org/conda-forge/noarch/cached-property-1.5.2-hd8ed1ab_1.tar.bz2
      - conda: https://conda.anaconda.org/conda-forge/noarch/cached_property-1.5.2-pyha770c72_1.tar.bz2
      - conda: https://conda.anaconda.org/conda-forge/noarch/certifi-2024.8.30-pyhd8ed1ab_0.conda
      - conda: https://conda.anaconda.org/conda-forge/osx-arm64/cffi-1.17.1-py312h0fad829_0.conda
      - conda: https://conda.anaconda.org/conda-forge/noarch/cfgv-3.3.1-pyhd8ed1ab_0.tar.bz2
      - conda: https://conda.anaconda.org/conda-forge/noarch/charset-normalizer-3.4.0-pyhd8ed1ab_1.conda
      - conda: https://conda.anaconda.org/conda-forge/noarch/click-8.1.7-unix_pyh707e725_1.conda
      - conda: https://conda.anaconda.org/conda-forge/noarch/colorama-0.4.6-pyhd8ed1ab_1.conda
      - conda: https://conda.anaconda.org/conda-forge/noarch/comm-0.2.2-pyhd8ed1ab_0.conda
      - conda: https://conda.anaconda.org/conda-forge/osx-arm64/coverage-7.6.8-py312h998013c_0.conda
      - conda: https://conda.anaconda.org/conda-forge/osx-arm64/debugpy-1.8.9-py312hd8f9ff3_0.conda
      - conda: https://conda.anaconda.org/conda-forge/noarch/decorator-5.1.1-pyhd8ed1ab_0.tar.bz2
      - conda: https://conda.anaconda.org/conda-forge/noarch/defusedxml-0.7.1-pyhd8ed1ab_0.tar.bz2
      - conda: https://conda.anaconda.org/conda-forge/noarch/distlib-0.3.9-pyhd8ed1ab_0.conda
      - conda: https://conda.anaconda.org/conda-forge/noarch/entrypoints-0.4-pyhd8ed1ab_0.tar.bz2
      - conda: https://conda.anaconda.org/conda-forge/noarch/exceptiongroup-1.2.2-pyhd8ed1ab_1.conda
      - conda: https://conda.anaconda.org/conda-forge/noarch/execnet-2.1.1-pyhd8ed1ab_1.conda
      - conda: https://conda.anaconda.org/conda-forge/noarch/executing-2.1.0-pyhd8ed1ab_0.conda
      - conda: https://conda.anaconda.org/conda-forge/noarch/filelock-3.16.1-pyhd8ed1ab_0.conda
      - conda: https://conda.anaconda.org/conda-forge/noarch/fqdn-1.5.1-pyhd8ed1ab_0.tar.bz2
      - conda: https://conda.anaconda.org/conda-forge/noarch/ghp-import-2.1.0-pyhd8ed1ab_1.conda
      - conda: https://conda.anaconda.org/conda-forge/noarch/gitdb-4.0.11-pyhd8ed1ab_0.conda
      - conda: https://conda.anaconda.org/conda-forge/noarch/gitpython-3.1.43-pyhd8ed1ab_0.conda
      - conda: https://conda.anaconda.org/conda-forge/noarch/griffe-1.5.1-pyhd8ed1ab_0.conda
      - conda: https://conda.anaconda.org/conda-forge/noarch/h11-0.14.0-pyhd8ed1ab_0.tar.bz2
      - conda: https://conda.anaconda.org/conda-forge/noarch/h2-4.1.0-pyhd8ed1ab_0.tar.bz2
      - conda: https://conda.anaconda.org/conda-forge/noarch/hpack-4.0.0-pyh9f0ad1d_0.tar.bz2
      - conda: https://conda.anaconda.org/conda-forge/noarch/httpcore-1.0.7-pyh29332c3_1.conda
      - conda: https://conda.anaconda.org/conda-forge/noarch/httpx-0.28.0-pyhd8ed1ab_0.conda
      - conda: https://conda.anaconda.org/conda-forge/noarch/hyperframe-6.0.1-pyhd8ed1ab_0.tar.bz2
      - conda: https://conda.anaconda.org/conda-forge/noarch/identify-2.6.3-pyhd8ed1ab_0.conda
      - conda: https://conda.anaconda.org/conda-forge/noarch/idna-3.10-pyhd8ed1ab_1.conda
      - conda: https://conda.anaconda.org/conda-forge/noarch/importlib-metadata-8.5.0-pyha770c72_1.conda
      - conda: https://conda.anaconda.org/conda-forge/noarch/importlib-resources-6.4.5-pyhd8ed1ab_1.conda
      - conda: https://conda.anaconda.org/conda-forge/noarch/importlib_resources-6.4.5-pyhd8ed1ab_1.conda
      - conda: https://conda.anaconda.org/conda-forge/noarch/iniconfig-2.0.0-pyhd8ed1ab_1.conda
      - conda: https://conda.anaconda.org/conda-forge/noarch/ipykernel-6.29.5-pyh57ce528_0.conda
      - conda: https://conda.anaconda.org/conda-forge/noarch/ipython-8.30.0-pyh707e725_0.conda
      - conda: https://conda.anaconda.org/conda-forge/noarch/isoduration-20.11.0-pyhd8ed1ab_0.tar.bz2
      - conda: https://conda.anaconda.org/conda-forge/noarch/jedi-0.19.2-pyhff2d567_0.conda
      - conda: https://conda.anaconda.org/conda-forge/noarch/jinja2-3.1.4-pyhd8ed1ab_1.conda
      - conda: https://conda.anaconda.org/conda-forge/noarch/json5-0.10.0-pyhd8ed1ab_0.conda
      - conda: https://conda.anaconda.org/conda-forge/osx-arm64/jsonpointer-3.0.0-py312h81bd7bf_1.conda
      - conda: https://conda.anaconda.org/conda-forge/noarch/jsonschema-4.23.0-pyhd8ed1ab_0.conda
      - conda: https://conda.anaconda.org/conda-forge/noarch/jsonschema-specifications-2024.10.1-pyhd8ed1ab_0.conda
      - conda: https://conda.anaconda.org/conda-forge/noarch/jsonschema-with-format-nongpl-4.23.0-hd8ed1ab_0.conda
      - conda: https://conda.anaconda.org/conda-forge/noarch/jupyter-lsp-2.2.5-pyhd8ed1ab_0.conda
      - conda: https://conda.anaconda.org/conda-forge/noarch/jupyter_client-8.6.3-pyhd8ed1ab_0.conda
      - conda: https://conda.anaconda.org/conda-forge/noarch/jupyter_core-5.7.2-pyh31011fe_1.conda
      - conda: https://conda.anaconda.org/conda-forge/noarch/jupyter_events-0.10.0-pyhd8ed1ab_0.conda
      - conda: https://conda.anaconda.org/conda-forge/noarch/jupyter_server-2.14.2-pyhd8ed1ab_0.conda
      - conda: https://conda.anaconda.org/conda-forge/noarch/jupyter_server_terminals-0.5.3-pyhd8ed1ab_0.conda
      - conda: https://conda.anaconda.org/conda-forge/noarch/jupyterlab-4.3.1-pyhff2d567_0.conda
      - conda: https://conda.anaconda.org/conda-forge/noarch/jupyterlab_pygments-0.3.0-pyhd8ed1ab_1.conda
      - conda: https://conda.anaconda.org/conda-forge/noarch/jupyterlab_server-2.27.3-pyhd8ed1ab_0.conda
      - conda: https://conda.anaconda.org/conda-forge/osx-arm64/krb5-1.21.3-h237132a_0.conda
      - conda: https://conda.anaconda.org/conda-forge/osx-arm64/libcxx-19.1.4-ha82da77_0.conda
      - conda: https://conda.anaconda.org/conda-forge/osx-arm64/libedit-3.1.20191231-hc8eb9b7_2.tar.bz2
      - conda: https://conda.anaconda.org/conda-forge/osx-arm64/libexpat-2.6.4-h286801f_0.conda
      - conda: https://conda.anaconda.org/conda-forge/osx-arm64/libffi-3.4.2-h3422bc3_5.tar.bz2
      - conda: https://conda.anaconda.org/conda-forge/osx-arm64/libsodium-1.0.20-h99b78c6_0.conda
      - conda: https://conda.anaconda.org/conda-forge/osx-arm64/libsqlite-3.47.0-hbaaea75_1.conda
      - conda: https://conda.anaconda.org/conda-forge/osx-arm64/libzlib-1.3.1-h8359307_2.conda
      - conda: https://conda.anaconda.org/conda-forge/noarch/markdown-3.6-pyhd8ed1ab_0.conda
      - conda: https://conda.anaconda.org/conda-forge/noarch/markdown-it-py-3.0.0-pyhd8ed1ab_0.conda
      - conda: https://conda.anaconda.org/conda-forge/osx-arm64/markupsafe-3.0.2-py312h998013c_1.conda
      - conda: https://conda.anaconda.org/conda-forge/noarch/matplotlib-inline-0.1.7-pyhd8ed1ab_0.conda
      - conda: https://conda.anaconda.org/conda-forge/noarch/mdurl-0.1.2-pyhd8ed1ab_0.conda
      - conda: https://conda.anaconda.org/conda-forge/noarch/mergedeep-1.3.4-pyhd8ed1ab_0.tar.bz2
      - conda: https://conda.anaconda.org/conda-forge/noarch/mike-2.1.2-pyhd8ed1ab_0.conda
      - conda: https://conda.anaconda.org/conda-forge/noarch/mistune-3.0.2-pyhd8ed1ab_0.conda
      - conda: https://conda.anaconda.org/conda-forge/noarch/mkdocs-1.6.1-pyhd8ed1ab_0.conda
      - conda: https://conda.anaconda.org/conda-forge/noarch/mkdocs-autorefs-1.2.0-pyhd8ed1ab_1.conda
      - conda: https://conda.anaconda.org/conda-forge/noarch/mkdocs-get-deps-0.2.0-pyhd8ed1ab_0.conda
      - conda: https://conda.anaconda.org/conda-forge/noarch/mkdocs-git-authors-plugin-0.9.2-pyhd8ed1ab_0.conda
      - conda: https://conda.anaconda.org/conda-forge/noarch/mkdocs-git-revision-date-localized-plugin-1.2.9-pyhd8ed1ab_0.conda
      - conda: https://conda.anaconda.org/conda-forge/noarch/mkdocs-include-markdown-plugin-7.1.2-pyhd8ed1ab_0.conda
      - conda: https://conda.anaconda.org/conda-forge/noarch/mkdocs-material-9.5.48-pyhd8ed1ab_0.conda
      - conda: https://conda.anaconda.org/conda-forge/noarch/mkdocs-material-extensions-1.3.1-pyhd8ed1ab_0.conda
      - conda: https://conda.anaconda.org/conda-forge/noarch/mkdocstrings-0.27.0-pyhd8ed1ab_0.conda
      - conda: https://conda.anaconda.org/conda-forge/noarch/mkdocstrings-python-1.12.2-pyhff2d567_0.conda
      - conda: https://conda.anaconda.org/conda-forge/osx-arm64/mypy-1.13.0-py312h0bf5046_0.conda
      - conda: https://conda.anaconda.org/conda-forge/noarch/mypy_extensions-1.0.0-pyha770c72_1.conda
      - conda: https://conda.anaconda.org/conda-forge/noarch/nbclient-0.10.1-pyhd8ed1ab_0.conda
      - conda: https://conda.anaconda.org/conda-forge/noarch/nbconvert-core-7.16.4-pyhd8ed1ab_1.conda
      - conda: https://conda.anaconda.org/conda-forge/noarch/nbformat-5.10.4-pyhd8ed1ab_0.conda
      - conda: https://conda.anaconda.org/conda-forge/osx-arm64/ncurses-6.5-h7bae524_1.conda
      - conda: https://conda.anaconda.org/conda-forge/noarch/nest-asyncio-1.6.0-pyhd8ed1ab_0.conda
      - conda: https://conda.anaconda.org/conda-forge/noarch/nodeenv-1.9.1-pyhd8ed1ab_0.conda
      - conda: https://conda.anaconda.org/conda-forge/noarch/notebook-shim-0.2.4-pyhd8ed1ab_0.conda
      - conda: https://conda.anaconda.org/conda-forge/osx-arm64/openssl-3.4.0-h39f12f2_0.conda
      - conda: https://conda.anaconda.org/conda-forge/osx-arm64/optype-0.7.3-py312h81bd7bf_2.conda
      - conda: https://conda.anaconda.org/conda-forge/noarch/overrides-7.7.0-pyhd8ed1ab_0.conda
      - conda: https://conda.anaconda.org/conda-forge/noarch/packaging-24.2-pyhd8ed1ab_2.conda
      - conda: https://conda.anaconda.org/conda-forge/noarch/paginate-0.5.7-pyhd8ed1ab_0.conda
      - conda: https://conda.anaconda.org/conda-forge/noarch/pandocfilters-1.5.0-pyhd8ed1ab_0.tar.bz2
      - conda: https://conda.anaconda.org/conda-forge/noarch/parso-0.8.4-pyhd8ed1ab_0.conda
      - conda: https://conda.anaconda.org/conda-forge/noarch/pathspec-0.12.1-pyhd8ed1ab_1.conda
      - conda: https://conda.anaconda.org/conda-forge/noarch/pexpect-4.9.0-pyhd8ed1ab_0.conda
      - conda: https://conda.anaconda.org/conda-forge/noarch/pickleshare-0.7.5-py_1003.tar.bz2
      - conda: https://conda.anaconda.org/conda-forge/noarch/pip-24.3.1-pyh8b19718_0.conda
      - conda: https://conda.anaconda.org/conda-forge/noarch/pixi-kernel-0.5.2-pyhd8ed1ab_0.conda
      - conda: https://conda.anaconda.org/conda-forge/noarch/pkgutil-resolve-name-1.3.10-pyhd8ed1ab_1.conda
      - conda: https://conda.anaconda.org/conda-forge/noarch/platformdirs-4.3.6-pyhd8ed1ab_1.conda
      - conda: https://conda.anaconda.org/conda-forge/noarch/pluggy-1.5.0-pyhd8ed1ab_1.conda
      - conda: https://conda.anaconda.org/conda-forge/noarch/pre-commit-3.7.1-pyha770c72_0.conda
      - conda: https://conda.anaconda.org/conda-forge/noarch/prometheus_client-0.21.0-pyhd8ed1ab_0.conda
      - conda: https://conda.anaconda.org/conda-forge/noarch/prompt-toolkit-3.0.48-pyha770c72_0.conda
      - conda: https://conda.anaconda.org/conda-forge/osx-arm64/psutil-6.1.0-py312h0bf5046_0.conda
      - conda: https://conda.anaconda.org/conda-forge/noarch/ptyprocess-0.7.0-pyhd3deb0d_0.tar.bz2
      - conda: https://conda.anaconda.org/conda-forge/noarch/pure_eval-0.2.3-pyhd8ed1ab_0.conda
      - conda: https://conda.anaconda.org/conda-forge/noarch/pyaml-24.12.1-pyhd8ed1ab_0.conda
      - conda: https://conda.anaconda.org/conda-forge/noarch/pycparser-2.22-pyh29332c3_1.conda
      - conda: https://conda.anaconda.org/conda-forge/noarch/pydantic-2.10.2-pyh3cfb1c2_1.conda
      - conda: https://conda.anaconda.org/conda-forge/osx-arm64/pydantic-core-2.27.1-py312hcd83bfe_0.conda
      - conda: https://conda.anaconda.org/conda-forge/noarch/pygments-2.18.0-pyhd8ed1ab_1.conda
      - conda: https://conda.anaconda.org/conda-forge/noarch/pymdown-extensions-10.12-pyhd8ed1ab_0.conda
      - conda: https://conda.anaconda.org/conda-forge/osx-arm64/pyobjc-core-10.3.2-py312hb9d441b_0.conda
      - conda: https://conda.anaconda.org/conda-forge/osx-arm64/pyobjc-framework-cocoa-10.3.2-py312hb9d441b_0.conda
      - conda: https://conda.anaconda.org/conda-forge/noarch/pyparsing-3.2.0-pyhd8ed1ab_2.conda
      - conda: https://conda.anaconda.org/conda-forge/noarch/pysocks-1.7.1-pyha55dd90_7.conda
      - conda: https://conda.anaconda.org/conda-forge/noarch/pytest-8.3.4-pyhd8ed1ab_1.conda
      - conda: https://conda.anaconda.org/conda-forge/noarch/pytest-cov-6.0.0-pyhd8ed1ab_1.conda
      - conda: https://conda.anaconda.org/conda-forge/noarch/pytest-xdist-3.6.1-pyhd8ed1ab_0.conda
      - conda: https://conda.anaconda.org/conda-forge/osx-arm64/python-3.12.7-h739c21a_0_cpython.conda
      - conda: https://conda.anaconda.org/conda-forge/noarch/python-dateutil-2.9.0.post0-pyhff2d567_1.conda
      - conda: https://conda.anaconda.org/conda-forge/noarch/python-fastjsonschema-2.21.1-pyhd8ed1ab_0.conda
      - conda: https://conda.anaconda.org/conda-forge/noarch/python-json-logger-2.0.7-pyhd8ed1ab_0.conda
      - conda: https://conda.anaconda.org/conda-forge/osx-arm64/python_abi-3.12-5_cp312.conda
      - conda: https://conda.anaconda.org/conda-forge/noarch/pytz-2024.2-pyhd8ed1ab_1.conda
      - conda: https://conda.anaconda.org/conda-forge/osx-arm64/pyyaml-6.0.2-py312h024a12e_1.conda
      - conda: https://conda.anaconda.org/conda-forge/noarch/pyyaml-env-tag-0.1-pyhd8ed1ab_0.tar.bz2
      - conda: https://conda.anaconda.org/conda-forge/osx-arm64/pyzmq-26.2.0-py312hf8a1cbd_3.conda
      - conda: https://conda.anaconda.org/conda-forge/osx-arm64/readline-8.2-h92ec313_1.conda
      - conda: https://conda.anaconda.org/conda-forge/noarch/referencing-0.35.1-pyhd8ed1ab_0.conda
      - conda: https://conda.anaconda.org/conda-forge/osx-arm64/regex-2024.11.6-py312hea69d52_0.conda
      - conda: https://conda.anaconda.org/conda-forge/noarch/requests-2.32.3-pyhd8ed1ab_1.conda
      - conda: https://conda.anaconda.org/conda-forge/noarch/rfc3339-validator-0.1.4-pyhd8ed1ab_0.tar.bz2
      - conda: https://conda.anaconda.org/conda-forge/noarch/rfc3986-validator-0.1.1-pyh9f0ad1d_0.tar.bz2
      - conda: https://conda.anaconda.org/conda-forge/noarch/rich-13.9.4-pyhd8ed1ab_0.conda
      - conda: https://conda.anaconda.org/conda-forge/osx-arm64/rpds-py-0.22.0-py312hcd83bfe_0.conda
      - conda: https://conda.anaconda.org/conda-forge/osx-arm64/ruff-0.8.1-py312h5d18b81_0.conda
      - conda: https://conda.anaconda.org/conda-forge/noarch/scipy-stubs-1.14.1.5-pyhd8ed1ab_0.conda
      - conda: https://conda.anaconda.org/conda-forge/noarch/send2trash-1.8.3-pyh31c8845_0.conda
      - conda: https://conda.anaconda.org/conda-forge/noarch/setuptools-75.6.0-pyhff2d567_1.conda
      - conda: https://conda.anaconda.org/conda-forge/noarch/six-1.16.0-pyhd8ed1ab_1.conda
      - conda: https://conda.anaconda.org/conda-forge/noarch/smmap-5.0.0-pyhd8ed1ab_0.tar.bz2
      - conda: https://conda.anaconda.org/conda-forge/noarch/sniffio-1.3.1-pyhd8ed1ab_0.conda
      - conda: https://conda.anaconda.org/conda-forge/noarch/soupsieve-2.5-pyhd8ed1ab_1.conda
      - conda: https://conda.anaconda.org/conda-forge/noarch/stack_data-0.6.2-pyhd8ed1ab_0.conda
      - conda: https://conda.anaconda.org/conda-forge/noarch/terminado-0.18.1-pyh31c8845_0.conda
      - conda: https://conda.anaconda.org/conda-forge/noarch/tinycss2-1.4.0-pyhd8ed1ab_0.conda
      - conda: https://conda.anaconda.org/conda-forge/osx-arm64/tk-8.6.13-h5083fa2_1.conda
      - conda: https://conda.anaconda.org/conda-forge/noarch/toml-0.10.2-pyhd8ed1ab_0.tar.bz2
      - conda: https://conda.anaconda.org/conda-forge/noarch/tomli-2.2.1-pyhd8ed1ab_0.conda
      - conda: https://conda.anaconda.org/conda-forge/osx-arm64/tornado-6.4.2-py312hea69d52_0.conda
      - conda: https://conda.anaconda.org/conda-forge/noarch/traitlets-5.14.3-pyhd8ed1ab_0.conda
      - conda: https://conda.anaconda.org/conda-forge/noarch/types-python-dateutil-2.9.0.20241003-pyhff2d567_0.conda
      - conda: https://conda.anaconda.org/conda-forge/noarch/typing-extensions-4.12.2-hd8ed1ab_1.conda
      - conda: https://conda.anaconda.org/conda-forge/noarch/typing_extensions-4.12.2-pyha770c72_1.conda
      - conda: https://conda.anaconda.org/conda-forge/noarch/typing_utils-0.1.0-pyhd8ed1ab_0.tar.bz2
      - conda: https://conda.anaconda.org/conda-forge/noarch/tzdata-2024b-hc8b5060_0.conda
      - conda: https://conda.anaconda.org/conda-forge/osx-arm64/ukkonen-1.0.1-py312h6142ec9_5.conda
      - conda: https://conda.anaconda.org/conda-forge/noarch/uri-template-1.3.0-pyhd8ed1ab_0.conda
      - conda: https://conda.anaconda.org/conda-forge/noarch/urllib3-2.2.3-pyhd8ed1ab_1.conda
      - conda: https://conda.anaconda.org/conda-forge/noarch/verspec-0.1.0-pyhd8ed1ab_0.tar.bz2
      - conda: https://conda.anaconda.org/conda-forge/noarch/virtualenv-20.28.0-pyhd8ed1ab_0.conda
      - conda: https://conda.anaconda.org/conda-forge/osx-arm64/watchdog-6.0.0-py312hea69d52_0.conda
      - conda: https://conda.anaconda.org/conda-forge/noarch/wcmatch-10.0-pyhd8ed1ab_0.conda
      - conda: https://conda.anaconda.org/conda-forge/noarch/wcwidth-0.2.13-pyhd8ed1ab_1.conda
      - conda: https://conda.anaconda.org/conda-forge/noarch/webcolors-24.8.0-pyhd8ed1ab_0.conda
      - conda: https://conda.anaconda.org/conda-forge/noarch/webencodings-0.5.1-pyhd8ed1ab_3.conda
      - conda: https://conda.anaconda.org/conda-forge/noarch/websocket-client-1.8.0-pyhd8ed1ab_1.conda
      - conda: https://conda.anaconda.org/conda-forge/noarch/wheel-0.45.1-pyhd8ed1ab_1.conda
      - conda: https://conda.anaconda.org/conda-forge/osx-arm64/xz-5.2.6-h57fd34a_0.tar.bz2
      - conda: https://conda.anaconda.org/conda-forge/osx-arm64/yaml-0.2.5-h3422bc3_2.tar.bz2
      - conda: https://conda.anaconda.org/conda-forge/osx-arm64/zeromq-4.3.5-hc1bb282_7.conda
      - conda: https://conda.anaconda.org/conda-forge/noarch/zipp-3.21.0-pyhd8ed1ab_1.conda
      - conda: https://conda.anaconda.org/conda-forge/osx-arm64/zstandard-0.23.0-py312h15fbf35_1.conda
      - conda: https://conda.anaconda.org/conda-forge/osx-arm64/zstd-1.5.6-hb46c0d2_0.conda
      - pypi: https://files.pythonhosted.org/packages/6b/6a/7833cfae2c1e63d1d8875a50fd23371394f540ce809d7383550681a1fa64/contourpy-1.3.1-cp312-cp312-macosx_11_0_arm64.whl
      - pypi: https://files.pythonhosted.org/packages/e7/05/c19819d5e3d95294a6f5947fb9b9629efb316b96de511b418c53d245aae6/cycler-0.12.1-py3-none-any.whl
      - pypi: https://files.pythonhosted.org/packages/46/d1/e73b6ad76f0b1fb7f23c35c6d95dbc506a9c8804f43dda8cb5b0fa6331fd/dill-0.3.9-py3-none-any.whl
      - pypi: https://files.pythonhosted.org/packages/a2/55/8f8cab2afd404cf578136ef2cc5dfb50baa1761b68c9da1fb1e4eed343c9/docopt-0.6.2.tar.gz
      - pypi: https://files.pythonhosted.org/packages/6c/13/2639174c0c3e3bbc134808b443953a4df4705ae9634f31cdb37cc4bb76ae/fonttools-4.55.1-cp312-cp312-macosx_10_13_universal2.whl
      - pypi: https://files.pythonhosted.org/packages/0d/74/1009b663387c025e8fa5f3ee3cf3cd0d99b1ad5c72eeb70e75366b1ce878/h5py-3.12.1-cp312-cp312-macosx_11_0_arm64.whl
      - pypi: https://files.pythonhosted.org/packages/5c/f9/f78e7f5ac8077c481bf6b43b8bc736605363034b3d5eb3ce8eb79f53f5f1/imageio-2.36.1-py3-none-any.whl
      - pypi: https://files.pythonhosted.org/packages/91/29/df4b9b42f2be0b623cbd5e2140cafcaa2bef0759a00b7b70104dcfe2fb51/joblib-1.4.2-py3-none-any.whl
      - pypi: https://files.pythonhosted.org/packages/80/c5/57fa58276dfdfa612241d640a64ca2f76adc6ffcebdbd135b4ef60095098/kiwisolver-1.4.7-cp312-cp312-macosx_11_0_arm64.whl
      - pypi: https://files.pythonhosted.org/packages/83/60/d497a310bde3f01cb805196ac61b7ad6dc5dcf8dce66634dc34364b20b4f/lazy_loader-0.4-py3-none-any.whl
      - pypi: https://files.pythonhosted.org/packages/e5/52/3910833a073e7182ab3ae03810ed418f71c7fdcd65e2862cda1c6a14ffc1/matplotlib-3.9.3-cp312-cp312-macosx_11_0_arm64.whl
      - pypi: https://files.pythonhosted.org/packages/56/cf/4931fddb6dfdc1f8bfdc4d6f3bc1702a4511b25bc12d99f683c9f1335a4b/med_imagetools-1.9.4-py3-none-any.whl
      - pypi: https://files.pythonhosted.org/packages/97/f0/1434593be83f8c9b3c5cdfa3db2b3b4b8af3eab164a787ad81b5736abcf0/mkdocs_awesome_pages_plugin-2.9.3-py3-none-any.whl
      - pypi: https://files.pythonhosted.org/packages/ef/82/7a9d0550484a62c6da82858ee9419f3dd1ccc9aa1c26a1e43da3ecd20b0d/natsort-8.4.0-py3-none-any.whl
      - pypi: https://files.pythonhosted.org/packages/b9/54/dd730b32ea14ea797530a4479b2ed46a6fb250f682a9cfb997e968bf0261/networkx-3.4.2-py3-none-any.whl
      - pypi: https://files.pythonhosted.org/packages/75/5b/ca6c8bd14007e5ca171c7c03102d17b4f4e0ceb53957e8c44343a9546dcc/numpy-1.26.4-cp312-cp312-macosx_11_0_arm64.whl
      - pypi: https://files.pythonhosted.org/packages/e1/0c/ad295fd74bfac85358fd579e271cded3ac969de81f62dd0142c426b9da91/pandas-2.2.3-cp312-cp312-macosx_11_0_arm64.whl
      - pypi: https://files.pythonhosted.org/packages/4f/d5/1caabedd8863526a6cfa44ee7a833bd97f945dc1d56824d6d76e11731939/pillow-11.0.0-cp312-cp312-macosx_11_0_arm64.whl
      - pypi: https://files.pythonhosted.org/packages/35/2a/8c0f6fe243e6b6793868c6834203a44cc8f3f25abad780e1c7b21e15594d/pydicom-2.4.4-py3-none-any.whl
      - pypi: https://files.pythonhosted.org/packages/1f/fd/ac2161cce19fd67a18c269073f8e86292b5511acec6f8ef6eab88615d032/pykwalify-1.8.0-py2.py3-none-any.whl
      - pypi: https://files.pythonhosted.org/packages/7b/fe/532e4899c5a19d51e4aae7fe2e8689380a27b8fb3b53560541f84c283445/pynrrd-1.1.1-py3-none-any.whl
      - pypi: https://files.pythonhosted.org/packages/32/fa/f537d03512335d6f9ba4e1678679a845bc2e73c9d9c1ddbe666909e10c14/pyradiomics_bhklab-3.1.4.tar.gz
      - pypi: https://files.pythonhosted.org/packages/9c/cf/b5b1706d7054d792bdf678c894f4ad8f8cdaa789f82b7eaa48b80aa45ba0/pywavelets-1.7.0-cp312-cp312-macosx_11_0_arm64.whl
      - pypi: https://files.pythonhosted.org/packages/73/67/8ece580cc363331d9a53055130f86b096bf16e38156e33b1d3014fffda6b/ruamel.yaml-0.18.6-py3-none-any.whl
      - pypi: https://files.pythonhosted.org/packages/20/84/80203abff8ea4993a87d823a5f632e4d92831ef75d404c9fc78d0176d2b5/ruamel.yaml.clib-0.2.12.tar.gz
      - pypi: https://files.pythonhosted.org/packages/6e/75/db10ee1bc7936b411d285809b5fe62224bbb1b324a03dd703582132ce5ee/scikit_image-0.24.0-cp312-cp312-macosx_12_0_arm64.whl
      - pypi: https://files.pythonhosted.org/packages/54/1a/7deb52fa23aebb855431ad659b3c6a2e1709ece582cb3a63d66905e735fe/scikit_learn-1.5.2-cp312-cp312-macosx_12_0_arm64.whl
      - pypi: https://files.pythonhosted.org/packages/c8/53/35b4d41f5fd42f5781dbd0dd6c05d35ba8aa75c84ecddc7d44756cd8da2e/scipy-1.14.1-cp312-cp312-macosx_12_0_arm64.whl
      - pypi: https://files.pythonhosted.org/packages/63/79/d0aa407da1e853fa5f02e93b6d5bde599e021751294381b565e07276f0b0/SimpleITK-2.4.0-cp311-abi3-macosx_11_0_arm64.whl
      - pypi: https://files.pythonhosted.org/packages/bf/65/813fc133609ebcb1299be6a42e5aea99d6344afb35ccb43f67e7daaa3b92/structlog-24.4.0-py3-none-any.whl
      - pypi: https://files.pythonhosted.org/packages/4b/2c/ffbf7a134b9ab11a67b0cf0726453cedd9c5043a4fe7a35d1cefa9a1bcfb/threadpoolctl-3.5.0-py3-none-any.whl
      - pypi: https://files.pythonhosted.org/packages/50/0a/435d5d7ec64d1c8b422ac9ebe42d2f3b2ac0b3f8a56f5c04dd0f3b7ba83c/tifffile-2024.9.20-py3-none-any.whl
      - pypi: https://files.pythonhosted.org/packages/d0/30/dc54f88dd4a2b5dc8a0279bdd7270e735851848b762aeb1c1184ed1f6b14/tqdm-4.67.1-py3-none-any.whl
      - pypi: https://files.pythonhosted.org/packages/a6/ab/7e5f53c3b9d14972843a647d8d7a853969a58aecc7559cb3267302c94774/tzdata-2024.2-py2.py3-none-any.whl
      - pypi: .
  docs:
    channels:
    - url: https://conda.anaconda.org/conda-forge/
    indexes:
    - https://pypi.org/simple
    packages:
      linux-64:
      - conda: https://conda.anaconda.org/conda-forge/linux-64/_libgcc_mutex-0.1-conda_forge.tar.bz2
      - conda: https://conda.anaconda.org/conda-forge/linux-64/_openmp_mutex-4.5-2_gnu.tar.bz2
      - conda: https://conda.anaconda.org/conda-forge/noarch/attrs-24.2.0-pyh71513ae_0.conda
      - conda: https://conda.anaconda.org/conda-forge/noarch/babel-2.16.0-pyhd8ed1ab_0.conda
      - conda: https://conda.anaconda.org/conda-forge/noarch/bracex-2.2.1-pyhd8ed1ab_0.tar.bz2
      - conda: https://conda.anaconda.org/conda-forge/linux-64/brotli-python-1.1.0-py312h2ec8cdc_2.conda
      - conda: https://conda.anaconda.org/conda-forge/linux-64/bzip2-1.0.8-h4bc722e_7.conda
      - conda: https://conda.anaconda.org/conda-forge/linux-64/ca-certificates-2024.8.30-hbcca054_0.conda
      - conda: https://conda.anaconda.org/conda-forge/noarch/certifi-2024.8.30-pyhd8ed1ab_0.conda
      - conda: https://conda.anaconda.org/conda-forge/linux-64/cffi-1.17.1-py312h06ac9bb_0.conda
      - conda: https://conda.anaconda.org/conda-forge/noarch/charset-normalizer-3.4.0-pyhd8ed1ab_1.conda
      - conda: https://conda.anaconda.org/conda-forge/noarch/click-8.1.7-unix_pyh707e725_1.conda
      - conda: https://conda.anaconda.org/conda-forge/noarch/colorama-0.4.6-pyhd8ed1ab_1.conda
      - conda: https://conda.anaconda.org/conda-forge/noarch/ghp-import-2.1.0-pyhd8ed1ab_1.conda
      - conda: https://conda.anaconda.org/conda-forge/noarch/gitdb-4.0.11-pyhd8ed1ab_0.conda
      - conda: https://conda.anaconda.org/conda-forge/noarch/gitpython-3.1.43-pyhd8ed1ab_0.conda
      - conda: https://conda.anaconda.org/conda-forge/noarch/griffe-1.5.1-pyhd8ed1ab_0.conda
      - conda: https://conda.anaconda.org/conda-forge/noarch/h2-4.1.0-pyhd8ed1ab_0.tar.bz2
      - conda: https://conda.anaconda.org/conda-forge/noarch/hpack-4.0.0-pyh9f0ad1d_0.tar.bz2
      - conda: https://conda.anaconda.org/conda-forge/noarch/hyperframe-6.0.1-pyhd8ed1ab_0.tar.bz2
      - conda: https://conda.anaconda.org/conda-forge/noarch/idna-3.10-pyhd8ed1ab_1.conda
      - conda: https://conda.anaconda.org/conda-forge/noarch/importlib-metadata-8.5.0-pyha770c72_1.conda
      - conda: https://conda.anaconda.org/conda-forge/noarch/importlib-resources-6.4.5-pyhd8ed1ab_1.conda
      - conda: https://conda.anaconda.org/conda-forge/noarch/importlib_resources-6.4.5-pyhd8ed1ab_1.conda
      - conda: https://conda.anaconda.org/conda-forge/noarch/jinja2-3.1.4-pyhd8ed1ab_1.conda
      - conda: https://conda.anaconda.org/conda-forge/linux-64/ld_impl_linux-64-2.43-h712a8e2_2.conda
      - conda: https://conda.anaconda.org/conda-forge/linux-64/libexpat-2.6.4-h5888daf_0.conda
      - conda: https://conda.anaconda.org/conda-forge/linux-64/libffi-3.4.2-h7f98852_5.tar.bz2
      - conda: https://conda.anaconda.org/conda-forge/linux-64/libgcc-14.2.0-h77fa898_1.conda
      - conda: https://conda.anaconda.org/conda-forge/linux-64/libgcc-ng-14.2.0-h69a702a_1.conda
      - conda: https://conda.anaconda.org/conda-forge/linux-64/libgomp-14.2.0-h77fa898_1.conda
      - conda: https://conda.anaconda.org/conda-forge/linux-64/libnsl-2.0.1-hd590300_0.conda
      - conda: https://conda.anaconda.org/conda-forge/linux-64/libsqlite-3.47.0-hadc24fc_1.conda
      - conda: https://conda.anaconda.org/conda-forge/linux-64/libstdcxx-14.2.0-hc0a3c3a_1.conda
      - conda: https://conda.anaconda.org/conda-forge/linux-64/libstdcxx-ng-14.2.0-h4852527_1.conda
      - conda: https://conda.anaconda.org/conda-forge/linux-64/libuuid-2.38.1-h0b41bf4_0.conda
      - conda: https://conda.anaconda.org/conda-forge/linux-64/libxcrypt-4.4.36-hd590300_1.conda
      - conda: https://conda.anaconda.org/conda-forge/linux-64/libzlib-1.3.1-hb9d3cd8_2.conda
      - conda: https://conda.anaconda.org/conda-forge/noarch/markdown-3.6-pyhd8ed1ab_0.conda
      - conda: https://conda.anaconda.org/conda-forge/noarch/markdown-it-py-3.0.0-pyhd8ed1ab_0.conda
      - conda: https://conda.anaconda.org/conda-forge/linux-64/markupsafe-3.0.2-py312h178313f_1.conda
      - conda: https://conda.anaconda.org/conda-forge/noarch/mdurl-0.1.2-pyhd8ed1ab_0.conda
      - conda: https://conda.anaconda.org/conda-forge/noarch/mergedeep-1.3.4-pyhd8ed1ab_0.tar.bz2
      - conda: https://conda.anaconda.org/conda-forge/noarch/mike-2.1.2-pyhd8ed1ab_0.conda
      - conda: https://conda.anaconda.org/conda-forge/noarch/mkdocs-1.6.1-pyhd8ed1ab_0.conda
      - conda: https://conda.anaconda.org/conda-forge/noarch/mkdocs-autorefs-1.2.0-pyhd8ed1ab_1.conda
      - conda: https://conda.anaconda.org/conda-forge/noarch/mkdocs-get-deps-0.2.0-pyhd8ed1ab_0.conda
      - conda: https://conda.anaconda.org/conda-forge/noarch/mkdocs-git-authors-plugin-0.9.2-pyhd8ed1ab_0.conda
      - conda: https://conda.anaconda.org/conda-forge/noarch/mkdocs-git-revision-date-localized-plugin-1.2.9-pyhd8ed1ab_0.conda
      - conda: https://conda.anaconda.org/conda-forge/noarch/mkdocs-include-markdown-plugin-7.1.2-pyhd8ed1ab_0.conda
      - conda: https://conda.anaconda.org/conda-forge/noarch/mkdocs-material-9.5.48-pyhd8ed1ab_0.conda
      - conda: https://conda.anaconda.org/conda-forge/noarch/mkdocs-material-extensions-1.3.1-pyhd8ed1ab_0.conda
      - conda: https://conda.anaconda.org/conda-forge/noarch/mkdocstrings-0.27.0-pyhd8ed1ab_0.conda
      - conda: https://conda.anaconda.org/conda-forge/noarch/mkdocstrings-python-1.12.2-pyhff2d567_0.conda
      - conda: https://conda.anaconda.org/conda-forge/linux-64/ncurses-6.5-he02047a_1.conda
      - conda: https://conda.anaconda.org/conda-forge/linux-64/openssl-3.4.0-hb9d3cd8_0.conda
      - conda: https://conda.anaconda.org/conda-forge/noarch/packaging-24.2-pyhd8ed1ab_2.conda
      - conda: https://conda.anaconda.org/conda-forge/noarch/paginate-0.5.7-pyhd8ed1ab_0.conda
      - conda: https://conda.anaconda.org/conda-forge/noarch/pathspec-0.12.1-pyhd8ed1ab_1.conda
      - conda: https://conda.anaconda.org/conda-forge/noarch/platformdirs-4.3.6-pyhd8ed1ab_1.conda
      - conda: https://conda.anaconda.org/conda-forge/noarch/pyaml-24.12.1-pyhd8ed1ab_0.conda
      - conda: https://conda.anaconda.org/conda-forge/noarch/pycparser-2.22-pyh29332c3_1.conda
      - conda: https://conda.anaconda.org/conda-forge/noarch/pygments-2.18.0-pyhd8ed1ab_1.conda
      - conda: https://conda.anaconda.org/conda-forge/noarch/pymdown-extensions-10.12-pyhd8ed1ab_0.conda
      - conda: https://conda.anaconda.org/conda-forge/noarch/pyparsing-3.2.0-pyhd8ed1ab_2.conda
      - conda: https://conda.anaconda.org/conda-forge/noarch/pysocks-1.7.1-pyha55dd90_7.conda
      - conda: https://conda.anaconda.org/conda-forge/linux-64/python-3.12.7-hc5c86c4_0_cpython.conda
      - conda: https://conda.anaconda.org/conda-forge/noarch/python-dateutil-2.9.0.post0-pyhff2d567_1.conda
      - conda: https://conda.anaconda.org/conda-forge/linux-64/python_abi-3.12-5_cp312.conda
      - conda: https://conda.anaconda.org/conda-forge/noarch/pytz-2024.2-pyhd8ed1ab_1.conda
      - conda: https://conda.anaconda.org/conda-forge/linux-64/pyyaml-6.0.2-py312h66e93f0_1.conda
      - conda: https://conda.anaconda.org/conda-forge/noarch/pyyaml-env-tag-0.1-pyhd8ed1ab_0.tar.bz2
      - conda: https://conda.anaconda.org/conda-forge/linux-64/readline-8.2-h8228510_1.conda
      - conda: https://conda.anaconda.org/conda-forge/linux-64/regex-2024.11.6-py312h66e93f0_0.conda
      - conda: https://conda.anaconda.org/conda-forge/noarch/requests-2.32.3-pyhd8ed1ab_1.conda
      - conda: https://conda.anaconda.org/conda-forge/noarch/rich-13.9.4-pyhd8ed1ab_0.conda
      - conda: https://conda.anaconda.org/conda-forge/noarch/six-1.16.0-pyhd8ed1ab_1.conda
      - conda: https://conda.anaconda.org/conda-forge/noarch/smmap-5.0.0-pyhd8ed1ab_0.tar.bz2
      - conda: https://conda.anaconda.org/conda-forge/linux-64/tk-8.6.13-noxft_h4845f30_101.conda
      - conda: https://conda.anaconda.org/conda-forge/noarch/typing-extensions-4.12.2-hd8ed1ab_1.conda
      - conda: https://conda.anaconda.org/conda-forge/noarch/typing_extensions-4.12.2-pyha770c72_1.conda
      - conda: https://conda.anaconda.org/conda-forge/noarch/tzdata-2024b-hc8b5060_0.conda
      - conda: https://conda.anaconda.org/conda-forge/noarch/urllib3-2.2.3-pyhd8ed1ab_1.conda
      - conda: https://conda.anaconda.org/conda-forge/noarch/verspec-0.1.0-pyhd8ed1ab_0.tar.bz2
      - conda: https://conda.anaconda.org/conda-forge/linux-64/watchdog-6.0.0-py312h7900ff3_0.conda
      - conda: https://conda.anaconda.org/conda-forge/noarch/wcmatch-10.0-pyhd8ed1ab_0.conda
      - conda: https://conda.anaconda.org/conda-forge/linux-64/xz-5.2.6-h166bdaf_0.tar.bz2
      - conda: https://conda.anaconda.org/conda-forge/linux-64/yaml-0.2.5-h7f98852_2.tar.bz2
      - conda: https://conda.anaconda.org/conda-forge/noarch/zipp-3.21.0-pyhd8ed1ab_1.conda
      - conda: https://conda.anaconda.org/conda-forge/linux-64/zstandard-0.23.0-py312hef9b889_1.conda
      - conda: https://conda.anaconda.org/conda-forge/linux-64/zstd-1.5.6-ha6fb4c9_0.conda
      - pypi: https://files.pythonhosted.org/packages/ba/99/6794142b90b853a9155316c8f470d2e4821fe6f086b03e372aca848227dd/contourpy-1.3.1-cp312-cp312-manylinux_2_17_x86_64.manylinux2014_x86_64.whl
      - pypi: https://files.pythonhosted.org/packages/e7/05/c19819d5e3d95294a6f5947fb9b9629efb316b96de511b418c53d245aae6/cycler-0.12.1-py3-none-any.whl
      - pypi: https://files.pythonhosted.org/packages/46/d1/e73b6ad76f0b1fb7f23c35c6d95dbc506a9c8804f43dda8cb5b0fa6331fd/dill-0.3.9-py3-none-any.whl
      - pypi: https://files.pythonhosted.org/packages/a2/55/8f8cab2afd404cf578136ef2cc5dfb50baa1761b68c9da1fb1e4eed343c9/docopt-0.6.2.tar.gz
      - pypi: https://files.pythonhosted.org/packages/56/36/144a1cfad1f304c7462939460054a0f05888ee7431cc34dc359647fc61a8/fonttools-4.55.1-cp312-cp312-manylinux_2_5_x86_64.manylinux1_x86_64.manylinux_2_17_x86_64.manylinux2014_x86_64.whl
      - pypi: https://files.pythonhosted.org/packages/fa/63/eeaacff417b393491beebabb8a3dc5342950409eb6d7b39d437289abdbae/h5py-3.12.1-cp312-cp312-manylinux_2_17_x86_64.manylinux2014_x86_64.whl
      - pypi: https://files.pythonhosted.org/packages/5c/f9/f78e7f5ac8077c481bf6b43b8bc736605363034b3d5eb3ce8eb79f53f5f1/imageio-2.36.1-py3-none-any.whl
      - pypi: https://files.pythonhosted.org/packages/91/29/df4b9b42f2be0b623cbd5e2140cafcaa2bef0759a00b7b70104dcfe2fb51/joblib-1.4.2-py3-none-any.whl
      - pypi: https://files.pythonhosted.org/packages/21/e4/c0b6746fd2eb62fe702118b3ca0cb384ce95e1261cfada58ff693aeec08a/kiwisolver-1.4.7-cp312-cp312-manylinux_2_17_x86_64.manylinux2014_x86_64.whl
      - pypi: https://files.pythonhosted.org/packages/83/60/d497a310bde3f01cb805196ac61b7ad6dc5dcf8dce66634dc34364b20b4f/lazy_loader-0.4-py3-none-any.whl
      - pypi: https://files.pythonhosted.org/packages/40/d6/70a196b0cf62e0a5bc64ccab07816ab4f6c98db0414a55280331a481a5bf/matplotlib-3.9.3-cp312-cp312-manylinux_2_17_x86_64.manylinux2014_x86_64.whl
      - pypi: https://files.pythonhosted.org/packages/56/cf/4931fddb6dfdc1f8bfdc4d6f3bc1702a4511b25bc12d99f683c9f1335a4b/med_imagetools-1.9.4-py3-none-any.whl
      - pypi: https://files.pythonhosted.org/packages/97/f0/1434593be83f8c9b3c5cdfa3db2b3b4b8af3eab164a787ad81b5736abcf0/mkdocs_awesome_pages_plugin-2.9.3-py3-none-any.whl
      - pypi: https://files.pythonhosted.org/packages/ef/82/7a9d0550484a62c6da82858ee9419f3dd1ccc9aa1c26a1e43da3ecd20b0d/natsort-8.4.0-py3-none-any.whl
      - pypi: https://files.pythonhosted.org/packages/b9/54/dd730b32ea14ea797530a4479b2ed46a6fb250f682a9cfb997e968bf0261/networkx-3.4.2-py3-none-any.whl
      - pypi: https://files.pythonhosted.org/packages/0f/50/de23fde84e45f5c4fda2488c759b69990fd4512387a8632860f3ac9cd225/numpy-1.26.4-cp312-cp312-manylinux_2_17_x86_64.manylinux2014_x86_64.whl
      - pypi: https://files.pythonhosted.org/packages/38/f8/d8fddee9ed0d0c0f4a2132c1dfcf0e3e53265055da8df952a53e7eaf178c/pandas-2.2.3-cp312-cp312-manylinux_2_17_x86_64.manylinux2014_x86_64.whl
      - pypi: https://files.pythonhosted.org/packages/7f/42/6e0f2c2d5c60f499aa29be14f860dd4539de322cd8fb84ee01553493fb4d/pillow-11.0.0-cp312-cp312-manylinux_2_28_x86_64.whl
      - pypi: https://files.pythonhosted.org/packages/35/2a/8c0f6fe243e6b6793868c6834203a44cc8f3f25abad780e1c7b21e15594d/pydicom-2.4.4-py3-none-any.whl
      - pypi: https://files.pythonhosted.org/packages/1f/fd/ac2161cce19fd67a18c269073f8e86292b5511acec6f8ef6eab88615d032/pykwalify-1.8.0-py2.py3-none-any.whl
      - pypi: https://files.pythonhosted.org/packages/7b/fe/532e4899c5a19d51e4aae7fe2e8689380a27b8fb3b53560541f84c283445/pynrrd-1.1.1-py3-none-any.whl
      - pypi: https://files.pythonhosted.org/packages/32/fa/f537d03512335d6f9ba4e1678679a845bc2e73c9d9c1ddbe666909e10c14/pyradiomics_bhklab-3.1.4.tar.gz
      - pypi: https://files.pythonhosted.org/packages/53/b6/08d5ea524a5ed25e1f94fba428ac605f0f774bea4a8cf14dbdc7947a2bc5/pywavelets-1.7.0-cp312-cp312-manylinux_2_17_x86_64.manylinux2014_x86_64.whl
      - pypi: https://files.pythonhosted.org/packages/73/67/8ece580cc363331d9a53055130f86b096bf16e38156e33b1d3014fffda6b/ruamel.yaml-0.18.6-py3-none-any.whl
      - pypi: https://files.pythonhosted.org/packages/44/d0/3f68a86e006448fb6c005aee66565b9eb89014a70c491d70c08de597f8e4/ruamel.yaml.clib-0.2.12-cp312-cp312-manylinux_2_17_x86_64.manylinux2014_x86_64.whl
      - pypi: https://files.pythonhosted.org/packages/2c/24/4bcd94046b409ac4d63e2f92e46481f95f5006a43e68f6ab2b24f5d70ab4/scikit_image-0.24.0-cp312-cp312-manylinux_2_17_x86_64.manylinux2014_x86_64.whl
      - pypi: https://files.pythonhosted.org/packages/c6/29/044048c5e911373827c0e1d3051321b9183b2a4f8d4e2f11c08fcff83f13/scikit_learn-1.5.2-cp312-cp312-manylinux_2_17_x86_64.manylinux2014_x86_64.whl
      - pypi: https://files.pythonhosted.org/packages/8e/ee/8a26858ca517e9c64f84b4c7734b89bda8e63bec85c3d2f432d225bb1886/scipy-1.14.1-cp312-cp312-manylinux_2_17_x86_64.manylinux2014_x86_64.whl
      - pypi: https://files.pythonhosted.org/packages/48/f8/3f00cc6d4f11b3cd934e3024c5be71ffc6d30d4620a16de7d194381f92f9/SimpleITK-2.4.0-cp311-abi3-manylinux_2_17_x86_64.manylinux2014_x86_64.whl
      - pypi: https://files.pythonhosted.org/packages/bf/65/813fc133609ebcb1299be6a42e5aea99d6344afb35ccb43f67e7daaa3b92/structlog-24.4.0-py3-none-any.whl
      - pypi: https://files.pythonhosted.org/packages/4b/2c/ffbf7a134b9ab11a67b0cf0726453cedd9c5043a4fe7a35d1cefa9a1bcfb/threadpoolctl-3.5.0-py3-none-any.whl
      - pypi: https://files.pythonhosted.org/packages/50/0a/435d5d7ec64d1c8b422ac9ebe42d2f3b2ac0b3f8a56f5c04dd0f3b7ba83c/tifffile-2024.9.20-py3-none-any.whl
      - pypi: https://files.pythonhosted.org/packages/d0/30/dc54f88dd4a2b5dc8a0279bdd7270e735851848b762aeb1c1184ed1f6b14/tqdm-4.67.1-py3-none-any.whl
      - pypi: https://files.pythonhosted.org/packages/a6/ab/7e5f53c3b9d14972843a647d8d7a853969a58aecc7559cb3267302c94774/tzdata-2024.2-py2.py3-none-any.whl
      - pypi: .
      osx-arm64:
      - conda: https://conda.anaconda.org/conda-forge/noarch/attrs-24.2.0-pyh71513ae_0.conda
      - conda: https://conda.anaconda.org/conda-forge/noarch/babel-2.16.0-pyhd8ed1ab_0.conda
      - conda: https://conda.anaconda.org/conda-forge/noarch/bracex-2.2.1-pyhd8ed1ab_0.tar.bz2
      - conda: https://conda.anaconda.org/conda-forge/osx-arm64/brotli-python-1.1.0-py312hde4cb15_2.conda
      - conda: https://conda.anaconda.org/conda-forge/osx-arm64/bzip2-1.0.8-h99b78c6_7.conda
      - conda: https://conda.anaconda.org/conda-forge/osx-arm64/ca-certificates-2024.8.30-hf0a4a13_0.conda
      - conda: https://conda.anaconda.org/conda-forge/noarch/certifi-2024.8.30-pyhd8ed1ab_0.conda
      - conda: https://conda.anaconda.org/conda-forge/osx-arm64/cffi-1.17.1-py312h0fad829_0.conda
      - conda: https://conda.anaconda.org/conda-forge/noarch/charset-normalizer-3.4.0-pyhd8ed1ab_1.conda
      - conda: https://conda.anaconda.org/conda-forge/noarch/click-8.1.7-unix_pyh707e725_1.conda
      - conda: https://conda.anaconda.org/conda-forge/noarch/colorama-0.4.6-pyhd8ed1ab_1.conda
      - conda: https://conda.anaconda.org/conda-forge/noarch/ghp-import-2.1.0-pyhd8ed1ab_1.conda
      - conda: https://conda.anaconda.org/conda-forge/noarch/gitdb-4.0.11-pyhd8ed1ab_0.conda
      - conda: https://conda.anaconda.org/conda-forge/noarch/gitpython-3.1.43-pyhd8ed1ab_0.conda
      - conda: https://conda.anaconda.org/conda-forge/noarch/griffe-1.5.1-pyhd8ed1ab_0.conda
      - conda: https://conda.anaconda.org/conda-forge/noarch/h2-4.1.0-pyhd8ed1ab_0.tar.bz2
      - conda: https://conda.anaconda.org/conda-forge/noarch/hpack-4.0.0-pyh9f0ad1d_0.tar.bz2
      - conda: https://conda.anaconda.org/conda-forge/noarch/hyperframe-6.0.1-pyhd8ed1ab_0.tar.bz2
      - conda: https://conda.anaconda.org/conda-forge/noarch/idna-3.10-pyhd8ed1ab_1.conda
      - conda: https://conda.anaconda.org/conda-forge/noarch/importlib-metadata-8.5.0-pyha770c72_1.conda
      - conda: https://conda.anaconda.org/conda-forge/noarch/importlib-resources-6.4.5-pyhd8ed1ab_1.conda
      - conda: https://conda.anaconda.org/conda-forge/noarch/importlib_resources-6.4.5-pyhd8ed1ab_1.conda
      - conda: https://conda.anaconda.org/conda-forge/noarch/jinja2-3.1.4-pyhd8ed1ab_1.conda
      - conda: https://conda.anaconda.org/conda-forge/osx-arm64/libcxx-19.1.4-ha82da77_0.conda
      - conda: https://conda.anaconda.org/conda-forge/osx-arm64/libexpat-2.6.4-h286801f_0.conda
      - conda: https://conda.anaconda.org/conda-forge/osx-arm64/libffi-3.4.2-h3422bc3_5.tar.bz2
      - conda: https://conda.anaconda.org/conda-forge/osx-arm64/libsqlite-3.47.0-hbaaea75_1.conda
      - conda: https://conda.anaconda.org/conda-forge/osx-arm64/libzlib-1.3.1-h8359307_2.conda
      - conda: https://conda.anaconda.org/conda-forge/noarch/markdown-3.6-pyhd8ed1ab_0.conda
      - conda: https://conda.anaconda.org/conda-forge/noarch/markdown-it-py-3.0.0-pyhd8ed1ab_0.conda
      - conda: https://conda.anaconda.org/conda-forge/osx-arm64/markupsafe-3.0.2-py312h998013c_1.conda
      - conda: https://conda.anaconda.org/conda-forge/noarch/mdurl-0.1.2-pyhd8ed1ab_0.conda
      - conda: https://conda.anaconda.org/conda-forge/noarch/mergedeep-1.3.4-pyhd8ed1ab_0.tar.bz2
      - conda: https://conda.anaconda.org/conda-forge/noarch/mike-2.1.2-pyhd8ed1ab_0.conda
      - conda: https://conda.anaconda.org/conda-forge/noarch/mkdocs-1.6.1-pyhd8ed1ab_0.conda
      - conda: https://conda.anaconda.org/conda-forge/noarch/mkdocs-autorefs-1.2.0-pyhd8ed1ab_1.conda
      - conda: https://conda.anaconda.org/conda-forge/noarch/mkdocs-get-deps-0.2.0-pyhd8ed1ab_0.conda
      - conda: https://conda.anaconda.org/conda-forge/noarch/mkdocs-git-authors-plugin-0.9.2-pyhd8ed1ab_0.conda
      - conda: https://conda.anaconda.org/conda-forge/noarch/mkdocs-git-revision-date-localized-plugin-1.2.9-pyhd8ed1ab_0.conda
      - conda: https://conda.anaconda.org/conda-forge/noarch/mkdocs-include-markdown-plugin-7.1.2-pyhd8ed1ab_0.conda
      - conda: https://conda.anaconda.org/conda-forge/noarch/mkdocs-material-9.5.48-pyhd8ed1ab_0.conda
      - conda: https://conda.anaconda.org/conda-forge/noarch/mkdocs-material-extensions-1.3.1-pyhd8ed1ab_0.conda
      - conda: https://conda.anaconda.org/conda-forge/noarch/mkdocstrings-0.27.0-pyhd8ed1ab_0.conda
      - conda: https://conda.anaconda.org/conda-forge/noarch/mkdocstrings-python-1.12.2-pyhff2d567_0.conda
      - conda: https://conda.anaconda.org/conda-forge/osx-arm64/ncurses-6.5-h7bae524_1.conda
      - conda: https://conda.anaconda.org/conda-forge/osx-arm64/openssl-3.4.0-h39f12f2_0.conda
      - conda: https://conda.anaconda.org/conda-forge/noarch/packaging-24.2-pyhd8ed1ab_2.conda
      - conda: https://conda.anaconda.org/conda-forge/noarch/paginate-0.5.7-pyhd8ed1ab_0.conda
      - conda: https://conda.anaconda.org/conda-forge/noarch/pathspec-0.12.1-pyhd8ed1ab_1.conda
      - conda: https://conda.anaconda.org/conda-forge/noarch/platformdirs-4.3.6-pyhd8ed1ab_1.conda
      - conda: https://conda.anaconda.org/conda-forge/noarch/pyaml-24.12.1-pyhd8ed1ab_0.conda
      - conda: https://conda.anaconda.org/conda-forge/noarch/pycparser-2.22-pyh29332c3_1.conda
      - conda: https://conda.anaconda.org/conda-forge/noarch/pygments-2.18.0-pyhd8ed1ab_1.conda
      - conda: https://conda.anaconda.org/conda-forge/noarch/pymdown-extensions-10.12-pyhd8ed1ab_0.conda
      - conda: https://conda.anaconda.org/conda-forge/noarch/pyparsing-3.2.0-pyhd8ed1ab_2.conda
      - conda: https://conda.anaconda.org/conda-forge/noarch/pysocks-1.7.1-pyha55dd90_7.conda
      - conda: https://conda.anaconda.org/conda-forge/osx-arm64/python-3.12.7-h739c21a_0_cpython.conda
      - conda: https://conda.anaconda.org/conda-forge/noarch/python-dateutil-2.9.0.post0-pyhff2d567_1.conda
      - conda: https://conda.anaconda.org/conda-forge/osx-arm64/python_abi-3.12-5_cp312.conda
      - conda: https://conda.anaconda.org/conda-forge/noarch/pytz-2024.2-pyhd8ed1ab_1.conda
      - conda: https://conda.anaconda.org/conda-forge/osx-arm64/pyyaml-6.0.2-py312h024a12e_1.conda
      - conda: https://conda.anaconda.org/conda-forge/noarch/pyyaml-env-tag-0.1-pyhd8ed1ab_0.tar.bz2
      - conda: https://conda.anaconda.org/conda-forge/osx-arm64/readline-8.2-h92ec313_1.conda
      - conda: https://conda.anaconda.org/conda-forge/osx-arm64/regex-2024.11.6-py312hea69d52_0.conda
      - conda: https://conda.anaconda.org/conda-forge/noarch/requests-2.32.3-pyhd8ed1ab_1.conda
      - conda: https://conda.anaconda.org/conda-forge/noarch/rich-13.9.4-pyhd8ed1ab_0.conda
      - conda: https://conda.anaconda.org/conda-forge/noarch/six-1.16.0-pyhd8ed1ab_1.conda
      - conda: https://conda.anaconda.org/conda-forge/noarch/smmap-5.0.0-pyhd8ed1ab_0.tar.bz2
      - conda: https://conda.anaconda.org/conda-forge/osx-arm64/tk-8.6.13-h5083fa2_1.conda
      - conda: https://conda.anaconda.org/conda-forge/noarch/typing-extensions-4.12.2-hd8ed1ab_1.conda
      - conda: https://conda.anaconda.org/conda-forge/noarch/typing_extensions-4.12.2-pyha770c72_1.conda
      - conda: https://conda.anaconda.org/conda-forge/noarch/tzdata-2024b-hc8b5060_0.conda
      - conda: https://conda.anaconda.org/conda-forge/noarch/urllib3-2.2.3-pyhd8ed1ab_1.conda
      - conda: https://conda.anaconda.org/conda-forge/noarch/verspec-0.1.0-pyhd8ed1ab_0.tar.bz2
      - conda: https://conda.anaconda.org/conda-forge/osx-arm64/watchdog-6.0.0-py312hea69d52_0.conda
      - conda: https://conda.anaconda.org/conda-forge/noarch/wcmatch-10.0-pyhd8ed1ab_0.conda
      - conda: https://conda.anaconda.org/conda-forge/osx-arm64/xz-5.2.6-h57fd34a_0.tar.bz2
      - conda: https://conda.anaconda.org/conda-forge/osx-arm64/yaml-0.2.5-h3422bc3_2.tar.bz2
      - conda: https://conda.anaconda.org/conda-forge/noarch/zipp-3.21.0-pyhd8ed1ab_1.conda
      - conda: https://conda.anaconda.org/conda-forge/osx-arm64/zstandard-0.23.0-py312h15fbf35_1.conda
      - conda: https://conda.anaconda.org/conda-forge/osx-arm64/zstd-1.5.6-hb46c0d2_0.conda
      - pypi: https://files.pythonhosted.org/packages/6b/6a/7833cfae2c1e63d1d8875a50fd23371394f540ce809d7383550681a1fa64/contourpy-1.3.1-cp312-cp312-macosx_11_0_arm64.whl
      - pypi: https://files.pythonhosted.org/packages/e7/05/c19819d5e3d95294a6f5947fb9b9629efb316b96de511b418c53d245aae6/cycler-0.12.1-py3-none-any.whl
      - pypi: https://files.pythonhosted.org/packages/46/d1/e73b6ad76f0b1fb7f23c35c6d95dbc506a9c8804f43dda8cb5b0fa6331fd/dill-0.3.9-py3-none-any.whl
      - pypi: https://files.pythonhosted.org/packages/a2/55/8f8cab2afd404cf578136ef2cc5dfb50baa1761b68c9da1fb1e4eed343c9/docopt-0.6.2.tar.gz
      - pypi: https://files.pythonhosted.org/packages/6c/13/2639174c0c3e3bbc134808b443953a4df4705ae9634f31cdb37cc4bb76ae/fonttools-4.55.1-cp312-cp312-macosx_10_13_universal2.whl
      - pypi: https://files.pythonhosted.org/packages/0d/74/1009b663387c025e8fa5f3ee3cf3cd0d99b1ad5c72eeb70e75366b1ce878/h5py-3.12.1-cp312-cp312-macosx_11_0_arm64.whl
      - pypi: https://files.pythonhosted.org/packages/5c/f9/f78e7f5ac8077c481bf6b43b8bc736605363034b3d5eb3ce8eb79f53f5f1/imageio-2.36.1-py3-none-any.whl
      - pypi: https://files.pythonhosted.org/packages/91/29/df4b9b42f2be0b623cbd5e2140cafcaa2bef0759a00b7b70104dcfe2fb51/joblib-1.4.2-py3-none-any.whl
      - pypi: https://files.pythonhosted.org/packages/80/c5/57fa58276dfdfa612241d640a64ca2f76adc6ffcebdbd135b4ef60095098/kiwisolver-1.4.7-cp312-cp312-macosx_11_0_arm64.whl
      - pypi: https://files.pythonhosted.org/packages/83/60/d497a310bde3f01cb805196ac61b7ad6dc5dcf8dce66634dc34364b20b4f/lazy_loader-0.4-py3-none-any.whl
      - pypi: https://files.pythonhosted.org/packages/e5/52/3910833a073e7182ab3ae03810ed418f71c7fdcd65e2862cda1c6a14ffc1/matplotlib-3.9.3-cp312-cp312-macosx_11_0_arm64.whl
      - pypi: https://files.pythonhosted.org/packages/56/cf/4931fddb6dfdc1f8bfdc4d6f3bc1702a4511b25bc12d99f683c9f1335a4b/med_imagetools-1.9.4-py3-none-any.whl
      - pypi: https://files.pythonhosted.org/packages/97/f0/1434593be83f8c9b3c5cdfa3db2b3b4b8af3eab164a787ad81b5736abcf0/mkdocs_awesome_pages_plugin-2.9.3-py3-none-any.whl
      - pypi: https://files.pythonhosted.org/packages/ef/82/7a9d0550484a62c6da82858ee9419f3dd1ccc9aa1c26a1e43da3ecd20b0d/natsort-8.4.0-py3-none-any.whl
      - pypi: https://files.pythonhosted.org/packages/b9/54/dd730b32ea14ea797530a4479b2ed46a6fb250f682a9cfb997e968bf0261/networkx-3.4.2-py3-none-any.whl
      - pypi: https://files.pythonhosted.org/packages/75/5b/ca6c8bd14007e5ca171c7c03102d17b4f4e0ceb53957e8c44343a9546dcc/numpy-1.26.4-cp312-cp312-macosx_11_0_arm64.whl
      - pypi: https://files.pythonhosted.org/packages/e1/0c/ad295fd74bfac85358fd579e271cded3ac969de81f62dd0142c426b9da91/pandas-2.2.3-cp312-cp312-macosx_11_0_arm64.whl
      - pypi: https://files.pythonhosted.org/packages/4f/d5/1caabedd8863526a6cfa44ee7a833bd97f945dc1d56824d6d76e11731939/pillow-11.0.0-cp312-cp312-macosx_11_0_arm64.whl
      - pypi: https://files.pythonhosted.org/packages/35/2a/8c0f6fe243e6b6793868c6834203a44cc8f3f25abad780e1c7b21e15594d/pydicom-2.4.4-py3-none-any.whl
      - pypi: https://files.pythonhosted.org/packages/1f/fd/ac2161cce19fd67a18c269073f8e86292b5511acec6f8ef6eab88615d032/pykwalify-1.8.0-py2.py3-none-any.whl
      - pypi: https://files.pythonhosted.org/packages/7b/fe/532e4899c5a19d51e4aae7fe2e8689380a27b8fb3b53560541f84c283445/pynrrd-1.1.1-py3-none-any.whl
      - pypi: https://files.pythonhosted.org/packages/32/fa/f537d03512335d6f9ba4e1678679a845bc2e73c9d9c1ddbe666909e10c14/pyradiomics_bhklab-3.1.4.tar.gz
      - pypi: https://files.pythonhosted.org/packages/9c/cf/b5b1706d7054d792bdf678c894f4ad8f8cdaa789f82b7eaa48b80aa45ba0/pywavelets-1.7.0-cp312-cp312-macosx_11_0_arm64.whl
      - pypi: https://files.pythonhosted.org/packages/73/67/8ece580cc363331d9a53055130f86b096bf16e38156e33b1d3014fffda6b/ruamel.yaml-0.18.6-py3-none-any.whl
      - pypi: https://files.pythonhosted.org/packages/20/84/80203abff8ea4993a87d823a5f632e4d92831ef75d404c9fc78d0176d2b5/ruamel.yaml.clib-0.2.12.tar.gz
      - pypi: https://files.pythonhosted.org/packages/6e/75/db10ee1bc7936b411d285809b5fe62224bbb1b324a03dd703582132ce5ee/scikit_image-0.24.0-cp312-cp312-macosx_12_0_arm64.whl
      - pypi: https://files.pythonhosted.org/packages/54/1a/7deb52fa23aebb855431ad659b3c6a2e1709ece582cb3a63d66905e735fe/scikit_learn-1.5.2-cp312-cp312-macosx_12_0_arm64.whl
      - pypi: https://files.pythonhosted.org/packages/c8/53/35b4d41f5fd42f5781dbd0dd6c05d35ba8aa75c84ecddc7d44756cd8da2e/scipy-1.14.1-cp312-cp312-macosx_12_0_arm64.whl
      - pypi: https://files.pythonhosted.org/packages/63/79/d0aa407da1e853fa5f02e93b6d5bde599e021751294381b565e07276f0b0/SimpleITK-2.4.0-cp311-abi3-macosx_11_0_arm64.whl
      - pypi: https://files.pythonhosted.org/packages/bf/65/813fc133609ebcb1299be6a42e5aea99d6344afb35ccb43f67e7daaa3b92/structlog-24.4.0-py3-none-any.whl
      - pypi: https://files.pythonhosted.org/packages/4b/2c/ffbf7a134b9ab11a67b0cf0726453cedd9c5043a4fe7a35d1cefa9a1bcfb/threadpoolctl-3.5.0-py3-none-any.whl
      - pypi: https://files.pythonhosted.org/packages/50/0a/435d5d7ec64d1c8b422ac9ebe42d2f3b2ac0b3f8a56f5c04dd0f3b7ba83c/tifffile-2024.9.20-py3-none-any.whl
      - pypi: https://files.pythonhosted.org/packages/d0/30/dc54f88dd4a2b5dc8a0279bdd7270e735851848b762aeb1c1184ed1f6b14/tqdm-4.67.1-py3-none-any.whl
      - pypi: https://files.pythonhosted.org/packages/a6/ab/7e5f53c3b9d14972843a647d8d7a853969a58aecc7559cb3267302c94774/tzdata-2024.2-py2.py3-none-any.whl
      - pypi: .
  publish:
    channels:
    - url: https://conda.anaconda.org/conda-forge/
    indexes:
    - https://pypi.org/simple
    packages:
      linux-64:
      - conda: https://conda.anaconda.org/conda-forge/linux-64/_libgcc_mutex-0.1-conda_forge.tar.bz2
      - conda: https://conda.anaconda.org/conda-forge/linux-64/_openmp_mutex-4.5-2_gnu.tar.bz2
      - conda: https://conda.anaconda.org/conda-forge/noarch/annotated-types-0.7.0-pyhd8ed1ab_0.conda
      - conda: https://conda.anaconda.org/conda-forge/noarch/anyio-4.6.2.post1-pyhd8ed1ab_0.conda
      - conda: https://conda.anaconda.org/conda-forge/noarch/attrs-24.2.0-pyh71513ae_0.conda
      - conda: https://conda.anaconda.org/conda-forge/noarch/backoff-2.2.1-pyhd8ed1ab_0.tar.bz2
      - conda: https://conda.anaconda.org/conda-forge/noarch/backports-1.0-pyhd8ed1ab_5.conda
      - conda: https://conda.anaconda.org/conda-forge/noarch/backports.tarfile-1.2.0-pyhd8ed1ab_0.conda
      - conda: https://conda.anaconda.org/conda-forge/linux-64/brotli-python-1.1.0-py312h2ec8cdc_2.conda
      - conda: https://conda.anaconda.org/conda-forge/linux-64/bzip2-1.0.8-h4bc722e_7.conda
      - conda: https://conda.anaconda.org/conda-forge/linux-64/ca-certificates-2024.8.30-hbcca054_0.conda
      - conda: https://conda.anaconda.org/conda-forge/noarch/certifi-2024.8.30-pyhd8ed1ab_0.conda
      - conda: https://conda.anaconda.org/conda-forge/linux-64/cffi-1.17.1-py312h06ac9bb_0.conda
      - conda: https://conda.anaconda.org/conda-forge/noarch/charset-normalizer-3.4.0-pyhd8ed1ab_1.conda
      - conda: https://conda.anaconda.org/conda-forge/noarch/click-8.1.7-unix_pyh707e725_1.conda
      - conda: https://conda.anaconda.org/conda-forge/noarch/click-option-group-0.5.6-pyhd8ed1ab_0.conda
      - conda: https://conda.anaconda.org/conda-forge/linux-64/cryptography-44.0.0-py312hda17c39_0.conda
      - conda: https://conda.anaconda.org/conda-forge/linux-64/dbus-1.13.6-h5008d03_3.tar.bz2
      - conda: https://conda.anaconda.org/conda-forge/noarch/distlib-0.3.9-pyhd8ed1ab_0.conda
      - conda: https://conda.anaconda.org/conda-forge/noarch/dotty-dict-1.3.1-pyhd8ed1ab_0.conda
      - conda: https://conda.anaconda.org/conda-forge/noarch/editables-0.5-pyhd8ed1ab_1.conda
      - conda: https://conda.anaconda.org/conda-forge/noarch/exceptiongroup-1.2.2-pyhd8ed1ab_1.conda
      - conda: https://conda.anaconda.org/conda-forge/linux-64/expat-2.6.4-h5888daf_0.conda
      - conda: https://conda.anaconda.org/conda-forge/noarch/filelock-3.16.1-pyhd8ed1ab_0.conda
      - conda: https://conda.anaconda.org/conda-forge/noarch/gitdb-4.0.11-pyhd8ed1ab_0.conda
      - conda: https://conda.anaconda.org/conda-forge/noarch/gitpython-3.1.43-pyhd8ed1ab_0.conda
      - conda: https://conda.anaconda.org/conda-forge/noarch/gql-3.5.0-pyhd8ed1ab_1.conda
      - conda: https://conda.anaconda.org/conda-forge/noarch/graphql-core-3.2.5-pyhd8ed1ab_0.conda
      - conda: https://conda.anaconda.org/conda-forge/noarch/h11-0.14.0-pyhd8ed1ab_0.tar.bz2
      - conda: https://conda.anaconda.org/conda-forge/noarch/h2-4.1.0-pyhd8ed1ab_0.tar.bz2
      - conda: https://conda.anaconda.org/conda-forge/noarch/hatch-1.13.0-pyhd8ed1ab_0.conda
      - conda: https://conda.anaconda.org/conda-forge/noarch/hatchling-1.26.3-pypyhff2d567_0.conda
      - conda: https://conda.anaconda.org/conda-forge/noarch/hpack-4.0.0-pyh9f0ad1d_0.tar.bz2
      - conda: https://conda.anaconda.org/conda-forge/noarch/httpcore-1.0.7-pyh29332c3_1.conda
      - conda: https://conda.anaconda.org/conda-forge/noarch/httpx-0.28.0-pyhd8ed1ab_0.conda
      - conda: https://conda.anaconda.org/conda-forge/noarch/hyperframe-6.0.1-pyhd8ed1ab_0.tar.bz2
      - conda: https://conda.anaconda.org/conda-forge/noarch/hyperlink-21.0.0-pyhd3deb0d_0.tar.bz2
      - conda: https://conda.anaconda.org/conda-forge/noarch/idna-3.10-pyhd8ed1ab_1.conda
      - conda: https://conda.anaconda.org/conda-forge/noarch/importlib-metadata-8.5.0-pyha770c72_1.conda
      - conda: https://conda.anaconda.org/conda-forge/noarch/importlib-resources-6.4.5-pyhd8ed1ab_1.conda
      - conda: https://conda.anaconda.org/conda-forge/noarch/importlib_resources-6.4.5-pyhd8ed1ab_1.conda
      - conda: https://conda.anaconda.org/conda-forge/noarch/jaraco.classes-3.4.0-pyhd8ed1ab_1.conda
      - conda: https://conda.anaconda.org/conda-forge/noarch/jaraco.context-5.3.0-pyhd8ed1ab_1.conda
      - conda: https://conda.anaconda.org/conda-forge/noarch/jaraco.functools-4.0.0-pyhd8ed1ab_0.conda
      - conda: https://conda.anaconda.org/conda-forge/noarch/jeepney-0.8.0-pyhd8ed1ab_0.tar.bz2
      - conda: https://conda.anaconda.org/conda-forge/noarch/jinja2-3.1.4-pyhd8ed1ab_1.conda
      - conda: https://conda.anaconda.org/conda-forge/noarch/keyring-25.5.0-pyha804496_0.conda
      - conda: https://conda.anaconda.org/conda-forge/linux-64/ld_impl_linux-64-2.43-h712a8e2_2.conda
      - conda: https://conda.anaconda.org/conda-forge/linux-64/libexpat-2.6.4-h5888daf_0.conda
      - conda: https://conda.anaconda.org/conda-forge/linux-64/libffi-3.4.2-h7f98852_5.tar.bz2
      - conda: https://conda.anaconda.org/conda-forge/linux-64/libgcc-14.2.0-h77fa898_1.conda
      - conda: https://conda.anaconda.org/conda-forge/linux-64/libgcc-ng-14.2.0-h69a702a_1.conda
      - conda: https://conda.anaconda.org/conda-forge/linux-64/libglib-2.82.2-h2ff4ddf_0.conda
      - conda: https://conda.anaconda.org/conda-forge/linux-64/libgomp-14.2.0-h77fa898_1.conda
      - conda: https://conda.anaconda.org/conda-forge/linux-64/libiconv-1.17-hd590300_2.conda
      - conda: https://conda.anaconda.org/conda-forge/linux-64/libnsl-2.0.1-hd590300_0.conda
      - conda: https://conda.anaconda.org/conda-forge/linux-64/libsqlite-3.47.0-hadc24fc_1.conda
      - conda: https://conda.anaconda.org/conda-forge/linux-64/libstdcxx-14.2.0-hc0a3c3a_1.conda
      - conda: https://conda.anaconda.org/conda-forge/linux-64/libstdcxx-ng-14.2.0-h4852527_1.conda
      - conda: https://conda.anaconda.org/conda-forge/linux-64/libuuid-2.38.1-h0b41bf4_0.conda
      - conda: https://conda.anaconda.org/conda-forge/linux-64/libxcrypt-4.4.36-hd590300_1.conda
      - conda: https://conda.anaconda.org/conda-forge/linux-64/libzlib-1.3.1-hb9d3cd8_2.conda
      - conda: https://conda.anaconda.org/conda-forge/noarch/markdown-it-py-3.0.0-pyhd8ed1ab_0.conda
      - conda: https://conda.anaconda.org/conda-forge/linux-64/markupsafe-3.0.2-py312h178313f_1.conda
      - conda: https://conda.anaconda.org/conda-forge/noarch/mdurl-0.1.2-pyhd8ed1ab_0.conda
      - conda: https://conda.anaconda.org/conda-forge/noarch/more-itertools-10.5.0-pyhd8ed1ab_0.conda
      - conda: https://conda.anaconda.org/conda-forge/linux-64/multidict-6.1.0-py312h178313f_1.conda
      - conda: https://conda.anaconda.org/conda-forge/linux-64/ncurses-6.5-he02047a_1.conda
      - conda: https://conda.anaconda.org/conda-forge/linux-64/openssl-3.4.0-hb9d3cd8_0.conda
      - conda: https://conda.anaconda.org/conda-forge/noarch/packaging-24.2-pyhd8ed1ab_2.conda
      - conda: https://conda.anaconda.org/conda-forge/noarch/pathspec-0.12.1-pyhd8ed1ab_1.conda
      - conda: https://conda.anaconda.org/conda-forge/linux-64/pcre2-10.44-hba22ea6_2.conda
      - conda: https://conda.anaconda.org/conda-forge/noarch/pexpect-4.9.0-pyhd8ed1ab_0.conda
      - conda: https://conda.anaconda.org/conda-forge/noarch/platformdirs-4.3.6-pyhd8ed1ab_1.conda
      - conda: https://conda.anaconda.org/conda-forge/noarch/pluggy-1.5.0-pyhd8ed1ab_1.conda
      - conda: https://conda.anaconda.org/conda-forge/linux-64/propcache-0.2.0-py312h66e93f0_2.conda
      - conda: https://conda.anaconda.org/conda-forge/noarch/ptyprocess-0.7.0-pyhd3deb0d_0.tar.bz2
      - conda: https://conda.anaconda.org/conda-forge/noarch/pycparser-2.22-pyh29332c3_1.conda
      - conda: https://conda.anaconda.org/conda-forge/noarch/pydantic-2.10.2-pyh3cfb1c2_1.conda
      - conda: https://conda.anaconda.org/conda-forge/linux-64/pydantic-core-2.27.1-py312h12e396e_0.conda
      - conda: https://conda.anaconda.org/conda-forge/noarch/pygments-2.18.0-pyhd8ed1ab_1.conda
      - conda: https://conda.anaconda.org/conda-forge/noarch/pyparsing-3.2.0-pyhd8ed1ab_2.conda
      - conda: https://conda.anaconda.org/conda-forge/noarch/pysocks-1.7.1-pyha55dd90_7.conda
      - conda: https://conda.anaconda.org/conda-forge/linux-64/python-3.12.7-hc5c86c4_0_cpython.conda
      - conda: https://conda.anaconda.org/conda-forge/noarch/python-dateutil-2.9.0.post0-pyhff2d567_1.conda
      - conda: https://conda.anaconda.org/conda-forge/noarch/python-gitlab-4.13.0-pyhff2d567_1.conda
      - conda: https://conda.anaconda.org/conda-forge/noarch/python-semantic-release-9.15.1-pyh10f6f8f_0.conda
      - conda: https://conda.anaconda.org/conda-forge/linux-64/python_abi-3.12-5_cp312.conda
      - conda: https://conda.anaconda.org/conda-forge/noarch/pytz-2024.2-pyhd8ed1ab_1.conda
      - conda: https://conda.anaconda.org/conda-forge/linux-64/pyyaml-6.0.2-py312h66e93f0_1.conda
      - conda: https://conda.anaconda.org/conda-forge/linux-64/readline-8.2-h8228510_1.conda
      - conda: https://conda.anaconda.org/conda-forge/noarch/requests-2.32.3-pyhd8ed1ab_1.conda
      - conda: https://conda.anaconda.org/conda-forge/noarch/requests-toolbelt-1.0.0-pyhd8ed1ab_0.conda
      - conda: https://conda.anaconda.org/conda-forge/noarch/rich-13.9.4-pyhd8ed1ab_0.conda
      - conda: https://conda.anaconda.org/conda-forge/linux-64/secretstorage-3.3.3-py312h7900ff3_3.conda
      - conda: https://conda.anaconda.org/conda-forge/noarch/shellingham-1.5.4-pyhd8ed1ab_0.conda
      - conda: https://conda.anaconda.org/conda-forge/noarch/six-1.16.0-pyhd8ed1ab_1.conda
      - conda: https://conda.anaconda.org/conda-forge/noarch/smmap-5.0.0-pyhd8ed1ab_0.tar.bz2
      - conda: https://conda.anaconda.org/conda-forge/noarch/sniffio-1.3.1-pyhd8ed1ab_0.conda
      - conda: https://conda.anaconda.org/conda-forge/linux-64/tk-8.6.13-noxft_h4845f30_101.conda
      - conda: https://conda.anaconda.org/conda-forge/noarch/tomli-2.2.1-pyhd8ed1ab_0.conda
      - conda: https://conda.anaconda.org/conda-forge/noarch/tomli-w-1.1.0-pyhd8ed1ab_1.conda
      - conda: https://conda.anaconda.org/conda-forge/noarch/tomlkit-0.13.2-pyha770c72_1.conda
      - conda: https://conda.anaconda.org/conda-forge/noarch/trove-classifiers-2024.10.21.16-pyhd8ed1ab_1.conda
      - conda: https://conda.anaconda.org/conda-forge/noarch/typing-extensions-4.12.2-hd8ed1ab_1.conda
      - conda: https://conda.anaconda.org/conda-forge/noarch/typing_extensions-4.12.2-pyha770c72_1.conda
      - conda: https://conda.anaconda.org/conda-forge/noarch/tzdata-2024b-hc8b5060_0.conda
      - conda: https://conda.anaconda.org/conda-forge/noarch/urllib3-2.2.3-pyhd8ed1ab_1.conda
      - conda: https://conda.anaconda.org/conda-forge/noarch/userpath-1.7.0-pyhd8ed1ab_0.tar.bz2
      - conda: https://conda.anaconda.org/conda-forge/linux-64/uv-0.5.5-h0f3a69f_0.conda
      - conda: https://conda.anaconda.org/conda-forge/noarch/virtualenv-20.28.0-pyhd8ed1ab_0.conda
      - conda: https://conda.anaconda.org/conda-forge/linux-64/xz-5.2.6-h166bdaf_0.tar.bz2
      - conda: https://conda.anaconda.org/conda-forge/linux-64/yaml-0.2.5-h7f98852_2.tar.bz2
      - conda: https://conda.anaconda.org/conda-forge/linux-64/yarl-1.18.0-py312h66e93f0_0.conda
      - conda: https://conda.anaconda.org/conda-forge/noarch/zipp-3.21.0-pyhd8ed1ab_1.conda
      - conda: https://conda.anaconda.org/conda-forge/linux-64/zstandard-0.23.0-py312hef9b889_1.conda
      - conda: https://conda.anaconda.org/conda-forge/linux-64/zstd-1.5.6-ha6fb4c9_0.conda
      - pypi: https://files.pythonhosted.org/packages/ba/99/6794142b90b853a9155316c8f470d2e4821fe6f086b03e372aca848227dd/contourpy-1.3.1-cp312-cp312-manylinux_2_17_x86_64.manylinux2014_x86_64.whl
      - pypi: https://files.pythonhosted.org/packages/e7/05/c19819d5e3d95294a6f5947fb9b9629efb316b96de511b418c53d245aae6/cycler-0.12.1-py3-none-any.whl
      - pypi: https://files.pythonhosted.org/packages/46/d1/e73b6ad76f0b1fb7f23c35c6d95dbc506a9c8804f43dda8cb5b0fa6331fd/dill-0.3.9-py3-none-any.whl
      - pypi: https://files.pythonhosted.org/packages/a2/55/8f8cab2afd404cf578136ef2cc5dfb50baa1761b68c9da1fb1e4eed343c9/docopt-0.6.2.tar.gz
      - pypi: https://files.pythonhosted.org/packages/56/36/144a1cfad1f304c7462939460054a0f05888ee7431cc34dc359647fc61a8/fonttools-4.55.1-cp312-cp312-manylinux_2_5_x86_64.manylinux1_x86_64.manylinux_2_17_x86_64.manylinux2014_x86_64.whl
      - pypi: https://files.pythonhosted.org/packages/fa/63/eeaacff417b393491beebabb8a3dc5342950409eb6d7b39d437289abdbae/h5py-3.12.1-cp312-cp312-manylinux_2_17_x86_64.manylinux2014_x86_64.whl
      - pypi: https://files.pythonhosted.org/packages/5c/f9/f78e7f5ac8077c481bf6b43b8bc736605363034b3d5eb3ce8eb79f53f5f1/imageio-2.36.1-py3-none-any.whl
      - pypi: https://files.pythonhosted.org/packages/91/29/df4b9b42f2be0b623cbd5e2140cafcaa2bef0759a00b7b70104dcfe2fb51/joblib-1.4.2-py3-none-any.whl
      - pypi: https://files.pythonhosted.org/packages/21/e4/c0b6746fd2eb62fe702118b3ca0cb384ce95e1261cfada58ff693aeec08a/kiwisolver-1.4.7-cp312-cp312-manylinux_2_17_x86_64.manylinux2014_x86_64.whl
      - pypi: https://files.pythonhosted.org/packages/83/60/d497a310bde3f01cb805196ac61b7ad6dc5dcf8dce66634dc34364b20b4f/lazy_loader-0.4-py3-none-any.whl
      - pypi: https://files.pythonhosted.org/packages/40/d6/70a196b0cf62e0a5bc64ccab07816ab4f6c98db0414a55280331a481a5bf/matplotlib-3.9.3-cp312-cp312-manylinux_2_17_x86_64.manylinux2014_x86_64.whl
      - pypi: https://files.pythonhosted.org/packages/56/cf/4931fddb6dfdc1f8bfdc4d6f3bc1702a4511b25bc12d99f683c9f1335a4b/med_imagetools-1.9.4-py3-none-any.whl
      - pypi: https://files.pythonhosted.org/packages/b9/54/dd730b32ea14ea797530a4479b2ed46a6fb250f682a9cfb997e968bf0261/networkx-3.4.2-py3-none-any.whl
      - pypi: https://files.pythonhosted.org/packages/0f/50/de23fde84e45f5c4fda2488c759b69990fd4512387a8632860f3ac9cd225/numpy-1.26.4-cp312-cp312-manylinux_2_17_x86_64.manylinux2014_x86_64.whl
      - pypi: https://files.pythonhosted.org/packages/38/f8/d8fddee9ed0d0c0f4a2132c1dfcf0e3e53265055da8df952a53e7eaf178c/pandas-2.2.3-cp312-cp312-manylinux_2_17_x86_64.manylinux2014_x86_64.whl
      - pypi: https://files.pythonhosted.org/packages/7f/42/6e0f2c2d5c60f499aa29be14f860dd4539de322cd8fb84ee01553493fb4d/pillow-11.0.0-cp312-cp312-manylinux_2_28_x86_64.whl
      - pypi: https://files.pythonhosted.org/packages/35/2a/8c0f6fe243e6b6793868c6834203a44cc8f3f25abad780e1c7b21e15594d/pydicom-2.4.4-py3-none-any.whl
      - pypi: https://files.pythonhosted.org/packages/1f/fd/ac2161cce19fd67a18c269073f8e86292b5511acec6f8ef6eab88615d032/pykwalify-1.8.0-py2.py3-none-any.whl
      - pypi: https://files.pythonhosted.org/packages/7b/fe/532e4899c5a19d51e4aae7fe2e8689380a27b8fb3b53560541f84c283445/pynrrd-1.1.1-py3-none-any.whl
      - pypi: https://files.pythonhosted.org/packages/32/fa/f537d03512335d6f9ba4e1678679a845bc2e73c9d9c1ddbe666909e10c14/pyradiomics_bhklab-3.1.4.tar.gz
      - pypi: https://files.pythonhosted.org/packages/53/b6/08d5ea524a5ed25e1f94fba428ac605f0f774bea4a8cf14dbdc7947a2bc5/pywavelets-1.7.0-cp312-cp312-manylinux_2_17_x86_64.manylinux2014_x86_64.whl
      - pypi: https://files.pythonhosted.org/packages/73/67/8ece580cc363331d9a53055130f86b096bf16e38156e33b1d3014fffda6b/ruamel.yaml-0.18.6-py3-none-any.whl
      - pypi: https://files.pythonhosted.org/packages/44/d0/3f68a86e006448fb6c005aee66565b9eb89014a70c491d70c08de597f8e4/ruamel.yaml.clib-0.2.12-cp312-cp312-manylinux_2_17_x86_64.manylinux2014_x86_64.whl
      - pypi: https://files.pythonhosted.org/packages/2c/24/4bcd94046b409ac4d63e2f92e46481f95f5006a43e68f6ab2b24f5d70ab4/scikit_image-0.24.0-cp312-cp312-manylinux_2_17_x86_64.manylinux2014_x86_64.whl
      - pypi: https://files.pythonhosted.org/packages/c6/29/044048c5e911373827c0e1d3051321b9183b2a4f8d4e2f11c08fcff83f13/scikit_learn-1.5.2-cp312-cp312-manylinux_2_17_x86_64.manylinux2014_x86_64.whl
      - pypi: https://files.pythonhosted.org/packages/8e/ee/8a26858ca517e9c64f84b4c7734b89bda8e63bec85c3d2f432d225bb1886/scipy-1.14.1-cp312-cp312-manylinux_2_17_x86_64.manylinux2014_x86_64.whl
      - pypi: https://files.pythonhosted.org/packages/48/f8/3f00cc6d4f11b3cd934e3024c5be71ffc6d30d4620a16de7d194381f92f9/SimpleITK-2.4.0-cp311-abi3-manylinux_2_17_x86_64.manylinux2014_x86_64.whl
      - pypi: https://files.pythonhosted.org/packages/bf/65/813fc133609ebcb1299be6a42e5aea99d6344afb35ccb43f67e7daaa3b92/structlog-24.4.0-py3-none-any.whl
      - pypi: https://files.pythonhosted.org/packages/4b/2c/ffbf7a134b9ab11a67b0cf0726453cedd9c5043a4fe7a35d1cefa9a1bcfb/threadpoolctl-3.5.0-py3-none-any.whl
      - pypi: https://files.pythonhosted.org/packages/50/0a/435d5d7ec64d1c8b422ac9ebe42d2f3b2ac0b3f8a56f5c04dd0f3b7ba83c/tifffile-2024.9.20-py3-none-any.whl
      - pypi: https://files.pythonhosted.org/packages/d0/30/dc54f88dd4a2b5dc8a0279bdd7270e735851848b762aeb1c1184ed1f6b14/tqdm-4.67.1-py3-none-any.whl
      - pypi: https://files.pythonhosted.org/packages/a6/ab/7e5f53c3b9d14972843a647d8d7a853969a58aecc7559cb3267302c94774/tzdata-2024.2-py2.py3-none-any.whl
      - pypi: .
      osx-arm64:
      - conda: https://conda.anaconda.org/conda-forge/noarch/annotated-types-0.7.0-pyhd8ed1ab_0.conda
      - conda: https://conda.anaconda.org/conda-forge/noarch/anyio-4.6.2.post1-pyhd8ed1ab_0.conda
      - conda: https://conda.anaconda.org/conda-forge/noarch/attrs-24.2.0-pyh71513ae_0.conda
      - conda: https://conda.anaconda.org/conda-forge/noarch/backoff-2.2.1-pyhd8ed1ab_0.tar.bz2
      - conda: https://conda.anaconda.org/conda-forge/noarch/backports-1.0-pyhd8ed1ab_5.conda
      - conda: https://conda.anaconda.org/conda-forge/noarch/backports.tarfile-1.2.0-pyhd8ed1ab_0.conda
      - conda: https://conda.anaconda.org/conda-forge/osx-arm64/brotli-python-1.1.0-py312hde4cb15_2.conda
      - conda: https://conda.anaconda.org/conda-forge/osx-arm64/bzip2-1.0.8-h99b78c6_7.conda
      - conda: https://conda.anaconda.org/conda-forge/osx-arm64/ca-certificates-2024.8.30-hf0a4a13_0.conda
      - conda: https://conda.anaconda.org/conda-forge/noarch/certifi-2024.8.30-pyhd8ed1ab_0.conda
      - conda: https://conda.anaconda.org/conda-forge/osx-arm64/cffi-1.17.1-py312h0fad829_0.conda
      - conda: https://conda.anaconda.org/conda-forge/noarch/charset-normalizer-3.4.0-pyhd8ed1ab_1.conda
      - conda: https://conda.anaconda.org/conda-forge/noarch/click-8.1.7-unix_pyh707e725_1.conda
      - conda: https://conda.anaconda.org/conda-forge/noarch/click-option-group-0.5.6-pyhd8ed1ab_0.conda
      - conda: https://conda.anaconda.org/conda-forge/noarch/distlib-0.3.9-pyhd8ed1ab_0.conda
      - conda: https://conda.anaconda.org/conda-forge/noarch/dotty-dict-1.3.1-pyhd8ed1ab_0.conda
      - conda: https://conda.anaconda.org/conda-forge/noarch/editables-0.5-pyhd8ed1ab_1.conda
      - conda: https://conda.anaconda.org/conda-forge/noarch/exceptiongroup-1.2.2-pyhd8ed1ab_1.conda
      - conda: https://conda.anaconda.org/conda-forge/noarch/filelock-3.16.1-pyhd8ed1ab_0.conda
      - conda: https://conda.anaconda.org/conda-forge/noarch/gitdb-4.0.11-pyhd8ed1ab_0.conda
      - conda: https://conda.anaconda.org/conda-forge/noarch/gitpython-3.1.43-pyhd8ed1ab_0.conda
      - conda: https://conda.anaconda.org/conda-forge/noarch/gql-3.5.0-pyhd8ed1ab_1.conda
      - conda: https://conda.anaconda.org/conda-forge/noarch/graphql-core-3.2.5-pyhd8ed1ab_0.conda
      - conda: https://conda.anaconda.org/conda-forge/noarch/h11-0.14.0-pyhd8ed1ab_0.tar.bz2
      - conda: https://conda.anaconda.org/conda-forge/noarch/h2-4.1.0-pyhd8ed1ab_0.tar.bz2
      - conda: https://conda.anaconda.org/conda-forge/noarch/hatch-1.13.0-pyhd8ed1ab_0.conda
      - conda: https://conda.anaconda.org/conda-forge/noarch/hatchling-1.26.3-pypyhff2d567_0.conda
      - conda: https://conda.anaconda.org/conda-forge/noarch/hpack-4.0.0-pyh9f0ad1d_0.tar.bz2
      - conda: https://conda.anaconda.org/conda-forge/noarch/httpcore-1.0.7-pyh29332c3_1.conda
      - conda: https://conda.anaconda.org/conda-forge/noarch/httpx-0.28.0-pyhd8ed1ab_0.conda
      - conda: https://conda.anaconda.org/conda-forge/noarch/hyperframe-6.0.1-pyhd8ed1ab_0.tar.bz2
      - conda: https://conda.anaconda.org/conda-forge/noarch/hyperlink-21.0.0-pyhd3deb0d_0.tar.bz2
      - conda: https://conda.anaconda.org/conda-forge/noarch/idna-3.10-pyhd8ed1ab_1.conda
      - conda: https://conda.anaconda.org/conda-forge/noarch/importlib-metadata-8.5.0-pyha770c72_1.conda
      - conda: https://conda.anaconda.org/conda-forge/noarch/importlib-resources-6.4.5-pyhd8ed1ab_1.conda
      - conda: https://conda.anaconda.org/conda-forge/noarch/importlib_resources-6.4.5-pyhd8ed1ab_1.conda
      - conda: https://conda.anaconda.org/conda-forge/noarch/jaraco.classes-3.4.0-pyhd8ed1ab_1.conda
      - conda: https://conda.anaconda.org/conda-forge/noarch/jaraco.context-5.3.0-pyhd8ed1ab_1.conda
      - conda: https://conda.anaconda.org/conda-forge/noarch/jaraco.functools-4.0.0-pyhd8ed1ab_0.conda
      - conda: https://conda.anaconda.org/conda-forge/noarch/jinja2-3.1.4-pyhd8ed1ab_1.conda
      - conda: https://conda.anaconda.org/conda-forge/noarch/keyring-25.5.0-pyh534df25_0.conda
      - conda: https://conda.anaconda.org/conda-forge/osx-arm64/libcxx-19.1.4-ha82da77_0.conda
      - conda: https://conda.anaconda.org/conda-forge/osx-arm64/libexpat-2.6.4-h286801f_0.conda
      - conda: https://conda.anaconda.org/conda-forge/osx-arm64/libffi-3.4.2-h3422bc3_5.tar.bz2
      - conda: https://conda.anaconda.org/conda-forge/osx-arm64/libsqlite-3.47.0-hbaaea75_1.conda
      - conda: https://conda.anaconda.org/conda-forge/osx-arm64/libzlib-1.3.1-h8359307_2.conda
      - conda: https://conda.anaconda.org/conda-forge/noarch/markdown-it-py-3.0.0-pyhd8ed1ab_0.conda
      - conda: https://conda.anaconda.org/conda-forge/osx-arm64/markupsafe-3.0.2-py312h998013c_1.conda
      - conda: https://conda.anaconda.org/conda-forge/noarch/mdurl-0.1.2-pyhd8ed1ab_0.conda
      - conda: https://conda.anaconda.org/conda-forge/noarch/more-itertools-10.5.0-pyhd8ed1ab_0.conda
      - conda: https://conda.anaconda.org/conda-forge/osx-arm64/multidict-6.1.0-py312hdb8e49c_1.conda
      - conda: https://conda.anaconda.org/conda-forge/osx-arm64/ncurses-6.5-h7bae524_1.conda
      - conda: https://conda.anaconda.org/conda-forge/osx-arm64/openssl-3.4.0-h39f12f2_0.conda
      - conda: https://conda.anaconda.org/conda-forge/noarch/packaging-24.2-pyhd8ed1ab_2.conda
      - conda: https://conda.anaconda.org/conda-forge/noarch/pathspec-0.12.1-pyhd8ed1ab_1.conda
      - conda: https://conda.anaconda.org/conda-forge/noarch/pexpect-4.9.0-pyhd8ed1ab_0.conda
      - conda: https://conda.anaconda.org/conda-forge/noarch/platformdirs-4.3.6-pyhd8ed1ab_1.conda
      - conda: https://conda.anaconda.org/conda-forge/noarch/pluggy-1.5.0-pyhd8ed1ab_1.conda
      - conda: https://conda.anaconda.org/conda-forge/osx-arm64/propcache-0.2.0-py312h024a12e_2.conda
      - conda: https://conda.anaconda.org/conda-forge/noarch/ptyprocess-0.7.0-pyhd3deb0d_0.tar.bz2
      - conda: https://conda.anaconda.org/conda-forge/noarch/pycparser-2.22-pyh29332c3_1.conda
      - conda: https://conda.anaconda.org/conda-forge/noarch/pydantic-2.10.2-pyh3cfb1c2_1.conda
      - conda: https://conda.anaconda.org/conda-forge/osx-arm64/pydantic-core-2.27.1-py312hcd83bfe_0.conda
      - conda: https://conda.anaconda.org/conda-forge/noarch/pygments-2.18.0-pyhd8ed1ab_1.conda
      - conda: https://conda.anaconda.org/conda-forge/noarch/pyparsing-3.2.0-pyhd8ed1ab_2.conda
      - conda: https://conda.anaconda.org/conda-forge/noarch/pysocks-1.7.1-pyha55dd90_7.conda
      - conda: https://conda.anaconda.org/conda-forge/osx-arm64/python-3.12.7-h739c21a_0_cpython.conda
      - conda: https://conda.anaconda.org/conda-forge/noarch/python-dateutil-2.9.0.post0-pyhff2d567_1.conda
      - conda: https://conda.anaconda.org/conda-forge/noarch/python-gitlab-4.13.0-pyhff2d567_1.conda
      - conda: https://conda.anaconda.org/conda-forge/noarch/python-semantic-release-9.15.1-pyh10f6f8f_0.conda
      - conda: https://conda.anaconda.org/conda-forge/osx-arm64/python_abi-3.12-5_cp312.conda
      - conda: https://conda.anaconda.org/conda-forge/noarch/pytz-2024.2-pyhd8ed1ab_1.conda
      - conda: https://conda.anaconda.org/conda-forge/osx-arm64/pyyaml-6.0.2-py312h024a12e_1.conda
      - conda: https://conda.anaconda.org/conda-forge/osx-arm64/readline-8.2-h92ec313_1.conda
      - conda: https://conda.anaconda.org/conda-forge/noarch/requests-2.32.3-pyhd8ed1ab_1.conda
      - conda: https://conda.anaconda.org/conda-forge/noarch/requests-toolbelt-1.0.0-pyhd8ed1ab_0.conda
      - conda: https://conda.anaconda.org/conda-forge/noarch/rich-13.9.4-pyhd8ed1ab_0.conda
      - conda: https://conda.anaconda.org/conda-forge/noarch/shellingham-1.5.4-pyhd8ed1ab_0.conda
      - conda: https://conda.anaconda.org/conda-forge/noarch/six-1.16.0-pyhd8ed1ab_1.conda
      - conda: https://conda.anaconda.org/conda-forge/noarch/smmap-5.0.0-pyhd8ed1ab_0.tar.bz2
      - conda: https://conda.anaconda.org/conda-forge/noarch/sniffio-1.3.1-pyhd8ed1ab_0.conda
      - conda: https://conda.anaconda.org/conda-forge/osx-arm64/tk-8.6.13-h5083fa2_1.conda
      - conda: https://conda.anaconda.org/conda-forge/noarch/tomli-2.2.1-pyhd8ed1ab_0.conda
      - conda: https://conda.anaconda.org/conda-forge/noarch/tomli-w-1.1.0-pyhd8ed1ab_1.conda
      - conda: https://conda.anaconda.org/conda-forge/noarch/tomlkit-0.13.2-pyha770c72_1.conda
      - conda: https://conda.anaconda.org/conda-forge/noarch/trove-classifiers-2024.10.21.16-pyhd8ed1ab_1.conda
      - conda: https://conda.anaconda.org/conda-forge/noarch/typing-extensions-4.12.2-hd8ed1ab_1.conda
      - conda: https://conda.anaconda.org/conda-forge/noarch/typing_extensions-4.12.2-pyha770c72_1.conda
      - conda: https://conda.anaconda.org/conda-forge/noarch/tzdata-2024b-hc8b5060_0.conda
      - conda: https://conda.anaconda.org/conda-forge/noarch/urllib3-2.2.3-pyhd8ed1ab_1.conda
      - conda: https://conda.anaconda.org/conda-forge/noarch/userpath-1.7.0-pyhd8ed1ab_0.tar.bz2
      - conda: https://conda.anaconda.org/conda-forge/osx-arm64/uv-0.5.5-h668ec48_0.conda
      - conda: https://conda.anaconda.org/conda-forge/noarch/virtualenv-20.28.0-pyhd8ed1ab_0.conda
      - conda: https://conda.anaconda.org/conda-forge/osx-arm64/xz-5.2.6-h57fd34a_0.tar.bz2
      - conda: https://conda.anaconda.org/conda-forge/osx-arm64/yaml-0.2.5-h3422bc3_2.tar.bz2
      - conda: https://conda.anaconda.org/conda-forge/osx-arm64/yarl-1.18.0-py312hea69d52_0.conda
      - conda: https://conda.anaconda.org/conda-forge/noarch/zipp-3.21.0-pyhd8ed1ab_1.conda
      - conda: https://conda.anaconda.org/conda-forge/osx-arm64/zstandard-0.23.0-py312h15fbf35_1.conda
      - conda: https://conda.anaconda.org/conda-forge/osx-arm64/zstd-1.5.6-hb46c0d2_0.conda
      - pypi: https://files.pythonhosted.org/packages/6b/6a/7833cfae2c1e63d1d8875a50fd23371394f540ce809d7383550681a1fa64/contourpy-1.3.1-cp312-cp312-macosx_11_0_arm64.whl
      - pypi: https://files.pythonhosted.org/packages/e7/05/c19819d5e3d95294a6f5947fb9b9629efb316b96de511b418c53d245aae6/cycler-0.12.1-py3-none-any.whl
      - pypi: https://files.pythonhosted.org/packages/46/d1/e73b6ad76f0b1fb7f23c35c6d95dbc506a9c8804f43dda8cb5b0fa6331fd/dill-0.3.9-py3-none-any.whl
      - pypi: https://files.pythonhosted.org/packages/a2/55/8f8cab2afd404cf578136ef2cc5dfb50baa1761b68c9da1fb1e4eed343c9/docopt-0.6.2.tar.gz
      - pypi: https://files.pythonhosted.org/packages/6c/13/2639174c0c3e3bbc134808b443953a4df4705ae9634f31cdb37cc4bb76ae/fonttools-4.55.1-cp312-cp312-macosx_10_13_universal2.whl
      - pypi: https://files.pythonhosted.org/packages/0d/74/1009b663387c025e8fa5f3ee3cf3cd0d99b1ad5c72eeb70e75366b1ce878/h5py-3.12.1-cp312-cp312-macosx_11_0_arm64.whl
      - pypi: https://files.pythonhosted.org/packages/5c/f9/f78e7f5ac8077c481bf6b43b8bc736605363034b3d5eb3ce8eb79f53f5f1/imageio-2.36.1-py3-none-any.whl
      - pypi: https://files.pythonhosted.org/packages/91/29/df4b9b42f2be0b623cbd5e2140cafcaa2bef0759a00b7b70104dcfe2fb51/joblib-1.4.2-py3-none-any.whl
      - pypi: https://files.pythonhosted.org/packages/80/c5/57fa58276dfdfa612241d640a64ca2f76adc6ffcebdbd135b4ef60095098/kiwisolver-1.4.7-cp312-cp312-macosx_11_0_arm64.whl
      - pypi: https://files.pythonhosted.org/packages/83/60/d497a310bde3f01cb805196ac61b7ad6dc5dcf8dce66634dc34364b20b4f/lazy_loader-0.4-py3-none-any.whl
      - pypi: https://files.pythonhosted.org/packages/e5/52/3910833a073e7182ab3ae03810ed418f71c7fdcd65e2862cda1c6a14ffc1/matplotlib-3.9.3-cp312-cp312-macosx_11_0_arm64.whl
      - pypi: https://files.pythonhosted.org/packages/56/cf/4931fddb6dfdc1f8bfdc4d6f3bc1702a4511b25bc12d99f683c9f1335a4b/med_imagetools-1.9.4-py3-none-any.whl
      - pypi: https://files.pythonhosted.org/packages/b9/54/dd730b32ea14ea797530a4479b2ed46a6fb250f682a9cfb997e968bf0261/networkx-3.4.2-py3-none-any.whl
      - pypi: https://files.pythonhosted.org/packages/75/5b/ca6c8bd14007e5ca171c7c03102d17b4f4e0ceb53957e8c44343a9546dcc/numpy-1.26.4-cp312-cp312-macosx_11_0_arm64.whl
      - pypi: https://files.pythonhosted.org/packages/e1/0c/ad295fd74bfac85358fd579e271cded3ac969de81f62dd0142c426b9da91/pandas-2.2.3-cp312-cp312-macosx_11_0_arm64.whl
      - pypi: https://files.pythonhosted.org/packages/4f/d5/1caabedd8863526a6cfa44ee7a833bd97f945dc1d56824d6d76e11731939/pillow-11.0.0-cp312-cp312-macosx_11_0_arm64.whl
      - pypi: https://files.pythonhosted.org/packages/35/2a/8c0f6fe243e6b6793868c6834203a44cc8f3f25abad780e1c7b21e15594d/pydicom-2.4.4-py3-none-any.whl
      - pypi: https://files.pythonhosted.org/packages/1f/fd/ac2161cce19fd67a18c269073f8e86292b5511acec6f8ef6eab88615d032/pykwalify-1.8.0-py2.py3-none-any.whl
      - pypi: https://files.pythonhosted.org/packages/7b/fe/532e4899c5a19d51e4aae7fe2e8689380a27b8fb3b53560541f84c283445/pynrrd-1.1.1-py3-none-any.whl
      - pypi: https://files.pythonhosted.org/packages/32/fa/f537d03512335d6f9ba4e1678679a845bc2e73c9d9c1ddbe666909e10c14/pyradiomics_bhklab-3.1.4.tar.gz
      - pypi: https://files.pythonhosted.org/packages/9c/cf/b5b1706d7054d792bdf678c894f4ad8f8cdaa789f82b7eaa48b80aa45ba0/pywavelets-1.7.0-cp312-cp312-macosx_11_0_arm64.whl
      - pypi: https://files.pythonhosted.org/packages/73/67/8ece580cc363331d9a53055130f86b096bf16e38156e33b1d3014fffda6b/ruamel.yaml-0.18.6-py3-none-any.whl
      - pypi: https://files.pythonhosted.org/packages/20/84/80203abff8ea4993a87d823a5f632e4d92831ef75d404c9fc78d0176d2b5/ruamel.yaml.clib-0.2.12.tar.gz
      - pypi: https://files.pythonhosted.org/packages/6e/75/db10ee1bc7936b411d285809b5fe62224bbb1b324a03dd703582132ce5ee/scikit_image-0.24.0-cp312-cp312-macosx_12_0_arm64.whl
      - pypi: https://files.pythonhosted.org/packages/54/1a/7deb52fa23aebb855431ad659b3c6a2e1709ece582cb3a63d66905e735fe/scikit_learn-1.5.2-cp312-cp312-macosx_12_0_arm64.whl
      - pypi: https://files.pythonhosted.org/packages/c8/53/35b4d41f5fd42f5781dbd0dd6c05d35ba8aa75c84ecddc7d44756cd8da2e/scipy-1.14.1-cp312-cp312-macosx_12_0_arm64.whl
      - pypi: https://files.pythonhosted.org/packages/63/79/d0aa407da1e853fa5f02e93b6d5bde599e021751294381b565e07276f0b0/SimpleITK-2.4.0-cp311-abi3-macosx_11_0_arm64.whl
      - pypi: https://files.pythonhosted.org/packages/bf/65/813fc133609ebcb1299be6a42e5aea99d6344afb35ccb43f67e7daaa3b92/structlog-24.4.0-py3-none-any.whl
      - pypi: https://files.pythonhosted.org/packages/4b/2c/ffbf7a134b9ab11a67b0cf0726453cedd9c5043a4fe7a35d1cefa9a1bcfb/threadpoolctl-3.5.0-py3-none-any.whl
      - pypi: https://files.pythonhosted.org/packages/50/0a/435d5d7ec64d1c8b422ac9ebe42d2f3b2ac0b3f8a56f5c04dd0f3b7ba83c/tifffile-2024.9.20-py3-none-any.whl
      - pypi: https://files.pythonhosted.org/packages/d0/30/dc54f88dd4a2b5dc8a0279bdd7270e735851848b762aeb1c1184ed1f6b14/tqdm-4.67.1-py3-none-any.whl
      - pypi: https://files.pythonhosted.org/packages/a6/ab/7e5f53c3b9d14972843a647d8d7a853969a58aecc7559cb3267302c94774/tzdata-2024.2-py2.py3-none-any.whl
      - pypi: .
  py310:
    channels:
    - url: https://conda.anaconda.org/conda-forge/
    indexes:
    - https://pypi.org/simple
    packages:
      linux-64:
      - conda: https://conda.anaconda.org/conda-forge/linux-64/_libgcc_mutex-0.1-conda_forge.tar.bz2
      - conda: https://conda.anaconda.org/conda-forge/linux-64/_openmp_mutex-4.5-2_gnu.tar.bz2
      - conda: https://conda.anaconda.org/conda-forge/linux-64/bzip2-1.0.8-h4bc722e_7.conda
      - conda: https://conda.anaconda.org/conda-forge/linux-64/ca-certificates-2024.8.30-hbcca054_0.conda
      - conda: https://conda.anaconda.org/conda-forge/noarch/colorama-0.4.6-pyhd8ed1ab_1.conda
      - conda: https://conda.anaconda.org/conda-forge/linux-64/coverage-7.6.8-py310h89163eb_0.conda
      - conda: https://conda.anaconda.org/conda-forge/noarch/exceptiongroup-1.2.2-pyhd8ed1ab_1.conda
      - conda: https://conda.anaconda.org/conda-forge/noarch/execnet-2.1.1-pyhd8ed1ab_1.conda
      - conda: https://conda.anaconda.org/conda-forge/noarch/iniconfig-2.0.0-pyhd8ed1ab_1.conda
      - conda: https://conda.anaconda.org/conda-forge/linux-64/ld_impl_linux-64-2.43-h712a8e2_2.conda
      - conda: https://conda.anaconda.org/conda-forge/linux-64/libffi-3.4.2-h7f98852_5.tar.bz2
      - conda: https://conda.anaconda.org/conda-forge/linux-64/libgcc-14.2.0-h77fa898_1.conda
      - conda: https://conda.anaconda.org/conda-forge/linux-64/libgcc-ng-14.2.0-h69a702a_1.conda
      - conda: https://conda.anaconda.org/conda-forge/linux-64/libgomp-14.2.0-h77fa898_1.conda
      - conda: https://conda.anaconda.org/conda-forge/linux-64/libnsl-2.0.1-hd590300_0.conda
      - conda: https://conda.anaconda.org/conda-forge/linux-64/libsqlite-3.47.0-hadc24fc_1.conda
      - conda: https://conda.anaconda.org/conda-forge/linux-64/libuuid-2.38.1-h0b41bf4_0.conda
      - conda: https://conda.anaconda.org/conda-forge/linux-64/libxcrypt-4.4.36-hd590300_1.conda
      - conda: https://conda.anaconda.org/conda-forge/linux-64/libzlib-1.3.1-hb9d3cd8_2.conda
      - conda: https://conda.anaconda.org/conda-forge/linux-64/ncurses-6.5-he02047a_1.conda
      - conda: https://conda.anaconda.org/conda-forge/linux-64/openssl-3.4.0-hb9d3cd8_0.conda
      - conda: https://conda.anaconda.org/conda-forge/noarch/packaging-24.2-pyhd8ed1ab_2.conda
      - conda: https://conda.anaconda.org/conda-forge/noarch/pluggy-1.5.0-pyhd8ed1ab_1.conda
      - conda: https://conda.anaconda.org/conda-forge/noarch/pytest-8.3.4-pyhd8ed1ab_1.conda
      - conda: https://conda.anaconda.org/conda-forge/noarch/pytest-cov-6.0.0-pyhd8ed1ab_1.conda
      - conda: https://conda.anaconda.org/conda-forge/noarch/pytest-xdist-3.6.1-pyhd8ed1ab_0.conda
      - conda: https://conda.anaconda.org/conda-forge/linux-64/python-3.10.15-h4a871b0_2_cpython.conda
      - conda: https://conda.anaconda.org/conda-forge/linux-64/python_abi-3.10-5_cp310.conda
      - conda: https://conda.anaconda.org/conda-forge/linux-64/readline-8.2-h8228510_1.conda
      - conda: https://conda.anaconda.org/conda-forge/linux-64/tk-8.6.13-noxft_h4845f30_101.conda
      - conda: https://conda.anaconda.org/conda-forge/noarch/toml-0.10.2-pyhd8ed1ab_0.tar.bz2
      - conda: https://conda.anaconda.org/conda-forge/noarch/tomli-2.2.1-pyhd8ed1ab_0.conda
      - conda: https://conda.anaconda.org/conda-forge/noarch/tzdata-2024b-hc8b5060_0.conda
      - conda: https://conda.anaconda.org/conda-forge/linux-64/xz-5.2.6-h166bdaf_0.tar.bz2
      - pypi: https://files.pythonhosted.org/packages/6a/21/5b6702a7f963e95456c0de2d495f67bf5fd62840ac655dc451586d23d39a/attrs-24.2.0-py3-none-any.whl
      - pypi: https://files.pythonhosted.org/packages/00/2e/d53fa4befbf2cfa713304affc7ca780ce4fc1fd8710527771b58311a3229/click-8.1.7-py3-none-any.whl
      - pypi: https://files.pythonhosted.org/packages/a9/57/86c500d63b3e26e5b73a28b8291a67c5608d4aa87ebd17bd15bb33c178bc/contourpy-1.3.1-cp310-cp310-manylinux_2_17_x86_64.manylinux2014_x86_64.whl
      - pypi: https://files.pythonhosted.org/packages/e7/05/c19819d5e3d95294a6f5947fb9b9629efb316b96de511b418c53d245aae6/cycler-0.12.1-py3-none-any.whl
      - pypi: https://files.pythonhosted.org/packages/46/d1/e73b6ad76f0b1fb7f23c35c6d95dbc506a9c8804f43dda8cb5b0fa6331fd/dill-0.3.9-py3-none-any.whl
      - pypi: https://files.pythonhosted.org/packages/a2/55/8f8cab2afd404cf578136ef2cc5dfb50baa1761b68c9da1fb1e4eed343c9/docopt-0.6.2.tar.gz
      - pypi: https://files.pythonhosted.org/packages/a8/f9/d886c63897a19bd231d9cd666f4731cbe999269c0310225df3d6eee08eb7/fonttools-4.55.1-cp310-cp310-manylinux_2_17_x86_64.manylinux2014_x86_64.whl
      - pypi: https://files.pythonhosted.org/packages/85/bc/e76f4b2096e0859225f5441d1b7f5e2041fffa19fc2c16756c67078417aa/h5py-3.12.1-cp310-cp310-manylinux_2_17_x86_64.manylinux2014_x86_64.whl
      - pypi: https://files.pythonhosted.org/packages/5c/f9/f78e7f5ac8077c481bf6b43b8bc736605363034b3d5eb3ce8eb79f53f5f1/imageio-2.36.1-py3-none-any.whl
      - pypi: https://files.pythonhosted.org/packages/91/29/df4b9b42f2be0b623cbd5e2140cafcaa2bef0759a00b7b70104dcfe2fb51/joblib-1.4.2-py3-none-any.whl
      - pypi: https://files.pythonhosted.org/packages/55/91/0a57ce324caf2ff5403edab71c508dd8f648094b18cfbb4c8cc0fde4a6ac/kiwisolver-1.4.7-cp310-cp310-manylinux_2_12_x86_64.manylinux2010_x86_64.whl
      - pypi: https://files.pythonhosted.org/packages/83/60/d497a310bde3f01cb805196ac61b7ad6dc5dcf8dce66634dc34364b20b4f/lazy_loader-0.4-py3-none-any.whl
      - pypi: https://files.pythonhosted.org/packages/42/d7/1ec15b46af6af88f19b8e5ffea08fa375d433c998b8a7639e76935c14f1f/markdown_it_py-3.0.0-py3-none-any.whl
      - pypi: https://files.pythonhosted.org/packages/4a/86/bb508f20bdda70b5e7afdc15065ea8a4a5ce12d5f5822fa58cf3bc31e8fc/matplotlib-3.9.3-cp310-cp310-manylinux_2_17_x86_64.manylinux2014_x86_64.whl
      - pypi: https://files.pythonhosted.org/packages/b3/38/89ba8ad64ae25be8de66a6d463314cf1eb366222074cfda9ee839c56a4b4/mdurl-0.1.2-py3-none-any.whl
      - pypi: https://files.pythonhosted.org/packages/56/cf/4931fddb6dfdc1f8bfdc4d6f3bc1702a4511b25bc12d99f683c9f1335a4b/med_imagetools-1.9.4-py3-none-any.whl
      - pypi: https://files.pythonhosted.org/packages/b9/54/dd730b32ea14ea797530a4479b2ed46a6fb250f682a9cfb997e968bf0261/networkx-3.4.2-py3-none-any.whl
      - pypi: https://files.pythonhosted.org/packages/4b/d7/ecf66c1cd12dc28b4040b15ab4d17b773b87fa9d29ca16125de01adb36cd/numpy-1.26.4-cp310-cp310-manylinux_2_17_x86_64.manylinux2014_x86_64.whl
      - pypi: https://files.pythonhosted.org/packages/44/50/7db2cd5e6373ae796f0ddad3675268c8d59fb6076e66f0c339d61cea886b/pandas-2.2.3-cp310-cp310-manylinux_2_17_x86_64.manylinux2014_x86_64.whl
      - pypi: https://files.pythonhosted.org/packages/41/c3/94f33af0762ed76b5a237c5797e088aa57f2b7fa8ee7932d399087be66a8/pillow-11.0.0-cp310-cp310-manylinux_2_28_x86_64.whl
      - pypi: https://files.pythonhosted.org/packages/35/2a/8c0f6fe243e6b6793868c6834203a44cc8f3f25abad780e1c7b21e15594d/pydicom-2.4.4-py3-none-any.whl
      - pypi: https://files.pythonhosted.org/packages/f7/3f/01c8b82017c199075f8f788d0d906b9ffbbc5a47dc9918a945e13d5a2bda/pygments-2.18.0-py3-none-any.whl
      - pypi: https://files.pythonhosted.org/packages/1f/fd/ac2161cce19fd67a18c269073f8e86292b5511acec6f8ef6eab88615d032/pykwalify-1.8.0-py2.py3-none-any.whl
      - pypi: https://files.pythonhosted.org/packages/7b/fe/532e4899c5a19d51e4aae7fe2e8689380a27b8fb3b53560541f84c283445/pynrrd-1.1.1-py3-none-any.whl
      - pypi: https://files.pythonhosted.org/packages/be/ec/2eb3cd785efd67806c46c13a17339708ddc346cbb684eade7a6e6f79536a/pyparsing-3.2.0-py3-none-any.whl
      - pypi: https://files.pythonhosted.org/packages/32/fa/f537d03512335d6f9ba4e1678679a845bc2e73c9d9c1ddbe666909e10c14/pyradiomics_bhklab-3.1.4.tar.gz
      - pypi: https://files.pythonhosted.org/packages/ec/57/56b9bcc3c9c6a792fcbaf139543cee77261f3651ca9da0c93f5c1221264b/python_dateutil-2.9.0.post0-py2.py3-none-any.whl
      - pypi: https://files.pythonhosted.org/packages/11/c3/005fcca25ce078d2cc29fd559379817424e94885510568bc1bc53d7d5846/pytz-2024.2-py2.py3-none-any.whl
      - pypi: https://files.pythonhosted.org/packages/d6/60/056374044b41f6e2ccca8239d1c9e422e3906f54c7cd08d55a19d98e2a28/pywavelets-1.7.0-cp310-cp310-manylinux_2_17_x86_64.manylinux2014_x86_64.whl
      - pypi: https://files.pythonhosted.org/packages/6b/4e/1523cb902fd98355e2e9ea5e5eb237cbc5f3ad5f3075fa65087aa0ecb669/PyYAML-6.0.2-cp310-cp310-manylinux_2_17_x86_64.manylinux2014_x86_64.whl
      - pypi: https://files.pythonhosted.org/packages/19/71/39c7c0d87f8d4e6c020a393182060eaefeeae6c01dab6a84ec346f2567df/rich-13.9.4-py3-none-any.whl
      - pypi: https://files.pythonhosted.org/packages/73/67/8ece580cc363331d9a53055130f86b096bf16e38156e33b1d3014fffda6b/ruamel.yaml-0.18.6-py3-none-any.whl
      - pypi: https://files.pythonhosted.org/packages/35/6d/ae05a87a3ad540259c3ad88d71275cbd1c0f2d30ae04c65dcbfb6dcd4b9f/ruamel.yaml.clib-0.2.12-cp310-cp310-manylinux_2_17_x86_64.manylinux2014_x86_64.whl
      - pypi: https://files.pythonhosted.org/packages/40/2e/8b39cd2c347490dbe10adf21fd50bbddb1dada5bb0512c3a39371285eb62/scikit_image-0.24.0-cp310-cp310-manylinux_2_17_x86_64.manylinux2014_x86_64.whl
      - pypi: https://files.pythonhosted.org/packages/4c/1e/a7c7357e704459c7d56a18df4a0bf08669442d1f8878cc0864beccd6306a/scikit_learn-1.5.2-cp310-cp310-manylinux_2_17_x86_64.manylinux2014_x86_64.whl
      - pypi: https://files.pythonhosted.org/packages/47/78/b0c2c23880dd1e99e938ad49ccfb011ae353758a2dc5ed7ee59baff684c3/scipy-1.14.1-cp310-cp310-manylinux_2_17_x86_64.manylinux2014_x86_64.whl
      - pypi: https://files.pythonhosted.org/packages/ee/cf/c6de71a85f81e719a41f8873ea1ef4b80b5f5d5b65176913af34e914bc8f/SimpleITK-2.4.0-cp310-cp310-manylinux_2_17_x86_64.manylinux2014_x86_64.whl
      - pypi: https://files.pythonhosted.org/packages/d9/5a/e7c31adbe875f2abbb91bd84cf2dc52d792b5a01506781dbcf25c91daf11/six-1.16.0-py2.py3-none-any.whl
      - pypi: https://files.pythonhosted.org/packages/bf/65/813fc133609ebcb1299be6a42e5aea99d6344afb35ccb43f67e7daaa3b92/structlog-24.4.0-py3-none-any.whl
      - pypi: https://files.pythonhosted.org/packages/4b/2c/ffbf7a134b9ab11a67b0cf0726453cedd9c5043a4fe7a35d1cefa9a1bcfb/threadpoolctl-3.5.0-py3-none-any.whl
      - pypi: https://files.pythonhosted.org/packages/50/0a/435d5d7ec64d1c8b422ac9ebe42d2f3b2ac0b3f8a56f5c04dd0f3b7ba83c/tifffile-2024.9.20-py3-none-any.whl
      - pypi: https://files.pythonhosted.org/packages/d0/30/dc54f88dd4a2b5dc8a0279bdd7270e735851848b762aeb1c1184ed1f6b14/tqdm-4.67.1-py3-none-any.whl
      - pypi: https://files.pythonhosted.org/packages/26/9f/ad63fc0248c5379346306f8668cda6e2e2e9c95e01216d2b8ffd9ff037d0/typing_extensions-4.12.2-py3-none-any.whl
      - pypi: https://files.pythonhosted.org/packages/a6/ab/7e5f53c3b9d14972843a647d8d7a853969a58aecc7559cb3267302c94774/tzdata-2024.2-py2.py3-none-any.whl
      - pypi: .
      osx-arm64:
      - conda: https://conda.anaconda.org/conda-forge/osx-arm64/bzip2-1.0.8-h99b78c6_7.conda
      - conda: https://conda.anaconda.org/conda-forge/osx-arm64/ca-certificates-2024.8.30-hf0a4a13_0.conda
      - conda: https://conda.anaconda.org/conda-forge/noarch/colorama-0.4.6-pyhd8ed1ab_1.conda
      - conda: https://conda.anaconda.org/conda-forge/osx-arm64/coverage-7.6.8-py310hc74094e_0.conda
      - conda: https://conda.anaconda.org/conda-forge/noarch/exceptiongroup-1.2.2-pyhd8ed1ab_1.conda
      - conda: https://conda.anaconda.org/conda-forge/noarch/execnet-2.1.1-pyhd8ed1ab_1.conda
      - conda: https://conda.anaconda.org/conda-forge/noarch/iniconfig-2.0.0-pyhd8ed1ab_1.conda
      - conda: https://conda.anaconda.org/conda-forge/osx-arm64/libffi-3.4.2-h3422bc3_5.tar.bz2
      - conda: https://conda.anaconda.org/conda-forge/osx-arm64/libsqlite-3.47.0-hbaaea75_1.conda
      - conda: https://conda.anaconda.org/conda-forge/osx-arm64/libzlib-1.3.1-h8359307_2.conda
      - conda: https://conda.anaconda.org/conda-forge/osx-arm64/ncurses-6.5-h7bae524_1.conda
      - conda: https://conda.anaconda.org/conda-forge/osx-arm64/openssl-3.4.0-h39f12f2_0.conda
      - conda: https://conda.anaconda.org/conda-forge/noarch/packaging-24.2-pyhd8ed1ab_2.conda
      - conda: https://conda.anaconda.org/conda-forge/noarch/pluggy-1.5.0-pyhd8ed1ab_1.conda
      - conda: https://conda.anaconda.org/conda-forge/noarch/pytest-8.3.4-pyhd8ed1ab_1.conda
      - conda: https://conda.anaconda.org/conda-forge/noarch/pytest-cov-6.0.0-pyhd8ed1ab_1.conda
      - conda: https://conda.anaconda.org/conda-forge/noarch/pytest-xdist-3.6.1-pyhd8ed1ab_0.conda
      - conda: https://conda.anaconda.org/conda-forge/osx-arm64/python-3.10.15-hdce6c4c_2_cpython.conda
      - conda: https://conda.anaconda.org/conda-forge/osx-arm64/python_abi-3.10-5_cp310.conda
      - conda: https://conda.anaconda.org/conda-forge/osx-arm64/readline-8.2-h92ec313_1.conda
      - conda: https://conda.anaconda.org/conda-forge/osx-arm64/tk-8.6.13-h5083fa2_1.conda
      - conda: https://conda.anaconda.org/conda-forge/noarch/toml-0.10.2-pyhd8ed1ab_0.tar.bz2
      - conda: https://conda.anaconda.org/conda-forge/noarch/tomli-2.2.1-pyhd8ed1ab_0.conda
      - conda: https://conda.anaconda.org/conda-forge/noarch/tzdata-2024b-hc8b5060_0.conda
      - conda: https://conda.anaconda.org/conda-forge/osx-arm64/xz-5.2.6-h57fd34a_0.tar.bz2
      - pypi: https://files.pythonhosted.org/packages/6a/21/5b6702a7f963e95456c0de2d495f67bf5fd62840ac655dc451586d23d39a/attrs-24.2.0-py3-none-any.whl
      - pypi: https://files.pythonhosted.org/packages/00/2e/d53fa4befbf2cfa713304affc7ca780ce4fc1fd8710527771b58311a3229/click-8.1.7-py3-none-any.whl
      - pypi: https://files.pythonhosted.org/packages/82/1d/e3eaebb4aa2d7311528c048350ca8e99cdacfafd99da87bc0a5f8d81f2c2/contourpy-1.3.1-cp310-cp310-macosx_11_0_arm64.whl
      - pypi: https://files.pythonhosted.org/packages/e7/05/c19819d5e3d95294a6f5947fb9b9629efb316b96de511b418c53d245aae6/cycler-0.12.1-py3-none-any.whl
      - pypi: https://files.pythonhosted.org/packages/46/d1/e73b6ad76f0b1fb7f23c35c6d95dbc506a9c8804f43dda8cb5b0fa6331fd/dill-0.3.9-py3-none-any.whl
      - pypi: https://files.pythonhosted.org/packages/a2/55/8f8cab2afd404cf578136ef2cc5dfb50baa1761b68c9da1fb1e4eed343c9/docopt-0.6.2.tar.gz
      - pypi: https://files.pythonhosted.org/packages/41/34/ebd66c77477ef80d3d644d8fad166b040358dea54edff460ea8b25d74a4f/fonttools-4.55.1-cp310-cp310-macosx_10_9_universal2.whl
      - pypi: https://files.pythonhosted.org/packages/29/a7/3c2a33fba1da64a0846744726fd067a92fb8abb887875a0dd8e3bac8b45d/h5py-3.12.1-cp310-cp310-macosx_11_0_arm64.whl
      - pypi: https://files.pythonhosted.org/packages/5c/f9/f78e7f5ac8077c481bf6b43b8bc736605363034b3d5eb3ce8eb79f53f5f1/imageio-2.36.1-py3-none-any.whl
      - pypi: https://files.pythonhosted.org/packages/91/29/df4b9b42f2be0b623cbd5e2140cafcaa2bef0759a00b7b70104dcfe2fb51/joblib-1.4.2-py3-none-any.whl
      - pypi: https://files.pythonhosted.org/packages/ef/fa/65de49c85838681fc9cb05de2a68067a683717321e01ddafb5b8024286f0/kiwisolver-1.4.7-cp310-cp310-macosx_11_0_arm64.whl
      - pypi: https://files.pythonhosted.org/packages/83/60/d497a310bde3f01cb805196ac61b7ad6dc5dcf8dce66634dc34364b20b4f/lazy_loader-0.4-py3-none-any.whl
      - pypi: https://files.pythonhosted.org/packages/42/d7/1ec15b46af6af88f19b8e5ffea08fa375d433c998b8a7639e76935c14f1f/markdown_it_py-3.0.0-py3-none-any.whl
      - pypi: https://files.pythonhosted.org/packages/18/a7/c1aa0bb4c9391d854e0abf55f75e1c46acb4f1b0fbc2692ad7f75ac44030/matplotlib-3.9.3-cp310-cp310-macosx_11_0_arm64.whl
      - pypi: https://files.pythonhosted.org/packages/b3/38/89ba8ad64ae25be8de66a6d463314cf1eb366222074cfda9ee839c56a4b4/mdurl-0.1.2-py3-none-any.whl
      - pypi: https://files.pythonhosted.org/packages/56/cf/4931fddb6dfdc1f8bfdc4d6f3bc1702a4511b25bc12d99f683c9f1335a4b/med_imagetools-1.9.4-py3-none-any.whl
      - pypi: https://files.pythonhosted.org/packages/b9/54/dd730b32ea14ea797530a4479b2ed46a6fb250f682a9cfb997e968bf0261/networkx-3.4.2-py3-none-any.whl
      - pypi: https://files.pythonhosted.org/packages/20/f7/b24208eba89f9d1b58c1668bc6c8c4fd472b20c45573cb767f59d49fb0f6/numpy-1.26.4-cp310-cp310-macosx_11_0_arm64.whl
      - pypi: https://files.pythonhosted.org/packages/99/f2/c4527768739ffa4469b2b4fff05aa3768a478aed89a2f271a79a40eee984/pandas-2.2.3-cp310-cp310-macosx_11_0_arm64.whl
      - pypi: https://files.pythonhosted.org/packages/6a/1d/1f51e6e912d8ff316bb3935a8cda617c801783e0b998bf7a894e91d3bd4c/pillow-11.0.0-cp310-cp310-macosx_11_0_arm64.whl
      - pypi: https://files.pythonhosted.org/packages/35/2a/8c0f6fe243e6b6793868c6834203a44cc8f3f25abad780e1c7b21e15594d/pydicom-2.4.4-py3-none-any.whl
      - pypi: https://files.pythonhosted.org/packages/f7/3f/01c8b82017c199075f8f788d0d906b9ffbbc5a47dc9918a945e13d5a2bda/pygments-2.18.0-py3-none-any.whl
      - pypi: https://files.pythonhosted.org/packages/1f/fd/ac2161cce19fd67a18c269073f8e86292b5511acec6f8ef6eab88615d032/pykwalify-1.8.0-py2.py3-none-any.whl
      - pypi: https://files.pythonhosted.org/packages/7b/fe/532e4899c5a19d51e4aae7fe2e8689380a27b8fb3b53560541f84c283445/pynrrd-1.1.1-py3-none-any.whl
      - pypi: https://files.pythonhosted.org/packages/be/ec/2eb3cd785efd67806c46c13a17339708ddc346cbb684eade7a6e6f79536a/pyparsing-3.2.0-py3-none-any.whl
      - pypi: https://files.pythonhosted.org/packages/32/fa/f537d03512335d6f9ba4e1678679a845bc2e73c9d9c1ddbe666909e10c14/pyradiomics_bhklab-3.1.4.tar.gz
      - pypi: https://files.pythonhosted.org/packages/ec/57/56b9bcc3c9c6a792fcbaf139543cee77261f3651ca9da0c93f5c1221264b/python_dateutil-2.9.0.post0-py2.py3-none-any.whl
      - pypi: https://files.pythonhosted.org/packages/11/c3/005fcca25ce078d2cc29fd559379817424e94885510568bc1bc53d7d5846/pytz-2024.2-py2.py3-none-any.whl
      - pypi: https://files.pythonhosted.org/packages/19/3f/931e03737d6a216b1b390ef9a47191f8dd977484efdde2bca5b87ca5c3b3/pywavelets-1.7.0-cp310-cp310-macosx_11_0_arm64.whl
      - pypi: https://files.pythonhosted.org/packages/c7/7a/68bd47624dab8fd4afbfd3c48e3b79efe09098ae941de5b58abcbadff5cb/PyYAML-6.0.2-cp310-cp310-macosx_11_0_arm64.whl
      - pypi: https://files.pythonhosted.org/packages/19/71/39c7c0d87f8d4e6c020a393182060eaefeeae6c01dab6a84ec346f2567df/rich-13.9.4-py3-none-any.whl
      - pypi: https://files.pythonhosted.org/packages/73/67/8ece580cc363331d9a53055130f86b096bf16e38156e33b1d3014fffda6b/ruamel.yaml-0.18.6-py3-none-any.whl
      - pypi: https://files.pythonhosted.org/packages/70/57/40a958e863e299f0c74ef32a3bde9f2d1ea8d69669368c0c502a0997f57f/ruamel.yaml.clib-0.2.12-cp310-cp310-macosx_13_0_arm64.whl
      - pypi: https://files.pythonhosted.org/packages/65/15/1879307aaa2c771aa8ef8f00a171a85033bffc6b2553cfd2657426881452/scikit_image-0.24.0-cp310-cp310-macosx_12_0_arm64.whl
      - pypi: https://files.pythonhosted.org/packages/bf/e0/3b6d777d375f3b685f433c93384cdb724fb078e1dc8f8ff0950467e56c30/scikit_learn-1.5.2-cp310-cp310-macosx_12_0_arm64.whl
      - pypi: https://files.pythonhosted.org/packages/43/a5/8d02f9c372790326ad405d94f04d4339482ec082455b9e6e288f7100513b/scipy-1.14.1-cp310-cp310-macosx_12_0_arm64.whl
      - pypi: https://files.pythonhosted.org/packages/fd/33/bed962658beeb8e9152ff542dfa1ae3309979e098705c6bb64aaa7fc9589/SimpleITK-2.4.0-cp310-cp310-macosx_11_0_arm64.whl
      - pypi: https://files.pythonhosted.org/packages/d9/5a/e7c31adbe875f2abbb91bd84cf2dc52d792b5a01506781dbcf25c91daf11/six-1.16.0-py2.py3-none-any.whl
      - pypi: https://files.pythonhosted.org/packages/bf/65/813fc133609ebcb1299be6a42e5aea99d6344afb35ccb43f67e7daaa3b92/structlog-24.4.0-py3-none-any.whl
      - pypi: https://files.pythonhosted.org/packages/4b/2c/ffbf7a134b9ab11a67b0cf0726453cedd9c5043a4fe7a35d1cefa9a1bcfb/threadpoolctl-3.5.0-py3-none-any.whl
      - pypi: https://files.pythonhosted.org/packages/50/0a/435d5d7ec64d1c8b422ac9ebe42d2f3b2ac0b3f8a56f5c04dd0f3b7ba83c/tifffile-2024.9.20-py3-none-any.whl
      - pypi: https://files.pythonhosted.org/packages/d0/30/dc54f88dd4a2b5dc8a0279bdd7270e735851848b762aeb1c1184ed1f6b14/tqdm-4.67.1-py3-none-any.whl
      - pypi: https://files.pythonhosted.org/packages/26/9f/ad63fc0248c5379346306f8668cda6e2e2e9c95e01216d2b8ffd9ff037d0/typing_extensions-4.12.2-py3-none-any.whl
      - pypi: https://files.pythonhosted.org/packages/a6/ab/7e5f53c3b9d14972843a647d8d7a853969a58aecc7559cb3267302c94774/tzdata-2024.2-py2.py3-none-any.whl
      - pypi: .
  py311:
    channels:
    - url: https://conda.anaconda.org/conda-forge/
    indexes:
    - https://pypi.org/simple
    packages:
      linux-64:
      - conda: https://conda.anaconda.org/conda-forge/linux-64/_libgcc_mutex-0.1-conda_forge.tar.bz2
      - conda: https://conda.anaconda.org/conda-forge/linux-64/_openmp_mutex-4.5-2_gnu.tar.bz2
      - conda: https://conda.anaconda.org/conda-forge/linux-64/bzip2-1.0.8-h4bc722e_7.conda
      - conda: https://conda.anaconda.org/conda-forge/linux-64/ca-certificates-2024.8.30-hbcca054_0.conda
      - conda: https://conda.anaconda.org/conda-forge/noarch/colorama-0.4.6-pyhd8ed1ab_1.conda
      - conda: https://conda.anaconda.org/conda-forge/linux-64/coverage-7.6.8-py311h2dc5d0c_0.conda
      - conda: https://conda.anaconda.org/conda-forge/noarch/exceptiongroup-1.2.2-pyhd8ed1ab_1.conda
      - conda: https://conda.anaconda.org/conda-forge/noarch/execnet-2.1.1-pyhd8ed1ab_1.conda
      - conda: https://conda.anaconda.org/conda-forge/noarch/iniconfig-2.0.0-pyhd8ed1ab_1.conda
      - conda: https://conda.anaconda.org/conda-forge/linux-64/ld_impl_linux-64-2.43-h712a8e2_2.conda
      - conda: https://conda.anaconda.org/conda-forge/linux-64/libexpat-2.6.4-h5888daf_0.conda
      - conda: https://conda.anaconda.org/conda-forge/linux-64/libffi-3.4.2-h7f98852_5.tar.bz2
      - conda: https://conda.anaconda.org/conda-forge/linux-64/libgcc-14.2.0-h77fa898_1.conda
      - conda: https://conda.anaconda.org/conda-forge/linux-64/libgcc-ng-14.2.0-h69a702a_1.conda
      - conda: https://conda.anaconda.org/conda-forge/linux-64/libgomp-14.2.0-h77fa898_1.conda
      - conda: https://conda.anaconda.org/conda-forge/linux-64/libnsl-2.0.1-hd590300_0.conda
      - conda: https://conda.anaconda.org/conda-forge/linux-64/libsqlite-3.47.0-hadc24fc_1.conda
      - conda: https://conda.anaconda.org/conda-forge/linux-64/libuuid-2.38.1-h0b41bf4_0.conda
      - conda: https://conda.anaconda.org/conda-forge/linux-64/libxcrypt-4.4.36-hd590300_1.conda
      - conda: https://conda.anaconda.org/conda-forge/linux-64/libzlib-1.3.1-hb9d3cd8_2.conda
      - conda: https://conda.anaconda.org/conda-forge/linux-64/ncurses-6.5-he02047a_1.conda
      - conda: https://conda.anaconda.org/conda-forge/linux-64/openssl-3.4.0-hb9d3cd8_0.conda
      - conda: https://conda.anaconda.org/conda-forge/noarch/packaging-24.2-pyhd8ed1ab_2.conda
      - conda: https://conda.anaconda.org/conda-forge/noarch/pluggy-1.5.0-pyhd8ed1ab_1.conda
      - conda: https://conda.anaconda.org/conda-forge/noarch/pytest-8.3.4-pyhd8ed1ab_1.conda
      - conda: https://conda.anaconda.org/conda-forge/noarch/pytest-cov-6.0.0-pyhd8ed1ab_1.conda
      - conda: https://conda.anaconda.org/conda-forge/noarch/pytest-xdist-3.6.1-pyhd8ed1ab_0.conda
      - conda: https://conda.anaconda.org/conda-forge/linux-64/python-3.11.10-hc5c86c4_3_cpython.conda
      - conda: https://conda.anaconda.org/conda-forge/linux-64/python_abi-3.11-5_cp311.conda
      - conda: https://conda.anaconda.org/conda-forge/linux-64/readline-8.2-h8228510_1.conda
      - conda: https://conda.anaconda.org/conda-forge/linux-64/tk-8.6.13-noxft_h4845f30_101.conda
      - conda: https://conda.anaconda.org/conda-forge/noarch/toml-0.10.2-pyhd8ed1ab_0.tar.bz2
      - conda: https://conda.anaconda.org/conda-forge/noarch/tomli-2.2.1-pyhd8ed1ab_0.conda
      - conda: https://conda.anaconda.org/conda-forge/noarch/tzdata-2024b-hc8b5060_0.conda
      - conda: https://conda.anaconda.org/conda-forge/linux-64/xz-5.2.6-h166bdaf_0.tar.bz2
      - pypi: https://files.pythonhosted.org/packages/6a/21/5b6702a7f963e95456c0de2d495f67bf5fd62840ac655dc451586d23d39a/attrs-24.2.0-py3-none-any.whl
      - pypi: https://files.pythonhosted.org/packages/00/2e/d53fa4befbf2cfa713304affc7ca780ce4fc1fd8710527771b58311a3229/click-8.1.7-py3-none-any.whl
      - pypi: https://files.pythonhosted.org/packages/85/fc/7fa5d17daf77306840a4e84668a48ddff09e6bc09ba4e37e85ffc8e4faa3/contourpy-1.3.1-cp311-cp311-manylinux_2_17_x86_64.manylinux2014_x86_64.whl
      - pypi: https://files.pythonhosted.org/packages/e7/05/c19819d5e3d95294a6f5947fb9b9629efb316b96de511b418c53d245aae6/cycler-0.12.1-py3-none-any.whl
      - pypi: https://files.pythonhosted.org/packages/46/d1/e73b6ad76f0b1fb7f23c35c6d95dbc506a9c8804f43dda8cb5b0fa6331fd/dill-0.3.9-py3-none-any.whl
      - pypi: https://files.pythonhosted.org/packages/a2/55/8f8cab2afd404cf578136ef2cc5dfb50baa1761b68c9da1fb1e4eed343c9/docopt-0.6.2.tar.gz
      - pypi: https://files.pythonhosted.org/packages/e0/82/379636cb646d7c62ca689d5453c5f493cd0b3cc08196daf2f55ebdc6e28b/fonttools-4.55.1-cp311-cp311-manylinux_2_17_x86_64.manylinux2014_x86_64.whl
      - pypi: https://files.pythonhosted.org/packages/e1/89/118c3255d6ff2db33b062ec996a762d99ae50c21f54a8a6047ae8eda1b9f/h5py-3.12.1-cp311-cp311-manylinux_2_17_x86_64.manylinux2014_x86_64.whl
      - pypi: https://files.pythonhosted.org/packages/5c/f9/f78e7f5ac8077c481bf6b43b8bc736605363034b3d5eb3ce8eb79f53f5f1/imageio-2.36.1-py3-none-any.whl
      - pypi: https://files.pythonhosted.org/packages/91/29/df4b9b42f2be0b623cbd5e2140cafcaa2bef0759a00b7b70104dcfe2fb51/joblib-1.4.2-py3-none-any.whl
      - pypi: https://files.pythonhosted.org/packages/a7/4b/2db7af3ed3af7c35f388d5f53c28e155cd402a55432d800c543dc6deb731/kiwisolver-1.4.7-cp311-cp311-manylinux_2_17_x86_64.manylinux2014_x86_64.whl
      - pypi: https://files.pythonhosted.org/packages/83/60/d497a310bde3f01cb805196ac61b7ad6dc5dcf8dce66634dc34364b20b4f/lazy_loader-0.4-py3-none-any.whl
      - pypi: https://files.pythonhosted.org/packages/42/d7/1ec15b46af6af88f19b8e5ffea08fa375d433c998b8a7639e76935c14f1f/markdown_it_py-3.0.0-py3-none-any.whl
      - pypi: https://files.pythonhosted.org/packages/13/53/b178d51478109f7a700edc94757dd07112e9a0c7a158653b99434b74f9fb/matplotlib-3.9.3-cp311-cp311-manylinux_2_17_x86_64.manylinux2014_x86_64.whl
      - pypi: https://files.pythonhosted.org/packages/b3/38/89ba8ad64ae25be8de66a6d463314cf1eb366222074cfda9ee839c56a4b4/mdurl-0.1.2-py3-none-any.whl
      - pypi: https://files.pythonhosted.org/packages/56/cf/4931fddb6dfdc1f8bfdc4d6f3bc1702a4511b25bc12d99f683c9f1335a4b/med_imagetools-1.9.4-py3-none-any.whl
      - pypi: https://files.pythonhosted.org/packages/b9/54/dd730b32ea14ea797530a4479b2ed46a6fb250f682a9cfb997e968bf0261/networkx-3.4.2-py3-none-any.whl
      - pypi: https://files.pythonhosted.org/packages/3a/d0/edc009c27b406c4f9cbc79274d6e46d634d139075492ad055e3d68445925/numpy-1.26.4-cp311-cp311-manylinux_2_17_x86_64.manylinux2014_x86_64.whl
      - pypi: https://files.pythonhosted.org/packages/cd/5f/4dba1d39bb9c38d574a9a22548c540177f78ea47b32f99c0ff2ec499fac5/pandas-2.2.3-cp311-cp311-manylinux_2_17_x86_64.manylinux2014_x86_64.whl
      - pypi: https://files.pythonhosted.org/packages/39/63/b3fc299528d7df1f678b0666002b37affe6b8751225c3d9c12cf530e73ed/pillow-11.0.0-cp311-cp311-manylinux_2_28_x86_64.whl
      - pypi: https://files.pythonhosted.org/packages/35/2a/8c0f6fe243e6b6793868c6834203a44cc8f3f25abad780e1c7b21e15594d/pydicom-2.4.4-py3-none-any.whl
      - pypi: https://files.pythonhosted.org/packages/f7/3f/01c8b82017c199075f8f788d0d906b9ffbbc5a47dc9918a945e13d5a2bda/pygments-2.18.0-py3-none-any.whl
      - pypi: https://files.pythonhosted.org/packages/1f/fd/ac2161cce19fd67a18c269073f8e86292b5511acec6f8ef6eab88615d032/pykwalify-1.8.0-py2.py3-none-any.whl
      - pypi: https://files.pythonhosted.org/packages/7b/fe/532e4899c5a19d51e4aae7fe2e8689380a27b8fb3b53560541f84c283445/pynrrd-1.1.1-py3-none-any.whl
      - pypi: https://files.pythonhosted.org/packages/be/ec/2eb3cd785efd67806c46c13a17339708ddc346cbb684eade7a6e6f79536a/pyparsing-3.2.0-py3-none-any.whl
      - pypi: https://files.pythonhosted.org/packages/32/fa/f537d03512335d6f9ba4e1678679a845bc2e73c9d9c1ddbe666909e10c14/pyradiomics_bhklab-3.1.4.tar.gz
      - pypi: https://files.pythonhosted.org/packages/ec/57/56b9bcc3c9c6a792fcbaf139543cee77261f3651ca9da0c93f5c1221264b/python_dateutil-2.9.0.post0-py2.py3-none-any.whl
      - pypi: https://files.pythonhosted.org/packages/11/c3/005fcca25ce078d2cc29fd559379817424e94885510568bc1bc53d7d5846/pytz-2024.2-py2.py3-none-any.whl
      - pypi: https://files.pythonhosted.org/packages/45/e9/3a047a49a6fd0917ba3e436ff93825f8cecc3cb55720d798bc71433a5433/pywavelets-1.7.0-cp311-cp311-manylinux_2_17_x86_64.manylinux2014_x86_64.whl
      - pypi: https://files.pythonhosted.org/packages/75/e4/2c27590dfc9992f73aabbeb9241ae20220bd9452df27483b6e56d3975cc5/PyYAML-6.0.2-cp311-cp311-manylinux_2_17_x86_64.manylinux2014_x86_64.whl
      - pypi: https://files.pythonhosted.org/packages/19/71/39c7c0d87f8d4e6c020a393182060eaefeeae6c01dab6a84ec346f2567df/rich-13.9.4-py3-none-any.whl
      - pypi: https://files.pythonhosted.org/packages/73/67/8ece580cc363331d9a53055130f86b096bf16e38156e33b1d3014fffda6b/ruamel.yaml-0.18.6-py3-none-any.whl
      - pypi: https://files.pythonhosted.org/packages/68/6e/264c50ce2a31473a9fdbf4fa66ca9b2b17c7455b31ef585462343818bd6c/ruamel.yaml.clib-0.2.12-cp311-cp311-manylinux_2_17_x86_64.manylinux2014_x86_64.whl
      - pypi: https://files.pythonhosted.org/packages/ad/96/138484302b8ec9a69cdf65e8d4ab47a640a3b1a8ea3c437e1da3e1a5a6b8/scikit_image-0.24.0-cp311-cp311-manylinux_2_17_x86_64.manylinux2014_x86_64.whl
      - pypi: https://files.pythonhosted.org/packages/49/21/3723de321531c9745e40f1badafd821e029d346155b6c79704e0b7197552/scikit_learn-1.5.2-cp311-cp311-manylinux_2_17_x86_64.manylinux2014_x86_64.whl
      - pypi: https://files.pythonhosted.org/packages/93/6b/701776d4bd6bdd9b629c387b5140f006185bd8ddea16788a44434376b98f/scipy-1.14.1-cp311-cp311-manylinux_2_17_x86_64.manylinux2014_x86_64.whl
      - pypi: https://files.pythonhosted.org/packages/48/f8/3f00cc6d4f11b3cd934e3024c5be71ffc6d30d4620a16de7d194381f92f9/SimpleITK-2.4.0-cp311-abi3-manylinux_2_17_x86_64.manylinux2014_x86_64.whl
      - pypi: https://files.pythonhosted.org/packages/d9/5a/e7c31adbe875f2abbb91bd84cf2dc52d792b5a01506781dbcf25c91daf11/six-1.16.0-py2.py3-none-any.whl
      - pypi: https://files.pythonhosted.org/packages/bf/65/813fc133609ebcb1299be6a42e5aea99d6344afb35ccb43f67e7daaa3b92/structlog-24.4.0-py3-none-any.whl
      - pypi: https://files.pythonhosted.org/packages/4b/2c/ffbf7a134b9ab11a67b0cf0726453cedd9c5043a4fe7a35d1cefa9a1bcfb/threadpoolctl-3.5.0-py3-none-any.whl
      - pypi: https://files.pythonhosted.org/packages/50/0a/435d5d7ec64d1c8b422ac9ebe42d2f3b2ac0b3f8a56f5c04dd0f3b7ba83c/tifffile-2024.9.20-py3-none-any.whl
      - pypi: https://files.pythonhosted.org/packages/d0/30/dc54f88dd4a2b5dc8a0279bdd7270e735851848b762aeb1c1184ed1f6b14/tqdm-4.67.1-py3-none-any.whl
      - pypi: https://files.pythonhosted.org/packages/26/9f/ad63fc0248c5379346306f8668cda6e2e2e9c95e01216d2b8ffd9ff037d0/typing_extensions-4.12.2-py3-none-any.whl
      - pypi: https://files.pythonhosted.org/packages/a6/ab/7e5f53c3b9d14972843a647d8d7a853969a58aecc7559cb3267302c94774/tzdata-2024.2-py2.py3-none-any.whl
      - pypi: .
      osx-arm64:
      - conda: https://conda.anaconda.org/conda-forge/osx-arm64/bzip2-1.0.8-h99b78c6_7.conda
      - conda: https://conda.anaconda.org/conda-forge/osx-arm64/ca-certificates-2024.8.30-hf0a4a13_0.conda
      - conda: https://conda.anaconda.org/conda-forge/noarch/colorama-0.4.6-pyhd8ed1ab_1.conda
      - conda: https://conda.anaconda.org/conda-forge/osx-arm64/coverage-7.6.8-py311h4921393_0.conda
      - conda: https://conda.anaconda.org/conda-forge/noarch/exceptiongroup-1.2.2-pyhd8ed1ab_1.conda
      - conda: https://conda.anaconda.org/conda-forge/noarch/execnet-2.1.1-pyhd8ed1ab_1.conda
      - conda: https://conda.anaconda.org/conda-forge/noarch/iniconfig-2.0.0-pyhd8ed1ab_1.conda
      - conda: https://conda.anaconda.org/conda-forge/osx-arm64/libexpat-2.6.4-h286801f_0.conda
      - conda: https://conda.anaconda.org/conda-forge/osx-arm64/libffi-3.4.2-h3422bc3_5.tar.bz2
      - conda: https://conda.anaconda.org/conda-forge/osx-arm64/libsqlite-3.47.0-hbaaea75_1.conda
      - conda: https://conda.anaconda.org/conda-forge/osx-arm64/libzlib-1.3.1-h8359307_2.conda
      - conda: https://conda.anaconda.org/conda-forge/osx-arm64/ncurses-6.5-h7bae524_1.conda
      - conda: https://conda.anaconda.org/conda-forge/osx-arm64/openssl-3.4.0-h39f12f2_0.conda
      - conda: https://conda.anaconda.org/conda-forge/noarch/packaging-24.2-pyhd8ed1ab_2.conda
      - conda: https://conda.anaconda.org/conda-forge/noarch/pluggy-1.5.0-pyhd8ed1ab_1.conda
      - conda: https://conda.anaconda.org/conda-forge/noarch/pytest-8.3.4-pyhd8ed1ab_1.conda
      - conda: https://conda.anaconda.org/conda-forge/noarch/pytest-cov-6.0.0-pyhd8ed1ab_1.conda
      - conda: https://conda.anaconda.org/conda-forge/noarch/pytest-xdist-3.6.1-pyhd8ed1ab_0.conda
      - conda: https://conda.anaconda.org/conda-forge/osx-arm64/python-3.11.10-hc51fdd5_3_cpython.conda
      - conda: https://conda.anaconda.org/conda-forge/osx-arm64/python_abi-3.11-5_cp311.conda
      - conda: https://conda.anaconda.org/conda-forge/osx-arm64/readline-8.2-h92ec313_1.conda
      - conda: https://conda.anaconda.org/conda-forge/osx-arm64/tk-8.6.13-h5083fa2_1.conda
      - conda: https://conda.anaconda.org/conda-forge/noarch/toml-0.10.2-pyhd8ed1ab_0.tar.bz2
      - conda: https://conda.anaconda.org/conda-forge/noarch/tomli-2.2.1-pyhd8ed1ab_0.conda
      - conda: https://conda.anaconda.org/conda-forge/noarch/tzdata-2024b-hc8b5060_0.conda
      - conda: https://conda.anaconda.org/conda-forge/osx-arm64/xz-5.2.6-h57fd34a_0.tar.bz2
      - pypi: https://files.pythonhosted.org/packages/6a/21/5b6702a7f963e95456c0de2d495f67bf5fd62840ac655dc451586d23d39a/attrs-24.2.0-py3-none-any.whl
      - pypi: https://files.pythonhosted.org/packages/00/2e/d53fa4befbf2cfa713304affc7ca780ce4fc1fd8710527771b58311a3229/click-8.1.7-py3-none-any.whl
      - pypi: https://files.pythonhosted.org/packages/67/71/1e6e95aee21a500415f5d2dbf037bf4567529b6a4e986594d7026ec5ae90/contourpy-1.3.1-cp311-cp311-macosx_11_0_arm64.whl
      - pypi: https://files.pythonhosted.org/packages/e7/05/c19819d5e3d95294a6f5947fb9b9629efb316b96de511b418c53d245aae6/cycler-0.12.1-py3-none-any.whl
      - pypi: https://files.pythonhosted.org/packages/46/d1/e73b6ad76f0b1fb7f23c35c6d95dbc506a9c8804f43dda8cb5b0fa6331fd/dill-0.3.9-py3-none-any.whl
      - pypi: https://files.pythonhosted.org/packages/a2/55/8f8cab2afd404cf578136ef2cc5dfb50baa1761b68c9da1fb1e4eed343c9/docopt-0.6.2.tar.gz
      - pypi: https://files.pythonhosted.org/packages/be/17/de2ba4d72c1bad30dd371725d45a9ca07e3138105953c6b7fdf5c86093a9/fonttools-4.55.1-cp311-cp311-macosx_10_9_universal2.whl
      - pypi: https://files.pythonhosted.org/packages/95/9d/eb91a9076aa998bb2179d6b1788055ea09cdf9d6619cd967f1d3321ed056/h5py-3.12.1-cp311-cp311-macosx_11_0_arm64.whl
      - pypi: https://files.pythonhosted.org/packages/5c/f9/f78e7f5ac8077c481bf6b43b8bc736605363034b3d5eb3ce8eb79f53f5f1/imageio-2.36.1-py3-none-any.whl
      - pypi: https://files.pythonhosted.org/packages/91/29/df4b9b42f2be0b623cbd5e2140cafcaa2bef0759a00b7b70104dcfe2fb51/joblib-1.4.2-py3-none-any.whl
      - pypi: https://files.pythonhosted.org/packages/f4/98/fe010f15dc7230f45bc4cf367b012d651367fd203caaa992fd1f5963560e/kiwisolver-1.4.7-cp311-cp311-macosx_11_0_arm64.whl
      - pypi: https://files.pythonhosted.org/packages/83/60/d497a310bde3f01cb805196ac61b7ad6dc5dcf8dce66634dc34364b20b4f/lazy_loader-0.4-py3-none-any.whl
      - pypi: https://files.pythonhosted.org/packages/42/d7/1ec15b46af6af88f19b8e5ffea08fa375d433c998b8a7639e76935c14f1f/markdown_it_py-3.0.0-py3-none-any.whl
      - pypi: https://files.pythonhosted.org/packages/db/43/1274be2b1922858c7a43f0d6e00571fe24696788c7b5a8c980127af24a96/matplotlib-3.9.3-cp311-cp311-macosx_11_0_arm64.whl
      - pypi: https://files.pythonhosted.org/packages/b3/38/89ba8ad64ae25be8de66a6d463314cf1eb366222074cfda9ee839c56a4b4/mdurl-0.1.2-py3-none-any.whl
      - pypi: https://files.pythonhosted.org/packages/56/cf/4931fddb6dfdc1f8bfdc4d6f3bc1702a4511b25bc12d99f683c9f1335a4b/med_imagetools-1.9.4-py3-none-any.whl
      - pypi: https://files.pythonhosted.org/packages/b9/54/dd730b32ea14ea797530a4479b2ed46a6fb250f682a9cfb997e968bf0261/networkx-3.4.2-py3-none-any.whl
      - pypi: https://files.pythonhosted.org/packages/1a/2e/151484f49fd03944c4a3ad9c418ed193cfd02724e138ac8a9505d056c582/numpy-1.26.4-cp311-cp311-macosx_11_0_arm64.whl
      - pypi: https://files.pythonhosted.org/packages/52/11/9eac327a38834f162b8250aab32a6781339c69afe7574368fffe46387edf/pandas-2.2.3-cp311-cp311-macosx_11_0_arm64.whl
      - pypi: https://files.pythonhosted.org/packages/25/b3/2b54a1d541accebe6bd8b1358b34ceb2c509f51cb7dcda8687362490da5b/pillow-11.0.0-cp311-cp311-macosx_11_0_arm64.whl
      - pypi: https://files.pythonhosted.org/packages/35/2a/8c0f6fe243e6b6793868c6834203a44cc8f3f25abad780e1c7b21e15594d/pydicom-2.4.4-py3-none-any.whl
      - pypi: https://files.pythonhosted.org/packages/f7/3f/01c8b82017c199075f8f788d0d906b9ffbbc5a47dc9918a945e13d5a2bda/pygments-2.18.0-py3-none-any.whl
      - pypi: https://files.pythonhosted.org/packages/1f/fd/ac2161cce19fd67a18c269073f8e86292b5511acec6f8ef6eab88615d032/pykwalify-1.8.0-py2.py3-none-any.whl
      - pypi: https://files.pythonhosted.org/packages/7b/fe/532e4899c5a19d51e4aae7fe2e8689380a27b8fb3b53560541f84c283445/pynrrd-1.1.1-py3-none-any.whl
      - pypi: https://files.pythonhosted.org/packages/be/ec/2eb3cd785efd67806c46c13a17339708ddc346cbb684eade7a6e6f79536a/pyparsing-3.2.0-py3-none-any.whl
      - pypi: https://files.pythonhosted.org/packages/32/fa/f537d03512335d6f9ba4e1678679a845bc2e73c9d9c1ddbe666909e10c14/pyradiomics_bhklab-3.1.4.tar.gz
      - pypi: https://files.pythonhosted.org/packages/ec/57/56b9bcc3c9c6a792fcbaf139543cee77261f3651ca9da0c93f5c1221264b/python_dateutil-2.9.0.post0-py2.py3-none-any.whl
      - pypi: https://files.pythonhosted.org/packages/11/c3/005fcca25ce078d2cc29fd559379817424e94885510568bc1bc53d7d5846/pytz-2024.2-py2.py3-none-any.whl
      - pypi: https://files.pythonhosted.org/packages/1e/77/b2c9976cbc7c378c72a8e7cff08a2ed49e26ef58e1a8fcaa523aadae5419/pywavelets-1.7.0-cp311-cp311-macosx_11_0_arm64.whl
      - pypi: https://files.pythonhosted.org/packages/8b/62/b9faa998fd185f65c1371643678e4d58254add437edb764a08c5a98fb986/PyYAML-6.0.2-cp311-cp311-macosx_11_0_arm64.whl
      - pypi: https://files.pythonhosted.org/packages/19/71/39c7c0d87f8d4e6c020a393182060eaefeeae6c01dab6a84ec346f2567df/rich-13.9.4-py3-none-any.whl
      - pypi: https://files.pythonhosted.org/packages/73/67/8ece580cc363331d9a53055130f86b096bf16e38156e33b1d3014fffda6b/ruamel.yaml-0.18.6-py3-none-any.whl
      - pypi: https://files.pythonhosted.org/packages/fb/8f/683c6ad562f558cbc4f7c029abcd9599148c51c54b5ef0f24f2638da9fbb/ruamel.yaml.clib-0.2.12-cp311-cp311-macosx_13_0_arm64.whl
      - pypi: https://files.pythonhosted.org/packages/3c/f6/be8b16d8ab6ebf19057877c2aec905cbd438dd92ca64b8efe9e9af008fa3/scikit_image-0.24.0-cp311-cp311-macosx_12_0_arm64.whl
      - pypi: https://files.pythonhosted.org/packages/cd/7a/19fe32c810c5ceddafcfda16276d98df299c8649e24e84d4f00df4a91e01/scikit_learn-1.5.2-cp311-cp311-macosx_12_0_arm64.whl
      - pypi: https://files.pythonhosted.org/packages/a7/c5/02ac82f9bb8f70818099df7e86c3ad28dae64e1347b421d8e3adf26acab6/scipy-1.14.1-cp311-cp311-macosx_12_0_arm64.whl
      - pypi: https://files.pythonhosted.org/packages/63/79/d0aa407da1e853fa5f02e93b6d5bde599e021751294381b565e07276f0b0/SimpleITK-2.4.0-cp311-abi3-macosx_11_0_arm64.whl
      - pypi: https://files.pythonhosted.org/packages/d9/5a/e7c31adbe875f2abbb91bd84cf2dc52d792b5a01506781dbcf25c91daf11/six-1.16.0-py2.py3-none-any.whl
      - pypi: https://files.pythonhosted.org/packages/bf/65/813fc133609ebcb1299be6a42e5aea99d6344afb35ccb43f67e7daaa3b92/structlog-24.4.0-py3-none-any.whl
      - pypi: https://files.pythonhosted.org/packages/4b/2c/ffbf7a134b9ab11a67b0cf0726453cedd9c5043a4fe7a35d1cefa9a1bcfb/threadpoolctl-3.5.0-py3-none-any.whl
      - pypi: https://files.pythonhosted.org/packages/50/0a/435d5d7ec64d1c8b422ac9ebe42d2f3b2ac0b3f8a56f5c04dd0f3b7ba83c/tifffile-2024.9.20-py3-none-any.whl
      - pypi: https://files.pythonhosted.org/packages/d0/30/dc54f88dd4a2b5dc8a0279bdd7270e735851848b762aeb1c1184ed1f6b14/tqdm-4.67.1-py3-none-any.whl
      - pypi: https://files.pythonhosted.org/packages/26/9f/ad63fc0248c5379346306f8668cda6e2e2e9c95e01216d2b8ffd9ff037d0/typing_extensions-4.12.2-py3-none-any.whl
      - pypi: https://files.pythonhosted.org/packages/a6/ab/7e5f53c3b9d14972843a647d8d7a853969a58aecc7559cb3267302c94774/tzdata-2024.2-py2.py3-none-any.whl
      - pypi: .
  py312:
    channels:
    - url: https://conda.anaconda.org/conda-forge/
    indexes:
    - https://pypi.org/simple
    packages:
      linux-64:
      - conda: https://conda.anaconda.org/conda-forge/linux-64/_libgcc_mutex-0.1-conda_forge.tar.bz2
      - conda: https://conda.anaconda.org/conda-forge/linux-64/_openmp_mutex-4.5-2_gnu.tar.bz2
      - conda: https://conda.anaconda.org/conda-forge/linux-64/bzip2-1.0.8-h4bc722e_7.conda
      - conda: https://conda.anaconda.org/conda-forge/linux-64/ca-certificates-2024.8.30-hbcca054_0.conda
      - conda: https://conda.anaconda.org/conda-forge/noarch/colorama-0.4.6-pyhd8ed1ab_1.conda
      - conda: https://conda.anaconda.org/conda-forge/linux-64/coverage-7.6.8-py312h178313f_0.conda
      - conda: https://conda.anaconda.org/conda-forge/noarch/exceptiongroup-1.2.2-pyhd8ed1ab_1.conda
      - conda: https://conda.anaconda.org/conda-forge/noarch/execnet-2.1.1-pyhd8ed1ab_1.conda
      - conda: https://conda.anaconda.org/conda-forge/noarch/iniconfig-2.0.0-pyhd8ed1ab_1.conda
      - conda: https://conda.anaconda.org/conda-forge/linux-64/ld_impl_linux-64-2.43-h712a8e2_2.conda
      - conda: https://conda.anaconda.org/conda-forge/linux-64/libexpat-2.6.4-h5888daf_0.conda
      - conda: https://conda.anaconda.org/conda-forge/linux-64/libffi-3.4.2-h7f98852_5.tar.bz2
      - conda: https://conda.anaconda.org/conda-forge/linux-64/libgcc-14.2.0-h77fa898_1.conda
      - conda: https://conda.anaconda.org/conda-forge/linux-64/libgcc-ng-14.2.0-h69a702a_1.conda
      - conda: https://conda.anaconda.org/conda-forge/linux-64/libgomp-14.2.0-h77fa898_1.conda
      - conda: https://conda.anaconda.org/conda-forge/linux-64/libnsl-2.0.1-hd590300_0.conda
      - conda: https://conda.anaconda.org/conda-forge/linux-64/libsqlite-3.47.0-hadc24fc_1.conda
      - conda: https://conda.anaconda.org/conda-forge/linux-64/libuuid-2.38.1-h0b41bf4_0.conda
      - conda: https://conda.anaconda.org/conda-forge/linux-64/libxcrypt-4.4.36-hd590300_1.conda
      - conda: https://conda.anaconda.org/conda-forge/linux-64/libzlib-1.3.1-hb9d3cd8_2.conda
      - conda: https://conda.anaconda.org/conda-forge/linux-64/ncurses-6.5-he02047a_1.conda
      - conda: https://conda.anaconda.org/conda-forge/linux-64/openssl-3.4.0-hb9d3cd8_0.conda
      - conda: https://conda.anaconda.org/conda-forge/noarch/packaging-24.2-pyhd8ed1ab_2.conda
      - conda: https://conda.anaconda.org/conda-forge/noarch/pluggy-1.5.0-pyhd8ed1ab_1.conda
      - conda: https://conda.anaconda.org/conda-forge/noarch/pytest-8.3.4-pyhd8ed1ab_1.conda
      - conda: https://conda.anaconda.org/conda-forge/noarch/pytest-cov-6.0.0-pyhd8ed1ab_1.conda
      - conda: https://conda.anaconda.org/conda-forge/noarch/pytest-xdist-3.6.1-pyhd8ed1ab_0.conda
      - conda: https://conda.anaconda.org/conda-forge/linux-64/python-3.12.7-hc5c86c4_0_cpython.conda
      - conda: https://conda.anaconda.org/conda-forge/linux-64/python_abi-3.12-5_cp312.conda
      - conda: https://conda.anaconda.org/conda-forge/linux-64/readline-8.2-h8228510_1.conda
      - conda: https://conda.anaconda.org/conda-forge/linux-64/tk-8.6.13-noxft_h4845f30_101.conda
      - conda: https://conda.anaconda.org/conda-forge/noarch/toml-0.10.2-pyhd8ed1ab_0.tar.bz2
      - conda: https://conda.anaconda.org/conda-forge/noarch/tomli-2.2.1-pyhd8ed1ab_0.conda
      - conda: https://conda.anaconda.org/conda-forge/noarch/tzdata-2024b-hc8b5060_0.conda
      - conda: https://conda.anaconda.org/conda-forge/linux-64/xz-5.2.6-h166bdaf_0.tar.bz2
      - pypi: https://files.pythonhosted.org/packages/6a/21/5b6702a7f963e95456c0de2d495f67bf5fd62840ac655dc451586d23d39a/attrs-24.2.0-py3-none-any.whl
      - pypi: https://files.pythonhosted.org/packages/00/2e/d53fa4befbf2cfa713304affc7ca780ce4fc1fd8710527771b58311a3229/click-8.1.7-py3-none-any.whl
      - pypi: https://files.pythonhosted.org/packages/ba/99/6794142b90b853a9155316c8f470d2e4821fe6f086b03e372aca848227dd/contourpy-1.3.1-cp312-cp312-manylinux_2_17_x86_64.manylinux2014_x86_64.whl
      - pypi: https://files.pythonhosted.org/packages/e7/05/c19819d5e3d95294a6f5947fb9b9629efb316b96de511b418c53d245aae6/cycler-0.12.1-py3-none-any.whl
      - pypi: https://files.pythonhosted.org/packages/46/d1/e73b6ad76f0b1fb7f23c35c6d95dbc506a9c8804f43dda8cb5b0fa6331fd/dill-0.3.9-py3-none-any.whl
      - pypi: https://files.pythonhosted.org/packages/a2/55/8f8cab2afd404cf578136ef2cc5dfb50baa1761b68c9da1fb1e4eed343c9/docopt-0.6.2.tar.gz
      - pypi: https://files.pythonhosted.org/packages/56/36/144a1cfad1f304c7462939460054a0f05888ee7431cc34dc359647fc61a8/fonttools-4.55.1-cp312-cp312-manylinux_2_5_x86_64.manylinux1_x86_64.manylinux_2_17_x86_64.manylinux2014_x86_64.whl
      - pypi: https://files.pythonhosted.org/packages/fa/63/eeaacff417b393491beebabb8a3dc5342950409eb6d7b39d437289abdbae/h5py-3.12.1-cp312-cp312-manylinux_2_17_x86_64.manylinux2014_x86_64.whl
      - pypi: https://files.pythonhosted.org/packages/5c/f9/f78e7f5ac8077c481bf6b43b8bc736605363034b3d5eb3ce8eb79f53f5f1/imageio-2.36.1-py3-none-any.whl
      - pypi: https://files.pythonhosted.org/packages/91/29/df4b9b42f2be0b623cbd5e2140cafcaa2bef0759a00b7b70104dcfe2fb51/joblib-1.4.2-py3-none-any.whl
      - pypi: https://files.pythonhosted.org/packages/21/e4/c0b6746fd2eb62fe702118b3ca0cb384ce95e1261cfada58ff693aeec08a/kiwisolver-1.4.7-cp312-cp312-manylinux_2_17_x86_64.manylinux2014_x86_64.whl
      - pypi: https://files.pythonhosted.org/packages/83/60/d497a310bde3f01cb805196ac61b7ad6dc5dcf8dce66634dc34364b20b4f/lazy_loader-0.4-py3-none-any.whl
      - pypi: https://files.pythonhosted.org/packages/42/d7/1ec15b46af6af88f19b8e5ffea08fa375d433c998b8a7639e76935c14f1f/markdown_it_py-3.0.0-py3-none-any.whl
      - pypi: https://files.pythonhosted.org/packages/40/d6/70a196b0cf62e0a5bc64ccab07816ab4f6c98db0414a55280331a481a5bf/matplotlib-3.9.3-cp312-cp312-manylinux_2_17_x86_64.manylinux2014_x86_64.whl
      - pypi: https://files.pythonhosted.org/packages/b3/38/89ba8ad64ae25be8de66a6d463314cf1eb366222074cfda9ee839c56a4b4/mdurl-0.1.2-py3-none-any.whl
      - pypi: https://files.pythonhosted.org/packages/56/cf/4931fddb6dfdc1f8bfdc4d6f3bc1702a4511b25bc12d99f683c9f1335a4b/med_imagetools-1.9.4-py3-none-any.whl
      - pypi: https://files.pythonhosted.org/packages/b9/54/dd730b32ea14ea797530a4479b2ed46a6fb250f682a9cfb997e968bf0261/networkx-3.4.2-py3-none-any.whl
      - pypi: https://files.pythonhosted.org/packages/0f/50/de23fde84e45f5c4fda2488c759b69990fd4512387a8632860f3ac9cd225/numpy-1.26.4-cp312-cp312-manylinux_2_17_x86_64.manylinux2014_x86_64.whl
      - pypi: https://files.pythonhosted.org/packages/38/f8/d8fddee9ed0d0c0f4a2132c1dfcf0e3e53265055da8df952a53e7eaf178c/pandas-2.2.3-cp312-cp312-manylinux_2_17_x86_64.manylinux2014_x86_64.whl
      - pypi: https://files.pythonhosted.org/packages/7f/42/6e0f2c2d5c60f499aa29be14f860dd4539de322cd8fb84ee01553493fb4d/pillow-11.0.0-cp312-cp312-manylinux_2_28_x86_64.whl
      - pypi: https://files.pythonhosted.org/packages/35/2a/8c0f6fe243e6b6793868c6834203a44cc8f3f25abad780e1c7b21e15594d/pydicom-2.4.4-py3-none-any.whl
      - pypi: https://files.pythonhosted.org/packages/f7/3f/01c8b82017c199075f8f788d0d906b9ffbbc5a47dc9918a945e13d5a2bda/pygments-2.18.0-py3-none-any.whl
      - pypi: https://files.pythonhosted.org/packages/1f/fd/ac2161cce19fd67a18c269073f8e86292b5511acec6f8ef6eab88615d032/pykwalify-1.8.0-py2.py3-none-any.whl
      - pypi: https://files.pythonhosted.org/packages/7b/fe/532e4899c5a19d51e4aae7fe2e8689380a27b8fb3b53560541f84c283445/pynrrd-1.1.1-py3-none-any.whl
      - pypi: https://files.pythonhosted.org/packages/be/ec/2eb3cd785efd67806c46c13a17339708ddc346cbb684eade7a6e6f79536a/pyparsing-3.2.0-py3-none-any.whl
      - pypi: https://files.pythonhosted.org/packages/32/fa/f537d03512335d6f9ba4e1678679a845bc2e73c9d9c1ddbe666909e10c14/pyradiomics_bhklab-3.1.4.tar.gz
      - pypi: https://files.pythonhosted.org/packages/ec/57/56b9bcc3c9c6a792fcbaf139543cee77261f3651ca9da0c93f5c1221264b/python_dateutil-2.9.0.post0-py2.py3-none-any.whl
      - pypi: https://files.pythonhosted.org/packages/11/c3/005fcca25ce078d2cc29fd559379817424e94885510568bc1bc53d7d5846/pytz-2024.2-py2.py3-none-any.whl
      - pypi: https://files.pythonhosted.org/packages/53/b6/08d5ea524a5ed25e1f94fba428ac605f0f774bea4a8cf14dbdc7947a2bc5/pywavelets-1.7.0-cp312-cp312-manylinux_2_17_x86_64.manylinux2014_x86_64.whl
      - pypi: https://files.pythonhosted.org/packages/b9/2b/614b4752f2e127db5cc206abc23a8c19678e92b23c3db30fc86ab731d3bd/PyYAML-6.0.2-cp312-cp312-manylinux_2_17_x86_64.manylinux2014_x86_64.whl
      - pypi: https://files.pythonhosted.org/packages/19/71/39c7c0d87f8d4e6c020a393182060eaefeeae6c01dab6a84ec346f2567df/rich-13.9.4-py3-none-any.whl
      - pypi: https://files.pythonhosted.org/packages/73/67/8ece580cc363331d9a53055130f86b096bf16e38156e33b1d3014fffda6b/ruamel.yaml-0.18.6-py3-none-any.whl
      - pypi: https://files.pythonhosted.org/packages/44/d0/3f68a86e006448fb6c005aee66565b9eb89014a70c491d70c08de597f8e4/ruamel.yaml.clib-0.2.12-cp312-cp312-manylinux_2_17_x86_64.manylinux2014_x86_64.whl
      - pypi: https://files.pythonhosted.org/packages/2c/24/4bcd94046b409ac4d63e2f92e46481f95f5006a43e68f6ab2b24f5d70ab4/scikit_image-0.24.0-cp312-cp312-manylinux_2_17_x86_64.manylinux2014_x86_64.whl
      - pypi: https://files.pythonhosted.org/packages/c6/29/044048c5e911373827c0e1d3051321b9183b2a4f8d4e2f11c08fcff83f13/scikit_learn-1.5.2-cp312-cp312-manylinux_2_17_x86_64.manylinux2014_x86_64.whl
      - pypi: https://files.pythonhosted.org/packages/8e/ee/8a26858ca517e9c64f84b4c7734b89bda8e63bec85c3d2f432d225bb1886/scipy-1.14.1-cp312-cp312-manylinux_2_17_x86_64.manylinux2014_x86_64.whl
      - pypi: https://files.pythonhosted.org/packages/48/f8/3f00cc6d4f11b3cd934e3024c5be71ffc6d30d4620a16de7d194381f92f9/SimpleITK-2.4.0-cp311-abi3-manylinux_2_17_x86_64.manylinux2014_x86_64.whl
      - pypi: https://files.pythonhosted.org/packages/d9/5a/e7c31adbe875f2abbb91bd84cf2dc52d792b5a01506781dbcf25c91daf11/six-1.16.0-py2.py3-none-any.whl
      - pypi: https://files.pythonhosted.org/packages/bf/65/813fc133609ebcb1299be6a42e5aea99d6344afb35ccb43f67e7daaa3b92/structlog-24.4.0-py3-none-any.whl
      - pypi: https://files.pythonhosted.org/packages/4b/2c/ffbf7a134b9ab11a67b0cf0726453cedd9c5043a4fe7a35d1cefa9a1bcfb/threadpoolctl-3.5.0-py3-none-any.whl
      - pypi: https://files.pythonhosted.org/packages/50/0a/435d5d7ec64d1c8b422ac9ebe42d2f3b2ac0b3f8a56f5c04dd0f3b7ba83c/tifffile-2024.9.20-py3-none-any.whl
      - pypi: https://files.pythonhosted.org/packages/d0/30/dc54f88dd4a2b5dc8a0279bdd7270e735851848b762aeb1c1184ed1f6b14/tqdm-4.67.1-py3-none-any.whl
      - pypi: https://files.pythonhosted.org/packages/26/9f/ad63fc0248c5379346306f8668cda6e2e2e9c95e01216d2b8ffd9ff037d0/typing_extensions-4.12.2-py3-none-any.whl
      - pypi: https://files.pythonhosted.org/packages/a6/ab/7e5f53c3b9d14972843a647d8d7a853969a58aecc7559cb3267302c94774/tzdata-2024.2-py2.py3-none-any.whl
      - pypi: .
      osx-arm64:
      - conda: https://conda.anaconda.org/conda-forge/osx-arm64/bzip2-1.0.8-h99b78c6_7.conda
      - conda: https://conda.anaconda.org/conda-forge/osx-arm64/ca-certificates-2024.8.30-hf0a4a13_0.conda
      - conda: https://conda.anaconda.org/conda-forge/noarch/colorama-0.4.6-pyhd8ed1ab_1.conda
      - conda: https://conda.anaconda.org/conda-forge/osx-arm64/coverage-7.6.8-py312h998013c_0.conda
      - conda: https://conda.anaconda.org/conda-forge/noarch/exceptiongroup-1.2.2-pyhd8ed1ab_1.conda
      - conda: https://conda.anaconda.org/conda-forge/noarch/execnet-2.1.1-pyhd8ed1ab_1.conda
      - conda: https://conda.anaconda.org/conda-forge/noarch/iniconfig-2.0.0-pyhd8ed1ab_1.conda
      - conda: https://conda.anaconda.org/conda-forge/osx-arm64/libexpat-2.6.4-h286801f_0.conda
      - conda: https://conda.anaconda.org/conda-forge/osx-arm64/libffi-3.4.2-h3422bc3_5.tar.bz2
      - conda: https://conda.anaconda.org/conda-forge/osx-arm64/libsqlite-3.47.0-hbaaea75_1.conda
      - conda: https://conda.anaconda.org/conda-forge/osx-arm64/libzlib-1.3.1-h8359307_2.conda
      - conda: https://conda.anaconda.org/conda-forge/osx-arm64/ncurses-6.5-h7bae524_1.conda
      - conda: https://conda.anaconda.org/conda-forge/osx-arm64/openssl-3.4.0-h39f12f2_0.conda
      - conda: https://conda.anaconda.org/conda-forge/noarch/packaging-24.2-pyhd8ed1ab_2.conda
      - conda: https://conda.anaconda.org/conda-forge/noarch/pluggy-1.5.0-pyhd8ed1ab_1.conda
      - conda: https://conda.anaconda.org/conda-forge/noarch/pytest-8.3.4-pyhd8ed1ab_1.conda
      - conda: https://conda.anaconda.org/conda-forge/noarch/pytest-cov-6.0.0-pyhd8ed1ab_1.conda
      - conda: https://conda.anaconda.org/conda-forge/noarch/pytest-xdist-3.6.1-pyhd8ed1ab_0.conda
      - conda: https://conda.anaconda.org/conda-forge/osx-arm64/python-3.12.7-h739c21a_0_cpython.conda
      - conda: https://conda.anaconda.org/conda-forge/osx-arm64/python_abi-3.12-5_cp312.conda
      - conda: https://conda.anaconda.org/conda-forge/osx-arm64/readline-8.2-h92ec313_1.conda
      - conda: https://conda.anaconda.org/conda-forge/osx-arm64/tk-8.6.13-h5083fa2_1.conda
      - conda: https://conda.anaconda.org/conda-forge/noarch/toml-0.10.2-pyhd8ed1ab_0.tar.bz2
      - conda: https://conda.anaconda.org/conda-forge/noarch/tomli-2.2.1-pyhd8ed1ab_0.conda
      - conda: https://conda.anaconda.org/conda-forge/noarch/tzdata-2024b-hc8b5060_0.conda
      - conda: https://conda.anaconda.org/conda-forge/osx-arm64/xz-5.2.6-h57fd34a_0.tar.bz2
      - pypi: https://files.pythonhosted.org/packages/6a/21/5b6702a7f963e95456c0de2d495f67bf5fd62840ac655dc451586d23d39a/attrs-24.2.0-py3-none-any.whl
      - pypi: https://files.pythonhosted.org/packages/00/2e/d53fa4befbf2cfa713304affc7ca780ce4fc1fd8710527771b58311a3229/click-8.1.7-py3-none-any.whl
      - pypi: https://files.pythonhosted.org/packages/6b/6a/7833cfae2c1e63d1d8875a50fd23371394f540ce809d7383550681a1fa64/contourpy-1.3.1-cp312-cp312-macosx_11_0_arm64.whl
      - pypi: https://files.pythonhosted.org/packages/e7/05/c19819d5e3d95294a6f5947fb9b9629efb316b96de511b418c53d245aae6/cycler-0.12.1-py3-none-any.whl
      - pypi: https://files.pythonhosted.org/packages/46/d1/e73b6ad76f0b1fb7f23c35c6d95dbc506a9c8804f43dda8cb5b0fa6331fd/dill-0.3.9-py3-none-any.whl
      - pypi: https://files.pythonhosted.org/packages/a2/55/8f8cab2afd404cf578136ef2cc5dfb50baa1761b68c9da1fb1e4eed343c9/docopt-0.6.2.tar.gz
      - pypi: https://files.pythonhosted.org/packages/6c/13/2639174c0c3e3bbc134808b443953a4df4705ae9634f31cdb37cc4bb76ae/fonttools-4.55.1-cp312-cp312-macosx_10_13_universal2.whl
      - pypi: https://files.pythonhosted.org/packages/0d/74/1009b663387c025e8fa5f3ee3cf3cd0d99b1ad5c72eeb70e75366b1ce878/h5py-3.12.1-cp312-cp312-macosx_11_0_arm64.whl
      - pypi: https://files.pythonhosted.org/packages/5c/f9/f78e7f5ac8077c481bf6b43b8bc736605363034b3d5eb3ce8eb79f53f5f1/imageio-2.36.1-py3-none-any.whl
      - pypi: https://files.pythonhosted.org/packages/91/29/df4b9b42f2be0b623cbd5e2140cafcaa2bef0759a00b7b70104dcfe2fb51/joblib-1.4.2-py3-none-any.whl
      - pypi: https://files.pythonhosted.org/packages/80/c5/57fa58276dfdfa612241d640a64ca2f76adc6ffcebdbd135b4ef60095098/kiwisolver-1.4.7-cp312-cp312-macosx_11_0_arm64.whl
      - pypi: https://files.pythonhosted.org/packages/83/60/d497a310bde3f01cb805196ac61b7ad6dc5dcf8dce66634dc34364b20b4f/lazy_loader-0.4-py3-none-any.whl
      - pypi: https://files.pythonhosted.org/packages/42/d7/1ec15b46af6af88f19b8e5ffea08fa375d433c998b8a7639e76935c14f1f/markdown_it_py-3.0.0-py3-none-any.whl
      - pypi: https://files.pythonhosted.org/packages/e5/52/3910833a073e7182ab3ae03810ed418f71c7fdcd65e2862cda1c6a14ffc1/matplotlib-3.9.3-cp312-cp312-macosx_11_0_arm64.whl
      - pypi: https://files.pythonhosted.org/packages/b3/38/89ba8ad64ae25be8de66a6d463314cf1eb366222074cfda9ee839c56a4b4/mdurl-0.1.2-py3-none-any.whl
      - pypi: https://files.pythonhosted.org/packages/56/cf/4931fddb6dfdc1f8bfdc4d6f3bc1702a4511b25bc12d99f683c9f1335a4b/med_imagetools-1.9.4-py3-none-any.whl
      - pypi: https://files.pythonhosted.org/packages/b9/54/dd730b32ea14ea797530a4479b2ed46a6fb250f682a9cfb997e968bf0261/networkx-3.4.2-py3-none-any.whl
      - pypi: https://files.pythonhosted.org/packages/75/5b/ca6c8bd14007e5ca171c7c03102d17b4f4e0ceb53957e8c44343a9546dcc/numpy-1.26.4-cp312-cp312-macosx_11_0_arm64.whl
      - pypi: https://files.pythonhosted.org/packages/e1/0c/ad295fd74bfac85358fd579e271cded3ac969de81f62dd0142c426b9da91/pandas-2.2.3-cp312-cp312-macosx_11_0_arm64.whl
      - pypi: https://files.pythonhosted.org/packages/4f/d5/1caabedd8863526a6cfa44ee7a833bd97f945dc1d56824d6d76e11731939/pillow-11.0.0-cp312-cp312-macosx_11_0_arm64.whl
      - pypi: https://files.pythonhosted.org/packages/35/2a/8c0f6fe243e6b6793868c6834203a44cc8f3f25abad780e1c7b21e15594d/pydicom-2.4.4-py3-none-any.whl
      - pypi: https://files.pythonhosted.org/packages/f7/3f/01c8b82017c199075f8f788d0d906b9ffbbc5a47dc9918a945e13d5a2bda/pygments-2.18.0-py3-none-any.whl
      - pypi: https://files.pythonhosted.org/packages/1f/fd/ac2161cce19fd67a18c269073f8e86292b5511acec6f8ef6eab88615d032/pykwalify-1.8.0-py2.py3-none-any.whl
      - pypi: https://files.pythonhosted.org/packages/7b/fe/532e4899c5a19d51e4aae7fe2e8689380a27b8fb3b53560541f84c283445/pynrrd-1.1.1-py3-none-any.whl
      - pypi: https://files.pythonhosted.org/packages/be/ec/2eb3cd785efd67806c46c13a17339708ddc346cbb684eade7a6e6f79536a/pyparsing-3.2.0-py3-none-any.whl
      - pypi: https://files.pythonhosted.org/packages/32/fa/f537d03512335d6f9ba4e1678679a845bc2e73c9d9c1ddbe666909e10c14/pyradiomics_bhklab-3.1.4.tar.gz
      - pypi: https://files.pythonhosted.org/packages/ec/57/56b9bcc3c9c6a792fcbaf139543cee77261f3651ca9da0c93f5c1221264b/python_dateutil-2.9.0.post0-py2.py3-none-any.whl
      - pypi: https://files.pythonhosted.org/packages/11/c3/005fcca25ce078d2cc29fd559379817424e94885510568bc1bc53d7d5846/pytz-2024.2-py2.py3-none-any.whl
      - pypi: https://files.pythonhosted.org/packages/9c/cf/b5b1706d7054d792bdf678c894f4ad8f8cdaa789f82b7eaa48b80aa45ba0/pywavelets-1.7.0-cp312-cp312-macosx_11_0_arm64.whl
      - pypi: https://files.pythonhosted.org/packages/a8/0c/38374f5bb272c051e2a69281d71cba6fdb983413e6758b84482905e29a5d/PyYAML-6.0.2-cp312-cp312-macosx_11_0_arm64.whl
      - pypi: https://files.pythonhosted.org/packages/19/71/39c7c0d87f8d4e6c020a393182060eaefeeae6c01dab6a84ec346f2567df/rich-13.9.4-py3-none-any.whl
      - pypi: https://files.pythonhosted.org/packages/73/67/8ece580cc363331d9a53055130f86b096bf16e38156e33b1d3014fffda6b/ruamel.yaml-0.18.6-py3-none-any.whl
      - pypi: https://files.pythonhosted.org/packages/20/84/80203abff8ea4993a87d823a5f632e4d92831ef75d404c9fc78d0176d2b5/ruamel.yaml.clib-0.2.12.tar.gz
      - pypi: https://files.pythonhosted.org/packages/6e/75/db10ee1bc7936b411d285809b5fe62224bbb1b324a03dd703582132ce5ee/scikit_image-0.24.0-cp312-cp312-macosx_12_0_arm64.whl
      - pypi: https://files.pythonhosted.org/packages/54/1a/7deb52fa23aebb855431ad659b3c6a2e1709ece582cb3a63d66905e735fe/scikit_learn-1.5.2-cp312-cp312-macosx_12_0_arm64.whl
      - pypi: https://files.pythonhosted.org/packages/c8/53/35b4d41f5fd42f5781dbd0dd6c05d35ba8aa75c84ecddc7d44756cd8da2e/scipy-1.14.1-cp312-cp312-macosx_12_0_arm64.whl
      - pypi: https://files.pythonhosted.org/packages/63/79/d0aa407da1e853fa5f02e93b6d5bde599e021751294381b565e07276f0b0/SimpleITK-2.4.0-cp311-abi3-macosx_11_0_arm64.whl
      - pypi: https://files.pythonhosted.org/packages/d9/5a/e7c31adbe875f2abbb91bd84cf2dc52d792b5a01506781dbcf25c91daf11/six-1.16.0-py2.py3-none-any.whl
      - pypi: https://files.pythonhosted.org/packages/bf/65/813fc133609ebcb1299be6a42e5aea99d6344afb35ccb43f67e7daaa3b92/structlog-24.4.0-py3-none-any.whl
      - pypi: https://files.pythonhosted.org/packages/4b/2c/ffbf7a134b9ab11a67b0cf0726453cedd9c5043a4fe7a35d1cefa9a1bcfb/threadpoolctl-3.5.0-py3-none-any.whl
      - pypi: https://files.pythonhosted.org/packages/50/0a/435d5d7ec64d1c8b422ac9ebe42d2f3b2ac0b3f8a56f5c04dd0f3b7ba83c/tifffile-2024.9.20-py3-none-any.whl
      - pypi: https://files.pythonhosted.org/packages/d0/30/dc54f88dd4a2b5dc8a0279bdd7270e735851848b762aeb1c1184ed1f6b14/tqdm-4.67.1-py3-none-any.whl
      - pypi: https://files.pythonhosted.org/packages/26/9f/ad63fc0248c5379346306f8668cda6e2e2e9c95e01216d2b8ffd9ff037d0/typing_extensions-4.12.2-py3-none-any.whl
      - pypi: https://files.pythonhosted.org/packages/a6/ab/7e5f53c3b9d14972843a647d8d7a853969a58aecc7559cb3267302c94774/tzdata-2024.2-py2.py3-none-any.whl
      - pypi: .
packages:
- conda: https://conda.anaconda.org/conda-forge/linux-64/_libgcc_mutex-0.1-conda_forge.tar.bz2
  sha256: fe51de6107f9edc7aa4f786a70f4a883943bc9d39b3bb7307c04c41410990726
  md5: d7c89558ba9fa0495403155b64376d81
  license: None
  purls: []
  size: 2562
  timestamp: 1578324546067
- conda: https://conda.anaconda.org/conda-forge/linux-64/_openmp_mutex-4.5-2_gnu.tar.bz2
  build_number: 16
  sha256: fbe2c5e56a653bebb982eda4876a9178aedfc2b545f25d0ce9c4c0b508253d22
  md5: 73aaf86a425cc6e73fcf236a5a46396d
  depends:
  - _libgcc_mutex 0.1 conda_forge
  - libgomp >=7.5.0
  constrains:
  - openmp_impl 9999
  license: BSD-3-Clause
  license_family: BSD
  purls: []
  size: 23621
  timestamp: 1650670423406
- conda: https://conda.anaconda.org/conda-forge/noarch/annotated-types-0.7.0-pyhd8ed1ab_0.conda
  sha256: 668f0825b6c18e4012ca24a0070562b6ec801ebc7008228a428eb52b4038873f
  md5: 7e9f4612544c8edbfd6afad17f1bd045
  depends:
  - python >=3.7
  - typing-extensions >=4.0.0
  license: MIT
  license_family: MIT
  purls:
  - pkg:pypi/annotated-types?source=hash-mapping
  size: 18235
  timestamp: 1716290348421
- conda: https://conda.anaconda.org/conda-forge/noarch/anyio-4.6.2.post1-pyhd8ed1ab_0.conda
  sha256: 4b54b7ce79d818e3cce54ae4d552dba51b7afac160ceecdefd04b3917a37c502
  md5: 688697ec5e9588bdded167d19577625b
  depends:
  - exceptiongroup >=1.0.2
  - idna >=2.8
  - python >=3.9
  - sniffio >=1.1
  - typing_extensions >=4.1
  constrains:
  - uvloop >=0.21.0b1
  - trio >=0.26.1
  license: MIT
  license_family: MIT
  purls:
  - pkg:pypi/anyio?source=hash-mapping
  size: 109864
  timestamp: 1728935803440
- conda: https://conda.anaconda.org/conda-forge/noarch/appnope-0.1.4-pyhd8ed1ab_0.conda
  sha256: 45ae2d41f4a4dcf8707633d3d7ae376fc62f0c09b1d063c3049c3f6f8c911670
  md5: cc4834a9ee7cc49ce8d25177c47b10d8
  depends:
  - python >=3.7
  license: BSD-2-Clause
  license_family: BSD
  purls:
  - pkg:pypi/appnope?source=hash-mapping
  size: 10241
  timestamp: 1707233195627
- conda: https://conda.anaconda.org/conda-forge/noarch/argon2-cffi-23.1.0-pyhd8ed1ab_0.conda
  sha256: 130766446f5507bd44df957b6b5c898a8bd98f024bb426ed6cb9ff1ad67fc677
  md5: 3afef1f55a1366b4d3b6a0d92e2235e4
  depends:
  - argon2-cffi-bindings
  - python >=3.7
  - typing-extensions
  constrains:
  - argon2_cffi ==999
  license: MIT
  license_family: MIT
  purls:
  - pkg:pypi/argon2-cffi?source=hash-mapping
  size: 18602
  timestamp: 1692818472638
- conda: https://conda.anaconda.org/conda-forge/linux-64/argon2-cffi-bindings-21.2.0-py312h66e93f0_5.conda
  sha256: 3cbc3b026f5c3f26de696ead10607db8d80cbb003d87669ac3b02e884f711978
  md5: 1505fc57c305c0a3174ea7aae0a0db25
  depends:
  - __glibc >=2.17,<3.0.a0
  - cffi >=1.0.1
  - libgcc >=13
  - python >=3.12,<3.13.0a0
  - python_abi 3.12.* *_cp312
  license: MIT
  license_family: MIT
  purls:
  - pkg:pypi/argon2-cffi-bindings?source=hash-mapping
  size: 34847
  timestamp: 1725356749774
- conda: https://conda.anaconda.org/conda-forge/osx-arm64/argon2-cffi-bindings-21.2.0-py312h024a12e_5.conda
  sha256: 0e32ddd41f273f505956254d81ffadaf982ed1cb7dfd70d9251a8c5b705c7267
  md5: 6ccaeafe1a52b0d0e7ebfbf53a374649
  depends:
  - __osx >=11.0
  - cffi >=1.0.1
  - python >=3.12,<3.13.0a0
  - python >=3.12,<3.13.0a0 *_cpython
  - python_abi 3.12.* *_cp312
  license: MIT
  license_family: MIT
  purls:
  - pkg:pypi/argon2-cffi-bindings?source=hash-mapping
  size: 32838
  timestamp: 1725356954187
- conda: https://conda.anaconda.org/conda-forge/noarch/arrow-1.3.0-pyhd8ed1ab_0.conda
  sha256: ff49825c7f9e29e09afa6284300810e7a8640d621740efb47c4541f4dc4969db
  md5: b77d8c2313158e6e461ca0efb1c2c508
  depends:
  - python >=3.8
  - python-dateutil >=2.7.0
  - types-python-dateutil >=2.8.10
  license: Apache-2.0
  license_family: Apache
  purls:
  - pkg:pypi/arrow?source=hash-mapping
  size: 100096
  timestamp: 1696129131844
- conda: https://conda.anaconda.org/conda-forge/noarch/asttokens-3.0.0-pyhd8ed1ab_0.conda
  sha256: 92072fde775e62c427d05a76784404f6a2d7ccf232aa05a95a33d86c943614b5
  md5: 454950e9fa3a0c59880de0ac7a6bc8c4
  depends:
  - python >=3.8
  constrains:
  - astroid >=2,<4
  license: Apache-2.0
  license_family: Apache
  purls:
  - pkg:pypi/asttokens?source=hash-mapping
  size: 28137
  timestamp: 1733175735190
- conda: https://conda.anaconda.org/conda-forge/noarch/async-lru-2.0.4-pyhd8ed1ab_0.conda
  sha256: 7ed83731979fe5b046c157730e50af0e24454468bbba1ed8fc1a3107db5d7518
  md5: 3d081de3a6ea9f894bbb585e8e3a4dcb
  depends:
  - python >=3.8
  - typing_extensions >=4.0.0
  license: MIT
  license_family: MIT
  purls:
  - pkg:pypi/async-lru?source=hash-mapping
  size: 15342
  timestamp: 1690563152778
- pypi: https://files.pythonhosted.org/packages/6a/21/5b6702a7f963e95456c0de2d495f67bf5fd62840ac655dc451586d23d39a/attrs-24.2.0-py3-none-any.whl
  name: attrs
  version: 24.2.0
  sha256: 81921eb96de3191c8258c199618104dd27ac608d9366f5e35d011eae1867ede2
  requires_dist:
  - importlib-metadata ; python_full_version < '3.8'
  - cloudpickle ; platform_python_implementation == 'CPython' and extra == 'benchmark'
  - hypothesis ; extra == 'benchmark'
  - mypy>=1.11.1 ; python_full_version >= '3.9' and platform_python_implementation == 'CPython' and extra == 'benchmark'
  - pympler ; extra == 'benchmark'
  - pytest-codspeed ; extra == 'benchmark'
  - pytest-mypy-plugins ; python_full_version >= '3.9' and python_full_version < '3.13' and platform_python_implementation == 'CPython' and extra == 'benchmark'
  - pytest-xdist[psutil] ; extra == 'benchmark'
  - pytest>=4.3.0 ; extra == 'benchmark'
  - cloudpickle ; platform_python_implementation == 'CPython' and extra == 'cov'
  - coverage[toml]>=5.3 ; extra == 'cov'
  - hypothesis ; extra == 'cov'
  - mypy>=1.11.1 ; python_full_version >= '3.9' and platform_python_implementation == 'CPython' and extra == 'cov'
  - pympler ; extra == 'cov'
  - pytest-mypy-plugins ; python_full_version >= '3.9' and python_full_version < '3.13' and platform_python_implementation == 'CPython' and extra == 'cov'
  - pytest-xdist[psutil] ; extra == 'cov'
  - pytest>=4.3.0 ; extra == 'cov'
  - cloudpickle ; platform_python_implementation == 'CPython' and extra == 'dev'
  - hypothesis ; extra == 'dev'
  - mypy>=1.11.1 ; python_full_version >= '3.9' and platform_python_implementation == 'CPython' and extra == 'dev'
  - pre-commit ; extra == 'dev'
  - pympler ; extra == 'dev'
  - pytest-mypy-plugins ; python_full_version >= '3.9' and python_full_version < '3.13' and platform_python_implementation == 'CPython' and extra == 'dev'
  - pytest-xdist[psutil] ; extra == 'dev'
  - pytest>=4.3.0 ; extra == 'dev'
  - cogapp ; extra == 'docs'
  - furo ; extra == 'docs'
  - myst-parser ; extra == 'docs'
  - sphinx ; extra == 'docs'
  - sphinx-notfound-page ; extra == 'docs'
  - sphinxcontrib-towncrier ; extra == 'docs'
  - towncrier<24.7 ; extra == 'docs'
  - cloudpickle ; platform_python_implementation == 'CPython' and extra == 'tests'
  - hypothesis ; extra == 'tests'
  - mypy>=1.11.1 ; python_full_version >= '3.9' and platform_python_implementation == 'CPython' and extra == 'tests'
  - pympler ; extra == 'tests'
  - pytest-mypy-plugins ; python_full_version >= '3.9' and python_full_version < '3.13' and platform_python_implementation == 'CPython' and extra == 'tests'
  - pytest-xdist[psutil] ; extra == 'tests'
  - pytest>=4.3.0 ; extra == 'tests'
  - mypy>=1.11.1 ; python_full_version >= '3.9' and platform_python_implementation == 'CPython' and extra == 'tests-mypy'
  - pytest-mypy-plugins ; python_full_version >= '3.9' and python_full_version < '3.13' and platform_python_implementation == 'CPython' and extra == 'tests-mypy'
  requires_python: '>=3.7'
- conda: https://conda.anaconda.org/conda-forge/noarch/attrs-24.2.0-pyh71513ae_0.conda
  sha256: 28dba85a7e0f7fb57d7315e13f603d1e41b83c5b88aa2a602596b52c833a2ff8
  md5: 6732fa52eb8e66e5afeb32db8701a791
  depends:
  - python >=3.7
  license: MIT
  license_family: MIT
  purls:
  - pkg:pypi/attrs?source=hash-mapping
  size: 56048
  timestamp: 1722977241383
- conda: https://conda.anaconda.org/conda-forge/noarch/babel-2.16.0-pyhd8ed1ab_0.conda
  sha256: fce1d78e42665bb26d3f2b45ce9cacf0d9dbe4c1b2db3879a384eadee53c6231
  md5: 6d4e9ecca8d88977147e109fc7053184
  depends:
  - python >=3.8
  - pytz >=2015.7
  license: BSD-3-Clause
  license_family: BSD
  purls:
  - pkg:pypi/babel?source=hash-mapping
  size: 6525614
  timestamp: 1730878929589
- conda: https://conda.anaconda.org/conda-forge/noarch/backoff-2.2.1-pyhd8ed1ab_0.tar.bz2
  sha256: b1cf7df15741e5fbc57e22a3a89db427383335aaab22ddc1b30710deeb0130de
  md5: 4600709bd85664d8606ae0c76642f8db
  depends:
  - python >=3.7
  license: MIT
  license_family: MIT
  purls:
  - pkg:pypi/backoff?source=hash-mapping
  size: 17501
  timestamp: 1665004860081
- conda: https://conda.anaconda.org/conda-forge/noarch/backports-1.0-pyhd8ed1ab_5.conda
  sha256: e1c3dc8b5aa6e12145423fed262b4754d70fec601339896b9ccf483178f690a6
  md5: 767d508c1a67e02ae8f50e44cacfadb2
  depends:
  - python >=3.9
  license: BSD-3-Clause
  purls: []
  size: 7069
  timestamp: 1733218168786
- conda: https://conda.anaconda.org/conda-forge/noarch/backports.tarfile-1.2.0-pyhd8ed1ab_0.conda
  sha256: 703cc1cb72e395272ce043ae9e2bad6184eeb2371a20a75cb502a5513592d2eb
  md5: 5a4c7e2a240a0092a9571d084fe8bc86
  depends:
  - backports
  - python >=3.8
  license: MIT
  license_family: MIT
  purls:
  - pkg:pypi/backports-tarfile?source=hash-mapping
  size: 32752
  timestamp: 1730879020495
- conda: https://conda.anaconda.org/conda-forge/noarch/beautifulsoup4-4.12.3-pyha770c72_1.conda
  sha256: fca842ab7be052eea1037ebee17ac25cc79c626382dd2187b5c6e007b9d9f65f
  md5: d48f7e9fdec44baf6d1da416fe402b04
  depends:
  - python >=3.9
  - soupsieve >=1.2
  license: MIT
  license_family: MIT
  purls:
  - pkg:pypi/beautifulsoup4?source=hash-mapping
  size: 118042
  timestamp: 1733230951790
- conda: https://conda.anaconda.org/conda-forge/noarch/bleach-6.2.0-pyhd8ed1ab_0.conda
  sha256: 01be7fb5163e7c31356a18c259ddc19a5431b8b974dc65e2427b88c2d30034f3
  md5: 461bcfab8e65c166e297222ae919a2d4
  depends:
  - python >=3.9
  - webencodings
  license: Apache-2.0 AND MIT
  license_family: Apache
  purls:
  - pkg:pypi/bleach?source=hash-mapping
  size: 132652
  timestamp: 1730286301829
- conda: https://conda.anaconda.org/conda-forge/noarch/bracex-2.2.1-pyhd8ed1ab_0.tar.bz2
  sha256: e3f867b5be7837366e989df8f6e64f94ec180676fea3494285ee873f24921156
  md5: 586272349d7bef5b1ef527b56dca73cb
  depends:
  - python >=3.5
  license: MIT
  license_family: MIT
  purls:
  - pkg:pypi/bracex?source=hash-mapping
  size: 14045
  timestamp: 1636190617443
- conda: https://conda.anaconda.org/conda-forge/linux-64/brotli-python-1.1.0-py312h2ec8cdc_2.conda
  sha256: f2a59ccd20b4816dea9a2a5cb917eb69728271dbf1aeab4e1b7e609330a50b6f
  md5: b0b867af6fc74b2a0aa206da29c0f3cf
  depends:
  - __glibc >=2.17,<3.0.a0
  - libgcc >=13
  - libstdcxx >=13
  - python >=3.12,<3.13.0a0
  - python_abi 3.12.* *_cp312
  constrains:
  - libbrotlicommon 1.1.0 hb9d3cd8_2
  license: MIT
  license_family: MIT
  purls:
  - pkg:pypi/brotli?source=hash-mapping
  size: 349867
  timestamp: 1725267732089
- conda: https://conda.anaconda.org/conda-forge/osx-arm64/brotli-python-1.1.0-py312hde4cb15_2.conda
  sha256: 254b411fa78ccc226f42daf606772972466f93e9bc6895eabb4cfda22f5178af
  md5: a83c2ef76ccb11bc2349f4f17696b15d
  depends:
  - __osx >=11.0
  - libcxx >=17
  - python >=3.12,<3.13.0a0
  - python >=3.12,<3.13.0a0 *_cpython
  - python_abi 3.12.* *_cp312
  constrains:
  - libbrotlicommon 1.1.0 hd74edd7_2
  license: MIT
  license_family: MIT
  purls:
  - pkg:pypi/brotli?source=hash-mapping
  size: 339360
  timestamp: 1725268143995
- conda: https://conda.anaconda.org/conda-forge/linux-64/bzip2-1.0.8-h4bc722e_7.conda
  sha256: 5ced96500d945fb286c9c838e54fa759aa04a7129c59800f0846b4335cee770d
  md5: 62ee74e96c5ebb0af99386de58cf9553
  depends:
  - __glibc >=2.17,<3.0.a0
  - libgcc-ng >=12
  license: bzip2-1.0.6
  license_family: BSD
  purls: []
  size: 252783
  timestamp: 1720974456583
- conda: https://conda.anaconda.org/conda-forge/osx-arm64/bzip2-1.0.8-h99b78c6_7.conda
  sha256: adfa71f158cbd872a36394c56c3568e6034aa55c623634b37a4836bd036e6b91
  md5: fc6948412dbbbe9a4c9ddbbcfe0a79ab
  depends:
  - __osx >=11.0
  license: bzip2-1.0.6
  license_family: BSD
  purls: []
  size: 122909
  timestamp: 1720974522888
- conda: https://conda.anaconda.org/conda-forge/linux-64/ca-certificates-2024.8.30-hbcca054_0.conda
  sha256: afee721baa6d988e27fef1832f68d6f32ac8cc99cdf6015732224c2841a09cea
  md5: c27d1c142233b5bc9ca570c6e2e0c244
  license: ISC
  purls: []
  size: 159003
  timestamp: 1725018903918
- conda: https://conda.anaconda.org/conda-forge/osx-arm64/ca-certificates-2024.8.30-hf0a4a13_0.conda
  sha256: 2db1733f4b644575dbbdd7994a8f338e6ef937f5ebdb74acd557e9dda0211709
  md5: 40dec13fd8348dbe303e57be74bd3d35
  license: ISC
  purls: []
  size: 158482
  timestamp: 1725019034582
- conda: https://conda.anaconda.org/conda-forge/noarch/cached-property-1.5.2-hd8ed1ab_1.tar.bz2
  noarch: python
  sha256: 561e6660f26c35d137ee150187d89767c988413c978e1b712d53f27ddf70ea17
  md5: 9b347a7ec10940d3f7941ff6c460b551
  depends:
  - cached_property >=1.5.2,<1.5.3.0a0
  license: BSD-3-Clause
  license_family: BSD
  purls: []
  size: 4134
  timestamp: 1615209571450
- conda: https://conda.anaconda.org/conda-forge/noarch/cached_property-1.5.2-pyha770c72_1.tar.bz2
  sha256: 6dbf7a5070cc43d90a1e4c2ec0c541c69d8e30a0e25f50ce9f6e4a432e42c5d7
  md5: 576d629e47797577ab0f1b351297ef4a
  depends:
  - python >=3.6
  license: BSD-3-Clause
  license_family: BSD
  purls:
  - pkg:pypi/cached-property?source=hash-mapping
  size: 11065
  timestamp: 1615209567874
- conda: https://conda.anaconda.org/conda-forge/noarch/certifi-2024.8.30-pyhd8ed1ab_0.conda
  sha256: 7020770df338c45ac6b560185956c32f0a5abf4b76179c037f115fc7d687819f
  md5: 12f7d00853807b0531775e9be891cb11
  depends:
  - python >=3.7
  license: ISC
  purls:
  - pkg:pypi/certifi?source=hash-mapping
  size: 163752
  timestamp: 1725278204397
- conda: https://conda.anaconda.org/conda-forge/linux-64/cffi-1.17.1-py312h06ac9bb_0.conda
  sha256: cba6ea83c4b0b4f5b5dc59cb19830519b28f95d7ebef7c9c5cf1c14843621457
  md5: a861504bbea4161a9170b85d4d2be840
  depends:
  - __glibc >=2.17,<3.0.a0
  - libffi >=3.4,<4.0a0
  - libgcc >=13
  - pycparser
  - python >=3.12,<3.13.0a0
  - python_abi 3.12.* *_cp312
  license: MIT
  license_family: MIT
  purls:
  - pkg:pypi/cffi?source=hash-mapping
  size: 294403
  timestamp: 1725560714366
- conda: https://conda.anaconda.org/conda-forge/osx-arm64/cffi-1.17.1-py312h0fad829_0.conda
  sha256: 8d91a0d01358b5c3f20297c6c536c5d24ccd3e0c2ddd37f9d0593d0f0070226f
  md5: 19a5456f72f505881ba493979777b24e
  depends:
  - __osx >=11.0
  - libffi >=3.4,<4.0a0
  - pycparser
  - python >=3.12,<3.13.0a0
  - python >=3.12,<3.13.0a0 *_cpython
  - python_abi 3.12.* *_cp312
  license: MIT
  license_family: MIT
  purls:
  - pkg:pypi/cffi?source=hash-mapping
  size: 281206
  timestamp: 1725560813378
- conda: https://conda.anaconda.org/conda-forge/noarch/cfgv-3.3.1-pyhd8ed1ab_0.tar.bz2
  sha256: fbc03537a27ef756162c49b1d0608bf7ab12fa5e38ceb8563d6f4859e835ac5c
  md5: ebb5f5f7dc4f1a3780ef7ea7738db08c
  depends:
  - python >=3.6.1
  license: MIT
  license_family: MIT
  purls:
  - pkg:pypi/cfgv?source=hash-mapping
  size: 10788
  timestamp: 1629909423398
- conda: https://conda.anaconda.org/conda-forge/noarch/charset-normalizer-3.4.0-pyhd8ed1ab_1.conda
  sha256: 63022ee2c6a157a9f980250a66f54bdcdf5abee817348d0f9a74c2441a6fbf0e
  md5: 6581a17bba6b948bb60130026404a9d6
  depends:
  - python >=3.9
  license: MIT
  purls:
  - pkg:pypi/charset-normalizer?source=hash-mapping
  size: 47533
  timestamp: 1733218182393
- pypi: https://files.pythonhosted.org/packages/00/2e/d53fa4befbf2cfa713304affc7ca780ce4fc1fd8710527771b58311a3229/click-8.1.7-py3-none-any.whl
  name: click
  version: 8.1.7
  sha256: ae74fb96c20a0277a1d615f1e4d73c8414f5a98db8b799a7931d1582f3390c28
  requires_dist:
  - colorama ; platform_system == 'Windows'
  - importlib-metadata ; python_full_version < '3.8'
  requires_python: '>=3.7'
- conda: https://conda.anaconda.org/conda-forge/noarch/click-8.1.7-unix_pyh707e725_1.conda
  sha256: 1cd5fc6ccdd5141378e51252a7a3810b07fd5a7e6934a5b4a7eccba66566224b
  md5: cb8e52f28f5e592598190c562e7b5bf1
  depends:
  - __unix
  - python >=3.9
  license: BSD-3-Clause
  license_family: BSD
  purls:
  - pkg:pypi/click?source=hash-mapping
  size: 84513
  timestamp: 1733221925078
- conda: https://conda.anaconda.org/conda-forge/noarch/click-option-group-0.5.6-pyhd8ed1ab_0.conda
  sha256: cc17620f8c7f90e45b0e398ff01b41bc2ecf48a600c8e03ca229c251eb9949a3
  md5: 24448fbe066e17f2c3b0bfbe2d251330
  depends:
  - click >=7.0,<9
  - python >=3.6,<4.0
  license: BSD-3-Clause
  license_family: BSD
  purls:
  - pkg:pypi/click-option-group?source=hash-mapping
  size: 16770
  timestamp: 1686394351507
- conda: https://conda.anaconda.org/conda-forge/noarch/colorama-0.4.6-pyhd8ed1ab_1.conda
  sha256: ab29d57dc70786c1269633ba3dff20288b81664d3ff8d21af995742e2bb03287
  md5: 962b9857ee8e7018c22f2776ffa0b2d7
  depends:
  - python >=3.9
  license: BSD-3-Clause
  purls:
  - pkg:pypi/colorama?source=hash-mapping
  size: 27011
  timestamp: 1733218222191
- conda: https://conda.anaconda.org/conda-forge/noarch/comm-0.2.2-pyhd8ed1ab_0.conda
  sha256: e923acf02708a8a0b591f3bce4bdc11c8e63b73198b99b35fe6cd96bfb6a0dbe
  md5: 948d84721b578d426294e17a02e24cbb
  depends:
  - python >=3.6
  - traitlets >=5.3
  license: BSD-3-Clause
  license_family: BSD
  purls:
  - pkg:pypi/comm?source=hash-mapping
  size: 12134
  timestamp: 1710320435158
- pypi: https://files.pythonhosted.org/packages/67/71/1e6e95aee21a500415f5d2dbf037bf4567529b6a4e986594d7026ec5ae90/contourpy-1.3.1-cp311-cp311-macosx_11_0_arm64.whl
  name: contourpy
  version: 1.3.1
  sha256: 20914c8c973f41456337652a6eeca26d2148aa96dd7ac323b74516988bea89fc
  requires_dist:
  - numpy>=1.23
  - furo ; extra == 'docs'
  - sphinx>=7.2 ; extra == 'docs'
  - sphinx-copybutton ; extra == 'docs'
  - bokeh ; extra == 'bokeh'
  - selenium ; extra == 'bokeh'
  - contourpy[bokeh,docs] ; extra == 'mypy'
  - docutils-stubs ; extra == 'mypy'
  - mypy==1.11.1 ; extra == 'mypy'
  - types-pillow ; extra == 'mypy'
  - contourpy[test-no-images] ; extra == 'test'
  - matplotlib ; extra == 'test'
  - pillow ; extra == 'test'
  - pytest ; extra == 'test-no-images'
  - pytest-cov ; extra == 'test-no-images'
  - pytest-rerunfailures ; extra == 'test-no-images'
  - pytest-xdist ; extra == 'test-no-images'
  - wurlitzer ; extra == 'test-no-images'
  requires_python: '>=3.10'
- pypi: https://files.pythonhosted.org/packages/6b/6a/7833cfae2c1e63d1d8875a50fd23371394f540ce809d7383550681a1fa64/contourpy-1.3.1-cp312-cp312-macosx_11_0_arm64.whl
  name: contourpy
  version: 1.3.1
  sha256: 805617228ba7e2cbbfb6c503858e626ab528ac2a32a04a2fe88ffaf6b02c32bc
  requires_dist:
  - numpy>=1.23
  - furo ; extra == 'docs'
  - sphinx>=7.2 ; extra == 'docs'
  - sphinx-copybutton ; extra == 'docs'
  - bokeh ; extra == 'bokeh'
  - selenium ; extra == 'bokeh'
  - contourpy[bokeh,docs] ; extra == 'mypy'
  - docutils-stubs ; extra == 'mypy'
  - mypy==1.11.1 ; extra == 'mypy'
  - types-pillow ; extra == 'mypy'
  - contourpy[test-no-images] ; extra == 'test'
  - matplotlib ; extra == 'test'
  - pillow ; extra == 'test'
  - pytest ; extra == 'test-no-images'
  - pytest-cov ; extra == 'test-no-images'
  - pytest-rerunfailures ; extra == 'test-no-images'
  - pytest-xdist ; extra == 'test-no-images'
  - wurlitzer ; extra == 'test-no-images'
  requires_python: '>=3.10'
- pypi: https://files.pythonhosted.org/packages/82/1d/e3eaebb4aa2d7311528c048350ca8e99cdacfafd99da87bc0a5f8d81f2c2/contourpy-1.3.1-cp310-cp310-macosx_11_0_arm64.whl
  name: contourpy
  version: 1.3.1
  sha256: 500360b77259914f7805af7462e41f9cb7ca92ad38e9f94d6c8641b089338124
  requires_dist:
  - numpy>=1.23
  - furo ; extra == 'docs'
  - sphinx>=7.2 ; extra == 'docs'
  - sphinx-copybutton ; extra == 'docs'
  - bokeh ; extra == 'bokeh'
  - selenium ; extra == 'bokeh'
  - contourpy[bokeh,docs] ; extra == 'mypy'
  - docutils-stubs ; extra == 'mypy'
  - mypy==1.11.1 ; extra == 'mypy'
  - types-pillow ; extra == 'mypy'
  - contourpy[test-no-images] ; extra == 'test'
  - matplotlib ; extra == 'test'
  - pillow ; extra == 'test'
  - pytest ; extra == 'test-no-images'
  - pytest-cov ; extra == 'test-no-images'
  - pytest-rerunfailures ; extra == 'test-no-images'
  - pytest-xdist ; extra == 'test-no-images'
  - wurlitzer ; extra == 'test-no-images'
  requires_python: '>=3.10'
- pypi: https://files.pythonhosted.org/packages/85/fc/7fa5d17daf77306840a4e84668a48ddff09e6bc09ba4e37e85ffc8e4faa3/contourpy-1.3.1-cp311-cp311-manylinux_2_17_x86_64.manylinux2014_x86_64.whl
  name: contourpy
  version: 1.3.1
  sha256: 3a04ecd68acbd77fa2d39723ceca4c3197cb2969633836ced1bea14e219d077c
  requires_dist:
  - numpy>=1.23
  - furo ; extra == 'docs'
  - sphinx>=7.2 ; extra == 'docs'
  - sphinx-copybutton ; extra == 'docs'
  - bokeh ; extra == 'bokeh'
  - selenium ; extra == 'bokeh'
  - contourpy[bokeh,docs] ; extra == 'mypy'
  - docutils-stubs ; extra == 'mypy'
  - mypy==1.11.1 ; extra == 'mypy'
  - types-pillow ; extra == 'mypy'
  - contourpy[test-no-images] ; extra == 'test'
  - matplotlib ; extra == 'test'
  - pillow ; extra == 'test'
  - pytest ; extra == 'test-no-images'
  - pytest-cov ; extra == 'test-no-images'
  - pytest-rerunfailures ; extra == 'test-no-images'
  - pytest-xdist ; extra == 'test-no-images'
  - wurlitzer ; extra == 'test-no-images'
  requires_python: '>=3.10'
- pypi: https://files.pythonhosted.org/packages/a9/57/86c500d63b3e26e5b73a28b8291a67c5608d4aa87ebd17bd15bb33c178bc/contourpy-1.3.1-cp310-cp310-manylinux_2_17_x86_64.manylinux2014_x86_64.whl
  name: contourpy
  version: 1.3.1
  sha256: a0cffcbede75c059f535725c1680dfb17b6ba8753f0c74b14e6a9c68c29d7ea3
  requires_dist:
  - numpy>=1.23
  - furo ; extra == 'docs'
  - sphinx>=7.2 ; extra == 'docs'
  - sphinx-copybutton ; extra == 'docs'
  - bokeh ; extra == 'bokeh'
  - selenium ; extra == 'bokeh'
  - contourpy[bokeh,docs] ; extra == 'mypy'
  - docutils-stubs ; extra == 'mypy'
  - mypy==1.11.1 ; extra == 'mypy'
  - types-pillow ; extra == 'mypy'
  - contourpy[test-no-images] ; extra == 'test'
  - matplotlib ; extra == 'test'
  - pillow ; extra == 'test'
  - pytest ; extra == 'test-no-images'
  - pytest-cov ; extra == 'test-no-images'
  - pytest-rerunfailures ; extra == 'test-no-images'
  - pytest-xdist ; extra == 'test-no-images'
  - wurlitzer ; extra == 'test-no-images'
  requires_python: '>=3.10'
- pypi: https://files.pythonhosted.org/packages/ba/99/6794142b90b853a9155316c8f470d2e4821fe6f086b03e372aca848227dd/contourpy-1.3.1-cp312-cp312-manylinux_2_17_x86_64.manylinux2014_x86_64.whl
  name: contourpy
  version: 1.3.1
  sha256: efa874e87e4a647fd2e4f514d5e91c7d493697127beb95e77d2f7561f6905bd9
  requires_dist:
  - numpy>=1.23
  - furo ; extra == 'docs'
  - sphinx>=7.2 ; extra == 'docs'
  - sphinx-copybutton ; extra == 'docs'
  - bokeh ; extra == 'bokeh'
  - selenium ; extra == 'bokeh'
  - contourpy[bokeh,docs] ; extra == 'mypy'
  - docutils-stubs ; extra == 'mypy'
  - mypy==1.11.1 ; extra == 'mypy'
  - types-pillow ; extra == 'mypy'
  - contourpy[test-no-images] ; extra == 'test'
  - matplotlib ; extra == 'test'
  - pillow ; extra == 'test'
  - pytest ; extra == 'test-no-images'
  - pytest-cov ; extra == 'test-no-images'
  - pytest-rerunfailures ; extra == 'test-no-images'
  - pytest-xdist ; extra == 'test-no-images'
  - wurlitzer ; extra == 'test-no-images'
  requires_python: '>=3.10'
- conda: https://conda.anaconda.org/conda-forge/linux-64/coverage-7.6.8-py310h89163eb_0.conda
  sha256: bf344cd5cba14409c422022dcacdf030f66ed325493ecb6f6bf6f22b7e0ee39b
  md5: 1109af252e695897f5acc7c1578202cd
  depends:
  - __glibc >=2.17,<3.0.a0
  - libgcc >=13
  - python >=3.10,<3.11.0a0
  - python_abi 3.10.* *_cp310
  - tomli
  license: Apache-2.0
  license_family: APACHE
  purls:
  - pkg:pypi/coverage?source=hash-mapping
  size: 294004
  timestamp: 1732426259018
- conda: https://conda.anaconda.org/conda-forge/linux-64/coverage-7.6.8-py311h2dc5d0c_0.conda
  sha256: 820f5d4119149f77995f10e0aefc587117b23501a55c69a026bfcb50fa6917ff
  md5: 8d6a690e582941ee3161500d1982ea3e
  depends:
  - __glibc >=2.17,<3.0.a0
  - libgcc >=13
  - python >=3.11,<3.12.0a0
  - python_abi 3.11.* *_cp311
  - tomli
  license: Apache-2.0
  license_family: APACHE
  purls:
  - pkg:pypi/coverage?source=hash-mapping
  size: 374227
  timestamp: 1732426312331
- conda: https://conda.anaconda.org/conda-forge/linux-64/coverage-7.6.8-py312h178313f_0.conda
  sha256: f81fb017d0312a392d6454f374e69379650108bb5d709c635edf9dcbb9a39eef
  md5: fe8c93f4c75908fe2a1cc45ed0c47edf
  depends:
  - __glibc >=2.17,<3.0.a0
  - libgcc >=13
  - python >=3.12,<3.13.0a0
  - python_abi 3.12.* *_cp312
  - tomli
  license: Apache-2.0
  license_family: APACHE
  purls:
  - pkg:pypi/coverage?source=hash-mapping
  size: 364534
  timestamp: 1732426278362
- conda: https://conda.anaconda.org/conda-forge/osx-arm64/coverage-7.6.8-py310hc74094e_0.conda
  sha256: 54451c5fb41b5a3d84c7b11a798707e944a36d72964bc52ed933f5c7799271a1
  md5: 0f258154dbcc44c881025eea5e981126
  depends:
  - __osx >=11.0
  - python >=3.10,<3.11.0a0
  - python >=3.10,<3.11.0a0 *_cpython
  - python_abi 3.10.* *_cp310
  - tomli
  license: Apache-2.0
  license_family: APACHE
  purls:
  - pkg:pypi/coverage?source=hash-mapping
  size: 293158
  timestamp: 1732426403407
- conda: https://conda.anaconda.org/conda-forge/osx-arm64/coverage-7.6.8-py311h4921393_0.conda
  sha256: 8d259602e6d3b9ad25ec3be8c4e1d2603c6c9eb5cb2d6b2dab63524579a9428b
  md5: 2225caba3f015750365040279e830c08
  depends:
  - __osx >=11.0
  - python >=3.11,<3.12.0a0
  - python >=3.11,<3.12.0a0 *_cpython
  - python_abi 3.11.* *_cp311
  - tomli
  license: Apache-2.0
  license_family: APACHE
  purls:
  - pkg:pypi/coverage?source=hash-mapping
  size: 373918
  timestamp: 1732426444969
- conda: https://conda.anaconda.org/conda-forge/osx-arm64/coverage-7.6.8-py312h998013c_0.conda
  sha256: 71135e0a59806897059d60d184877bf581132b0148f492b5ad195dc36e714341
  md5: e5ca7c17efb98bf88fd764fc4544fa98
  depends:
  - __osx >=11.0
  - python >=3.12,<3.13.0a0
  - python >=3.12,<3.13.0a0 *_cpython
  - python_abi 3.12.* *_cp312
  - tomli
  license: Apache-2.0
  license_family: APACHE
  purls:
  - pkg:pypi/coverage?source=hash-mapping
  size: 363034
  timestamp: 1732426393335
- conda: https://conda.anaconda.org/conda-forge/linux-64/cryptography-44.0.0-py312hda17c39_0.conda
  sha256: 4241f5e195994ae86199389b22a0621aef2afeb8a468bd98f0958bb77eff90a3
  md5: 50052304026b6f33fdd34563ee4b47b8
  depends:
  - __glibc >=2.17,<3.0.a0
  - cffi >=1.12
  - libgcc >=13
  - openssl >=3.4.0,<4.0a0
  - python >=3.12,<3.13.0a0
  - python_abi 3.12.* *_cp312
  constrains:
  - __glibc >=2.17
  license: Apache-2.0 AND BSD-3-Clause AND PSF-2.0 AND MIT
  license_family: BSD
  purls:
  - pkg:pypi/cryptography?source=hash-mapping
  size: 1575234
  timestamp: 1732746161385
- pypi: https://files.pythonhosted.org/packages/e7/05/c19819d5e3d95294a6f5947fb9b9629efb316b96de511b418c53d245aae6/cycler-0.12.1-py3-none-any.whl
  name: cycler
  version: 0.12.1
  sha256: 85cef7cff222d8644161529808465972e51340599459b8ac3ccbac5a854e0d30
  requires_dist:
  - ipython ; extra == 'docs'
  - matplotlib ; extra == 'docs'
  - numpydoc ; extra == 'docs'
  - sphinx ; extra == 'docs'
  - pytest ; extra == 'tests'
  - pytest-cov ; extra == 'tests'
  - pytest-xdist ; extra == 'tests'
  requires_python: '>=3.8'
- conda: https://conda.anaconda.org/conda-forge/linux-64/dbus-1.13.6-h5008d03_3.tar.bz2
  sha256: 8f5f995699a2d9dbdd62c61385bfeeb57c82a681a7c8c5313c395aa0ccab68a5
  md5: ecfff944ba3960ecb334b9a2663d708d
  depends:
  - expat >=2.4.2,<3.0a0
  - libgcc-ng >=9.4.0
  - libglib >=2.70.2,<3.0a0
  license: GPL-2.0-or-later
  license_family: GPL
  purls: []
  size: 618596
  timestamp: 1640112124844
- conda: https://conda.anaconda.org/conda-forge/linux-64/debugpy-1.8.9-py312h2ec8cdc_0.conda
  sha256: cf79cac70773567382910fcaf7b10bb0f5242d159f8dd93296d8451cd542af9a
  md5: c522fd70ca7a0c2fe1a861dd13987a57
  depends:
  - __glibc >=2.17,<3.0.a0
  - libgcc >=13
  - libstdcxx >=13
  - python >=3.12,<3.13.0a0
  - python_abi 3.12.* *_cp312
  license: MIT
  license_family: MIT
  purls:
  - pkg:pypi/debugpy?source=hash-mapping
  size: 2605093
  timestamp: 1732236790708
- conda: https://conda.anaconda.org/conda-forge/osx-arm64/debugpy-1.8.9-py312hd8f9ff3_0.conda
  sha256: d588943ac0392300f31115d9852a2ff4213ec22856c382ef56f5650576523ec6
  md5: 51085e5bb7f21019186cc88fd9a03164
  depends:
  - __osx >=11.0
  - libcxx >=18
  - python >=3.12,<3.13.0a0
  - python >=3.12,<3.13.0a0 *_cpython
  - python_abi 3.12.* *_cp312
  license: MIT
  license_family: MIT
  purls:
  - pkg:pypi/debugpy?source=hash-mapping
  size: 2512030
  timestamp: 1732236996277
- conda: https://conda.anaconda.org/conda-forge/noarch/decorator-5.1.1-pyhd8ed1ab_0.tar.bz2
  sha256: 328a6a379f9bdfd0230e51de291ce858e6479411ea4b0545fb377c71662ef3e2
  md5: 43afe5ab04e35e17ba28649471dd7364
  depends:
  - python >=3.5
  license: BSD-2-Clause
  license_family: BSD
  purls:
  - pkg:pypi/decorator?source=hash-mapping
  size: 12072
  timestamp: 1641555714315
- conda: https://conda.anaconda.org/conda-forge/noarch/defusedxml-0.7.1-pyhd8ed1ab_0.tar.bz2
  sha256: 9717a059677553562a8f38ff07f3b9f61727bd614f505658b0a5ecbcf8df89be
  md5: 961b3a227b437d82ad7054484cfa71b2
  depends:
  - python >=3.6
  license: PSF-2.0
  license_family: PSF
  purls:
  - pkg:pypi/defusedxml?source=hash-mapping
  size: 24062
  timestamp: 1615232388757
- pypi: https://files.pythonhosted.org/packages/46/d1/e73b6ad76f0b1fb7f23c35c6d95dbc506a9c8804f43dda8cb5b0fa6331fd/dill-0.3.9-py3-none-any.whl
  name: dill
  version: 0.3.9
  sha256: 468dff3b89520b474c0397703366b7b95eebe6303f108adf9b19da1f702be87a
  requires_dist:
  - objgraph>=1.7.2 ; extra == 'graph'
  - gprof2dot>=2022.7.29 ; extra == 'profile'
  requires_python: '>=3.8'
- conda: https://conda.anaconda.org/conda-forge/noarch/distlib-0.3.9-pyhd8ed1ab_0.conda
  sha256: 300b2e714f59403df0560174f5ef6c19db8b4a3b74a7244862cf771f07dee8fb
  md5: fe521c1608280cc2803ebd26dc252212
  depends:
  - python 2.7|>=3.6
  license: Apache-2.0
  license_family: APACHE
  purls:
  - pkg:pypi/distlib?source=hash-mapping
  size: 276214
  timestamp: 1728557312342
- pypi: https://files.pythonhosted.org/packages/a2/55/8f8cab2afd404cf578136ef2cc5dfb50baa1761b68c9da1fb1e4eed343c9/docopt-0.6.2.tar.gz
  name: docopt
  version: 0.6.2
  sha256: 49b3a825280bd66b3aa83585ef59c4a8c82f2c8a522dbe754a8bc8d08c85c491
- conda: https://conda.anaconda.org/conda-forge/noarch/dotty-dict-1.3.1-pyhd8ed1ab_0.conda
  sha256: edfb143cfb622e287d7b257a626a1c424424125bb59f77cf94771ce544938700
  md5: 2e2f81bccd0b0b6c9c507eaf3997088a
  depends:
  - python >=3.5,<4.0
  license: MIT
  license_family: MIT
  purls:
  - pkg:pypi/dotty-dict?source=hash-mapping
  size: 12841
  timestamp: 1691242888868
- conda: https://conda.anaconda.org/conda-forge/noarch/editables-0.5-pyhd8ed1ab_1.conda
  sha256: 8d4f908e670be360617d418c328213bc46e7100154c3742db085148141712f60
  md5: 2cf824fe702d88e641eec9f9f653e170
  depends:
  - python >=3.9
  license: MIT
  license_family: MIT
  purls:
  - pkg:pypi/editables?source=hash-mapping
  size: 10828
  timestamp: 1733208220327
- conda: https://conda.anaconda.org/conda-forge/noarch/entrypoints-0.4-pyhd8ed1ab_0.tar.bz2
  sha256: 2ec4a0900a4a9f42615fc04d0fb3286b796abe56590e8e042f6ec25e102dd5af
  md5: 3cf04868fee0a029769bd41f4b2fbf2d
  depends:
  - python >=3.6
  license: MIT
  license_family: MIT
  purls:
  - pkg:pypi/entrypoints?source=hash-mapping
  size: 9199
  timestamp: 1643888357950
- conda: https://conda.anaconda.org/conda-forge/noarch/exceptiongroup-1.2.2-pyhd8ed1ab_1.conda
  sha256: cbde2c64ec317118fc06b223c5fd87c8a680255e7348dd60e7b292d2e103e701
  md5: a16662747cdeb9abbac74d0057cc976e
  depends:
  - python >=3.9
  license: MIT and PSF-2.0
  purls:
  - pkg:pypi/exceptiongroup?source=hash-mapping
  size: 20486
  timestamp: 1733208916977
- conda: https://conda.anaconda.org/conda-forge/noarch/execnet-2.1.1-pyhd8ed1ab_1.conda
  sha256: 9abc6c128cd40733e9b24284d0462e084d4aff6afe614f0754aa8533ebe505e4
  md5: a71efeae2c160f6789900ba2631a2c90
  depends:
  - python >=3.9
  license: MIT
  purls:
  - pkg:pypi/execnet?source=hash-mapping
  size: 38835
  timestamp: 1733231086305
- conda: https://conda.anaconda.org/conda-forge/noarch/executing-2.1.0-pyhd8ed1ab_0.conda
  sha256: a52d7516e2e11d3eb10908e10d3eb3f8ef267fea99ed9b09d52d96c4db3441b8
  md5: d0441db20c827c11721889a241df1220
  depends:
  - python >=2.7
  license: MIT
  license_family: MIT
  purls:
  - pkg:pypi/executing?source=hash-mapping
  size: 28337
  timestamp: 1725214501850
- conda: https://conda.anaconda.org/conda-forge/linux-64/expat-2.6.4-h5888daf_0.conda
  sha256: 1848c7db9e264e3b8036ee133d570dd880422983cd20dd9585a505289606d276
  md5: 1d6afef758879ef5ee78127eb4cd2c4a
  depends:
  - __glibc >=2.17,<3.0.a0
  - libexpat 2.6.4 h5888daf_0
  - libgcc >=13
  license: MIT
  license_family: MIT
  purls: []
  size: 138145
  timestamp: 1730967050578
- conda: https://conda.anaconda.org/conda-forge/noarch/filelock-3.16.1-pyhd8ed1ab_0.conda
  sha256: 1da766da9dba05091af87977922fe60dc7464091a9ccffb3765d403189d39be4
  md5: 916f8ec5dd4128cd5f207a3c4c07b2c6
  depends:
  - python >=3.7
  license: Unlicense
  purls:
  - pkg:pypi/filelock?source=hash-mapping
  size: 17357
  timestamp: 1726613593584
- pypi: https://files.pythonhosted.org/packages/41/34/ebd66c77477ef80d3d644d8fad166b040358dea54edff460ea8b25d74a4f/fonttools-4.55.1-cp310-cp310-macosx_10_9_universal2.whl
  name: fonttools
  version: 4.55.1
  sha256: c17a6f9814f83772cd6d9c9009928e1afa4ab66210a31ced721556651075a9a0
  requires_dist:
  - fs>=2.2.0,<3 ; extra == 'ufo'
  - lxml>=4.0 ; extra == 'lxml'
  - brotli>=1.0.1 ; platform_python_implementation == 'CPython' and extra == 'woff'
  - brotlicffi>=0.8.0 ; platform_python_implementation != 'CPython' and extra == 'woff'
  - zopfli>=0.1.4 ; extra == 'woff'
  - unicodedata2>=15.1.0 ; python_full_version < '3.13' and extra == 'unicode'
  - lz4>=1.7.4.2 ; extra == 'graphite'
  - scipy ; platform_python_implementation != 'PyPy' and extra == 'interpolatable'
  - munkres ; platform_python_implementation == 'PyPy' and extra == 'interpolatable'
  - pycairo ; extra == 'interpolatable'
  - matplotlib ; extra == 'plot'
  - sympy ; extra == 'symfont'
  - xattr ; sys_platform == 'darwin' and extra == 'type1'
  - skia-pathops>=0.5.0 ; extra == 'pathops'
  - uharfbuzz>=0.23.0 ; extra == 'repacker'
  - fs>=2.2.0,<3 ; extra == 'all'
  - lxml>=4.0 ; extra == 'all'
  - brotli>=1.0.1 ; platform_python_implementation == 'CPython' and extra == 'all'
  - brotlicffi>=0.8.0 ; platform_python_implementation != 'CPython' and extra == 'all'
  - zopfli>=0.1.4 ; extra == 'all'
  - unicodedata2>=15.1.0 ; python_full_version < '3.13' and extra == 'all'
  - lz4>=1.7.4.2 ; extra == 'all'
  - scipy ; platform_python_implementation != 'PyPy' and extra == 'all'
  - munkres ; platform_python_implementation == 'PyPy' and extra == 'all'
  - pycairo ; extra == 'all'
  - matplotlib ; extra == 'all'
  - sympy ; extra == 'all'
  - xattr ; sys_platform == 'darwin' and extra == 'all'
  - skia-pathops>=0.5.0 ; extra == 'all'
  - uharfbuzz>=0.23.0 ; extra == 'all'
  requires_python: '>=3.8'
- pypi: https://files.pythonhosted.org/packages/56/36/144a1cfad1f304c7462939460054a0f05888ee7431cc34dc359647fc61a8/fonttools-4.55.1-cp312-cp312-manylinux_2_5_x86_64.manylinux1_x86_64.manylinux_2_17_x86_64.manylinux2014_x86_64.whl
  name: fonttools
  version: 4.55.1
  sha256: c42e935cf146f826f556d977660dac88f2fa3fb2efa27d5636c0b89a60c16edf
  requires_dist:
  - fs>=2.2.0,<3 ; extra == 'ufo'
  - lxml>=4.0 ; extra == 'lxml'
  - brotli>=1.0.1 ; platform_python_implementation == 'CPython' and extra == 'woff'
  - brotlicffi>=0.8.0 ; platform_python_implementation != 'CPython' and extra == 'woff'
  - zopfli>=0.1.4 ; extra == 'woff'
  - unicodedata2>=15.1.0 ; python_full_version < '3.13' and extra == 'unicode'
  - lz4>=1.7.4.2 ; extra == 'graphite'
  - scipy ; platform_python_implementation != 'PyPy' and extra == 'interpolatable'
  - munkres ; platform_python_implementation == 'PyPy' and extra == 'interpolatable'
  - pycairo ; extra == 'interpolatable'
  - matplotlib ; extra == 'plot'
  - sympy ; extra == 'symfont'
  - xattr ; sys_platform == 'darwin' and extra == 'type1'
  - skia-pathops>=0.5.0 ; extra == 'pathops'
  - uharfbuzz>=0.23.0 ; extra == 'repacker'
  - fs>=2.2.0,<3 ; extra == 'all'
  - lxml>=4.0 ; extra == 'all'
  - brotli>=1.0.1 ; platform_python_implementation == 'CPython' and extra == 'all'
  - brotlicffi>=0.8.0 ; platform_python_implementation != 'CPython' and extra == 'all'
  - zopfli>=0.1.4 ; extra == 'all'
  - unicodedata2>=15.1.0 ; python_full_version < '3.13' and extra == 'all'
  - lz4>=1.7.4.2 ; extra == 'all'
  - scipy ; platform_python_implementation != 'PyPy' and extra == 'all'
  - munkres ; platform_python_implementation == 'PyPy' and extra == 'all'
  - pycairo ; extra == 'all'
  - matplotlib ; extra == 'all'
  - sympy ; extra == 'all'
  - xattr ; sys_platform == 'darwin' and extra == 'all'
  - skia-pathops>=0.5.0 ; extra == 'all'
  - uharfbuzz>=0.23.0 ; extra == 'all'
  requires_python: '>=3.8'
- pypi: https://files.pythonhosted.org/packages/6c/13/2639174c0c3e3bbc134808b443953a4df4705ae9634f31cdb37cc4bb76ae/fonttools-4.55.1-cp312-cp312-macosx_10_13_universal2.whl
  name: fonttools
  version: 4.55.1
  sha256: 9c372e527d58ba64b695f15f8014e97bc8826cf64d3380fc89b4196edd3c0fa8
  requires_dist:
  - fs>=2.2.0,<3 ; extra == 'ufo'
  - lxml>=4.0 ; extra == 'lxml'
  - brotli>=1.0.1 ; platform_python_implementation == 'CPython' and extra == 'woff'
  - brotlicffi>=0.8.0 ; platform_python_implementation != 'CPython' and extra == 'woff'
  - zopfli>=0.1.4 ; extra == 'woff'
  - unicodedata2>=15.1.0 ; python_full_version < '3.13' and extra == 'unicode'
  - lz4>=1.7.4.2 ; extra == 'graphite'
  - scipy ; platform_python_implementation != 'PyPy' and extra == 'interpolatable'
  - munkres ; platform_python_implementation == 'PyPy' and extra == 'interpolatable'
  - pycairo ; extra == 'interpolatable'
  - matplotlib ; extra == 'plot'
  - sympy ; extra == 'symfont'
  - xattr ; sys_platform == 'darwin' and extra == 'type1'
  - skia-pathops>=0.5.0 ; extra == 'pathops'
  - uharfbuzz>=0.23.0 ; extra == 'repacker'
  - fs>=2.2.0,<3 ; extra == 'all'
  - lxml>=4.0 ; extra == 'all'
  - brotli>=1.0.1 ; platform_python_implementation == 'CPython' and extra == 'all'
  - brotlicffi>=0.8.0 ; platform_python_implementation != 'CPython' and extra == 'all'
  - zopfli>=0.1.4 ; extra == 'all'
  - unicodedata2>=15.1.0 ; python_full_version < '3.13' and extra == 'all'
  - lz4>=1.7.4.2 ; extra == 'all'
  - scipy ; platform_python_implementation != 'PyPy' and extra == 'all'
  - munkres ; platform_python_implementation == 'PyPy' and extra == 'all'
  - pycairo ; extra == 'all'
  - matplotlib ; extra == 'all'
  - sympy ; extra == 'all'
  - xattr ; sys_platform == 'darwin' and extra == 'all'
  - skia-pathops>=0.5.0 ; extra == 'all'
  - uharfbuzz>=0.23.0 ; extra == 'all'
  requires_python: '>=3.8'
- pypi: https://files.pythonhosted.org/packages/a8/f9/d886c63897a19bd231d9cd666f4731cbe999269c0310225df3d6eee08eb7/fonttools-4.55.1-cp310-cp310-manylinux_2_17_x86_64.manylinux2014_x86_64.whl
  name: fonttools
  version: 4.55.1
  sha256: bfee95bd9395bcd9e6c78955387554335109b6a613db71ef006020b42f761c58
  requires_dist:
  - fs>=2.2.0,<3 ; extra == 'ufo'
  - lxml>=4.0 ; extra == 'lxml'
  - brotli>=1.0.1 ; platform_python_implementation == 'CPython' and extra == 'woff'
  - brotlicffi>=0.8.0 ; platform_python_implementation != 'CPython' and extra == 'woff'
  - zopfli>=0.1.4 ; extra == 'woff'
  - unicodedata2>=15.1.0 ; python_full_version < '3.13' and extra == 'unicode'
  - lz4>=1.7.4.2 ; extra == 'graphite'
  - scipy ; platform_python_implementation != 'PyPy' and extra == 'interpolatable'
  - munkres ; platform_python_implementation == 'PyPy' and extra == 'interpolatable'
  - pycairo ; extra == 'interpolatable'
  - matplotlib ; extra == 'plot'
  - sympy ; extra == 'symfont'
  - xattr ; sys_platform == 'darwin' and extra == 'type1'
  - skia-pathops>=0.5.0 ; extra == 'pathops'
  - uharfbuzz>=0.23.0 ; extra == 'repacker'
  - fs>=2.2.0,<3 ; extra == 'all'
  - lxml>=4.0 ; extra == 'all'
  - brotli>=1.0.1 ; platform_python_implementation == 'CPython' and extra == 'all'
  - brotlicffi>=0.8.0 ; platform_python_implementation != 'CPython' and extra == 'all'
  - zopfli>=0.1.4 ; extra == 'all'
  - unicodedata2>=15.1.0 ; python_full_version < '3.13' and extra == 'all'
  - lz4>=1.7.4.2 ; extra == 'all'
  - scipy ; platform_python_implementation != 'PyPy' and extra == 'all'
  - munkres ; platform_python_implementation == 'PyPy' and extra == 'all'
  - pycairo ; extra == 'all'
  - matplotlib ; extra == 'all'
  - sympy ; extra == 'all'
  - xattr ; sys_platform == 'darwin' and extra == 'all'
  - skia-pathops>=0.5.0 ; extra == 'all'
  - uharfbuzz>=0.23.0 ; extra == 'all'
  requires_python: '>=3.8'
- pypi: https://files.pythonhosted.org/packages/be/17/de2ba4d72c1bad30dd371725d45a9ca07e3138105953c6b7fdf5c86093a9/fonttools-4.55.1-cp311-cp311-macosx_10_9_universal2.whl
  name: fonttools
  version: 4.55.1
  sha256: 5daab3a55d460577f45bb8f5a8eca01fa6cde43ef2ab943b527991f54b735c41
  requires_dist:
  - fs>=2.2.0,<3 ; extra == 'ufo'
  - lxml>=4.0 ; extra == 'lxml'
  - brotli>=1.0.1 ; platform_python_implementation == 'CPython' and extra == 'woff'
  - brotlicffi>=0.8.0 ; platform_python_implementation != 'CPython' and extra == 'woff'
  - zopfli>=0.1.4 ; extra == 'woff'
  - unicodedata2>=15.1.0 ; python_full_version < '3.13' and extra == 'unicode'
  - lz4>=1.7.4.2 ; extra == 'graphite'
  - scipy ; platform_python_implementation != 'PyPy' and extra == 'interpolatable'
  - munkres ; platform_python_implementation == 'PyPy' and extra == 'interpolatable'
  - pycairo ; extra == 'interpolatable'
  - matplotlib ; extra == 'plot'
  - sympy ; extra == 'symfont'
  - xattr ; sys_platform == 'darwin' and extra == 'type1'
  - skia-pathops>=0.5.0 ; extra == 'pathops'
  - uharfbuzz>=0.23.0 ; extra == 'repacker'
  - fs>=2.2.0,<3 ; extra == 'all'
  - lxml>=4.0 ; extra == 'all'
  - brotli>=1.0.1 ; platform_python_implementation == 'CPython' and extra == 'all'
  - brotlicffi>=0.8.0 ; platform_python_implementation != 'CPython' and extra == 'all'
  - zopfli>=0.1.4 ; extra == 'all'
  - unicodedata2>=15.1.0 ; python_full_version < '3.13' and extra == 'all'
  - lz4>=1.7.4.2 ; extra == 'all'
  - scipy ; platform_python_implementation != 'PyPy' and extra == 'all'
  - munkres ; platform_python_implementation == 'PyPy' and extra == 'all'
  - pycairo ; extra == 'all'
  - matplotlib ; extra == 'all'
  - sympy ; extra == 'all'
  - xattr ; sys_platform == 'darwin' and extra == 'all'
  - skia-pathops>=0.5.0 ; extra == 'all'
  - uharfbuzz>=0.23.0 ; extra == 'all'
  requires_python: '>=3.8'
- pypi: https://files.pythonhosted.org/packages/e0/82/379636cb646d7c62ca689d5453c5f493cd0b3cc08196daf2f55ebdc6e28b/fonttools-4.55.1-cp311-cp311-manylinux_2_17_x86_64.manylinux2014_x86_64.whl
  name: fonttools
  version: 4.55.1
  sha256: 03105b42259a8a94b2f0cbf1bee45f7a8a34e7b26c946a8fb89b4967e44091a8
  requires_dist:
  - fs>=2.2.0,<3 ; extra == 'ufo'
  - lxml>=4.0 ; extra == 'lxml'
  - brotli>=1.0.1 ; platform_python_implementation == 'CPython' and extra == 'woff'
  - brotlicffi>=0.8.0 ; platform_python_implementation != 'CPython' and extra == 'woff'
  - zopfli>=0.1.4 ; extra == 'woff'
  - unicodedata2>=15.1.0 ; python_full_version < '3.13' and extra == 'unicode'
  - lz4>=1.7.4.2 ; extra == 'graphite'
  - scipy ; platform_python_implementation != 'PyPy' and extra == 'interpolatable'
  - munkres ; platform_python_implementation == 'PyPy' and extra == 'interpolatable'
  - pycairo ; extra == 'interpolatable'
  - matplotlib ; extra == 'plot'
  - sympy ; extra == 'symfont'
  - xattr ; sys_platform == 'darwin' and extra == 'type1'
  - skia-pathops>=0.5.0 ; extra == 'pathops'
  - uharfbuzz>=0.23.0 ; extra == 'repacker'
  - fs>=2.2.0,<3 ; extra == 'all'
  - lxml>=4.0 ; extra == 'all'
  - brotli>=1.0.1 ; platform_python_implementation == 'CPython' and extra == 'all'
  - brotlicffi>=0.8.0 ; platform_python_implementation != 'CPython' and extra == 'all'
  - zopfli>=0.1.4 ; extra == 'all'
  - unicodedata2>=15.1.0 ; python_full_version < '3.13' and extra == 'all'
  - lz4>=1.7.4.2 ; extra == 'all'
  - scipy ; platform_python_implementation != 'PyPy' and extra == 'all'
  - munkres ; platform_python_implementation == 'PyPy' and extra == 'all'
  - pycairo ; extra == 'all'
  - matplotlib ; extra == 'all'
  - sympy ; extra == 'all'
  - xattr ; sys_platform == 'darwin' and extra == 'all'
  - skia-pathops>=0.5.0 ; extra == 'all'
  - uharfbuzz>=0.23.0 ; extra == 'all'
  requires_python: '>=3.8'
- conda: https://conda.anaconda.org/conda-forge/noarch/fqdn-1.5.1-pyhd8ed1ab_0.tar.bz2
  sha256: 6cfd1f9bcd2358a69fb571f4b3af049b630d52647d906822dbedac03e84e4f63
  md5: 642d35437078749ef23a5dca2c9bb1f3
  depends:
  - cached-property >=1.3.0
  - python >=2.7,<4
  license: MPL-2.0
  license_family: MOZILLA
  purls:
  - pkg:pypi/fqdn?source=hash-mapping
  size: 14395
  timestamp: 1638810388635
- conda: https://conda.anaconda.org/conda-forge/noarch/ghp-import-2.1.0-pyhd8ed1ab_1.conda
  sha256: 83c5e396a70dbf37cda6801fb20311a70c53a16e5374d3bf9891ae24aa912080
  md5: cb68db36ff7d6bf5846d9d955dc8747d
  depends:
  - python >=3.6
  - python-dateutil >=2.8.1
  license: Apache-2.0
  license_family: APACHE
  purls:
  - pkg:pypi/ghp-import?source=hash-mapping
  size: 16334
  timestamp: 1730194036772
- conda: https://conda.anaconda.org/conda-forge/noarch/gitdb-4.0.11-pyhd8ed1ab_0.conda
  sha256: 52ab2798be31b8f509eeec458712f447ced4f96ecb672c6c9a42778f47e07b1b
  md5: 623b19f616f2ca0c261441067e18ae40
  depends:
  - python >=3.7
  - smmap >=3.0.1,<6
  license: BSD-3-Clause
  license_family: BSD
  purls:
  - pkg:pypi/gitdb?source=hash-mapping
  size: 52872
  timestamp: 1697791718749
- conda: https://conda.anaconda.org/conda-forge/noarch/gitpython-3.1.43-pyhd8ed1ab_0.conda
  sha256: cbb2802641a009ce9bcc2a047e817fd8816f9c842036a42f4730398d8e4cda2a
  md5: 0b2154c1818111e17381b1df5b4b0176
  depends:
  - gitdb >=4.0.1,<5
  - python >=3.7
  - typing_extensions >=3.7.4.3
  license: BSD-3-Clause
  license_family: BSD
  purls:
  - pkg:pypi/gitpython?source=hash-mapping
  size: 156827
  timestamp: 1711991122366
- conda: https://conda.anaconda.org/conda-forge/noarch/gql-3.5.0-pyhd8ed1ab_1.conda
  sha256: f4f7e375c9498537a08f33a0c7c5834346048a2083f37b60b8509f5fa6ff31dc
  md5: 81780cc253b6925acc2d211b1a18717d
  depends:
  - anyio >=3.0,<5
  - backoff >=1.11.1,<3.0
  - graphql-core >=3.2,<3.3
  - python >=3.7
  - yarl >=1.6,<2.0
  constrains:
  - httpx >=0.23.1,<1
  - requests-toolbelt >=1.0.0,<2
  - requests >=2.26,<3
  - botocore >=1.21,<2
  - websockets >=10,<12
  - aiohttp >=3.8.0,<4
  license: MIT
  license_family: MIT
  purls:
  - pkg:pypi/gql?source=hash-mapping
  size: 60153
  timestamp: 1707268103181
- conda: https://conda.anaconda.org/conda-forge/noarch/graphql-core-3.2.5-pyhd8ed1ab_0.conda
  sha256: a7e6d2511aa1285bfce0261e5a42d06ac9272e8799bd63b37b84ef72f8ed6b30
  md5: 415114255be0890a078eae6d0a9d0e2b
  depends:
  - python >=3.6
  - typing_extensions >=4,<5
  license: MIT
  license_family: MIT
  purls:
  - pkg:pypi/graphql-core?source=hash-mapping
  size: 361810
  timestamp: 1728910608796
- conda: https://conda.anaconda.org/conda-forge/noarch/griffe-1.5.1-pyhd8ed1ab_0.conda
  sha256: 591bf3247a0872b76e2cf57cbdb71762913568390f5a745fe0f3f779a16459a9
  md5: 87db2aa0738c4acc5f565388d519fb25
  depends:
  - colorama >=0.4
  - python >=3.9
  license: ISC
  purls:
  - pkg:pypi/griffe?source=hash-mapping
  size: 97620
  timestamp: 1729348988898
- conda: https://conda.anaconda.org/conda-forge/noarch/h11-0.14.0-pyhd8ed1ab_0.tar.bz2
  sha256: 817d2c77d53afe3f3d9cf7f6eb8745cdd8ea76c7adaa9d7ced75c455a2c2c085
  md5: b21ed0883505ba1910994f1df031a428
  depends:
  - python >=3
  - typing_extensions
  license: MIT
  license_family: MIT
  purls:
  - pkg:pypi/h11?source=hash-mapping
  size: 48251
  timestamp: 1664132995560
- conda: https://conda.anaconda.org/conda-forge/noarch/h2-4.1.0-pyhd8ed1ab_0.tar.bz2
  sha256: bfc6a23849953647f4e255c782e74a0e18fe16f7e25c7bb0bc57b83bb6762c7a
  md5: b748fbf7060927a6e82df7cb5ee8f097
  depends:
  - hpack >=4.0,<5
  - hyperframe >=6.0,<7
  - python >=3.6.1
  license: MIT
  license_family: MIT
  purls:
  - pkg:pypi/h2?source=hash-mapping
  size: 46754
  timestamp: 1634280590080
- pypi: https://files.pythonhosted.org/packages/0d/74/1009b663387c025e8fa5f3ee3cf3cd0d99b1ad5c72eeb70e75366b1ce878/h5py-3.12.1-cp312-cp312-macosx_11_0_arm64.whl
  name: h5py
  version: 3.12.1
  sha256: 7b3b8f3b48717e46c6a790e3128d39c61ab595ae0a7237f06dfad6a3b51d5351
  requires_dist:
  - numpy>=1.19.3
  requires_python: '>=3.9'
- pypi: https://files.pythonhosted.org/packages/29/a7/3c2a33fba1da64a0846744726fd067a92fb8abb887875a0dd8e3bac8b45d/h5py-3.12.1-cp310-cp310-macosx_11_0_arm64.whl
  name: h5py
  version: 3.12.1
  sha256: cb65f619dfbdd15e662423e8d257780f9a66677eae5b4b3fc9dca70b5fd2d2a3
  requires_dist:
  - numpy>=1.19.3
  requires_python: '>=3.9'
- pypi: https://files.pythonhosted.org/packages/85/bc/e76f4b2096e0859225f5441d1b7f5e2041fffa19fc2c16756c67078417aa/h5py-3.12.1-cp310-cp310-manylinux_2_17_x86_64.manylinux2014_x86_64.whl
  name: h5py
  version: 3.12.1
  sha256: 59685fe40d8c1fbbee088c88cd4da415a2f8bee5c270337dc5a1c4aa634e3307
  requires_dist:
  - numpy>=1.19.3
  requires_python: '>=3.9'
- pypi: https://files.pythonhosted.org/packages/95/9d/eb91a9076aa998bb2179d6b1788055ea09cdf9d6619cd967f1d3321ed056/h5py-3.12.1-cp311-cp311-macosx_11_0_arm64.whl
  name: h5py
  version: 3.12.1
  sha256: ad8a76557880aed5234cfe7279805f4ab5ce16b17954606cca90d578d3e713ef
  requires_dist:
  - numpy>=1.19.3
  requires_python: '>=3.9'
- pypi: https://files.pythonhosted.org/packages/e1/89/118c3255d6ff2db33b062ec996a762d99ae50c21f54a8a6047ae8eda1b9f/h5py-3.12.1-cp311-cp311-manylinux_2_17_x86_64.manylinux2014_x86_64.whl
  name: h5py
  version: 3.12.1
  sha256: 018a4597f35092ae3fb28ee851fdc756d2b88c96336b8480e124ce1ac6fb9166
  requires_dist:
  - numpy>=1.19.3
  requires_python: '>=3.9'
- pypi: https://files.pythonhosted.org/packages/fa/63/eeaacff417b393491beebabb8a3dc5342950409eb6d7b39d437289abdbae/h5py-3.12.1-cp312-cp312-manylinux_2_17_x86_64.manylinux2014_x86_64.whl
  name: h5py
  version: 3.12.1
  sha256: 5c4b41d1019322a5afc5082864dfd6359f8935ecd37c11ac0029be78c5d112c9
  requires_dist:
  - numpy>=1.19.3
  requires_python: '>=3.9'
- conda: https://conda.anaconda.org/conda-forge/noarch/hatch-1.13.0-pyhd8ed1ab_0.conda
  sha256: 675b0304b129a4dbc39b8e6f337cea51adebef20508a656f43b6e6b43d9cf458
  md5: b8a6437f94d29aef00decdbe1174be27
  depends:
  - click >=8.0.6
  - hatchling >=1.24.2
  - httpx >=0.22.0
  - hyperlink >=21.0.0
  - keyring >=23.5.0
  - packaging >=23.2
  - pexpect >=4.8,<5
  - platformdirs >=2.5.0
  - python >=3.8
  - rich >=11.2.0
  - shellingham >=1.4.0
  - tomli-w >=1.0
  - tomlkit >=0.11.1
  - userpath >=1.7,<2
  - uv >=0.1.35
  - virtualenv >=20.26.1
  - zstandard <1.0
  license: MIT
  license_family: MIT
  purls:
  - pkg:pypi/hatch?source=hash-mapping
  size: 177173
  timestamp: 1728879212263
- conda: https://conda.anaconda.org/conda-forge/noarch/hatchling-1.26.3-pypyhff2d567_0.conda
  sha256: bcd1e3b68ed11c11c974c890341ec03784354c68f6e2fcc518eb3ce8e90d452a
  md5: 31c57e2a780803fd44aba9b726398058
  depends:
  - editables >=0.3
  - importlib-metadata
  - packaging >=21.3
  - pathspec >=0.10.1
  - pluggy >=1.0.0
  - python >=3.7
  - python >=3.8
  - tomli >=1.2.2
  - trove-classifiers
  license: MIT
  license_family: MIT
  purls:
  - pkg:pypi/hatchling?source=hash-mapping
  size: 56816
  timestamp: 1731469419003
- conda: https://conda.anaconda.org/conda-forge/noarch/hpack-4.0.0-pyh9f0ad1d_0.tar.bz2
  sha256: 5dec948932c4f740674b1afb551223ada0c55103f4c7bf86a110454da3d27cb8
  md5: 914d6646c4dbb1fd3ff539830a12fd71
  depends:
  - python
  license: MIT
  license_family: MIT
  purls:
  - pkg:pypi/hpack?source=hash-mapping
  size: 25341
  timestamp: 1598856368685
- conda: https://conda.anaconda.org/conda-forge/noarch/httpcore-1.0.7-pyh29332c3_1.conda
  sha256: c84d012a245171f3ed666a8bf9319580c269b7843ffa79f26468842da3abd5df
  md5: 2ca8e6dbc86525c8b95e3c0ffa26442e
  depends:
  - python >=3.8
  - h11 >=0.13,<0.15
  - h2 >=3,<5
  - sniffio 1.*
  - anyio >=3.0,<5.0
  - certifi
  license: BSD-3-Clause
  license_family: BSD
  purls: []
  size: 48959
  timestamp: 1731707562362
- conda: https://conda.anaconda.org/conda-forge/noarch/httpx-0.28.0-pyhd8ed1ab_0.conda
  sha256: cb7895446cd93091300accea6afbc8d9811a3c5899922ccfeeff97d9b55909dc
  md5: 22878824a87f1af2ad48665f9d5bfcc8
  depends:
  - anyio
  - certifi
  - httpcore 1.*
  - idna
  - python >=3.9
  license: BSD-3-Clause
  license_family: BSD
  purls:
  - pkg:pypi/httpx?source=hash-mapping
  size: 63183
  timestamp: 1732831049776
- conda: https://conda.anaconda.org/conda-forge/noarch/hyperframe-6.0.1-pyhd8ed1ab_0.tar.bz2
  sha256: e374a9d0f53149328134a8d86f5d72bca4c6dcebed3c0ecfa968c02996289330
  md5: 9f765cbfab6870c8435b9eefecd7a1f4
  depends:
  - python >=3.6
  license: MIT
  license_family: MIT
  purls:
  - pkg:pypi/hyperframe?source=hash-mapping
  size: 14646
  timestamp: 1619110249723
- conda: https://conda.anaconda.org/conda-forge/noarch/hyperlink-21.0.0-pyhd3deb0d_0.tar.bz2
  sha256: 026cb82ada41be9ee2836a2ace526e85c4603e77617887c41c6e62c9bde798b3
  md5: 1303beb57b40f8f4ff6fb1bb23bf0553
  depends:
  - idna >=2.6
  - python
  license: MIT
  license_family: MIT
  purls:
  - pkg:pypi/hyperlink?source=hash-mapping
  size: 72732
  timestamp: 1610092261086
- conda: https://conda.anaconda.org/conda-forge/noarch/identify-2.6.3-pyhd8ed1ab_0.conda
  sha256: 2350107285349caad1a5c5c5296a1335b8649d6b1b0e8f2bde18127c404471c5
  md5: dd3acd023fc358afab730866a0e5e3f5
  depends:
  - python >=3.6
  - ukkonen
  license: MIT
  license_family: MIT
  purls:
  - pkg:pypi/identify?source=hash-mapping
  size: 78352
  timestamp: 1732589463054
- conda: https://conda.anaconda.org/conda-forge/noarch/idna-3.10-pyhd8ed1ab_1.conda
  sha256: d7a472c9fd479e2e8dcb83fb8d433fce971ea369d704ece380e876f9c3494e87
  md5: 39a4f67be3286c86d696df570b1201b7
  depends:
  - python >=3.9
  license: BSD-3-Clause
  license_family: BSD
  purls:
  - pkg:pypi/idna?source=hash-mapping
  size: 49765
  timestamp: 1733211921194
- pypi: https://files.pythonhosted.org/packages/5c/f9/f78e7f5ac8077c481bf6b43b8bc736605363034b3d5eb3ce8eb79f53f5f1/imageio-2.36.1-py3-none-any.whl
  name: imageio
  version: 2.36.1
  sha256: 20abd2cae58e55ca1af8a8dcf43293336a59adf0391f1917bf8518633cfc2cdf
  requires_dist:
  - numpy
  - pillow>=8.3.2
  - astropy ; extra == 'all-plugins'
  - av ; extra == 'all-plugins'
  - imageio-ffmpeg ; extra == 'all-plugins'
  - numpy>2 ; extra == 'all-plugins'
  - pillow-heif ; extra == 'all-plugins'
  - psutil ; extra == 'all-plugins'
  - rawpy ; extra == 'all-plugins'
  - tifffile ; extra == 'all-plugins'
  - av ; extra == 'all-plugins-pypy'
  - imageio-ffmpeg ; extra == 'all-plugins-pypy'
  - pillow-heif ; extra == 'all-plugins-pypy'
  - psutil ; extra == 'all-plugins-pypy'
  - tifffile ; extra == 'all-plugins-pypy'
  - wheel ; extra == 'build'
  - pytest ; extra == 'dev'
  - pytest-cov ; extra == 'dev'
  - fsspec[github] ; extra == 'dev'
  - black ; extra == 'dev'
  - flake8 ; extra == 'dev'
  - sphinx<6 ; extra == 'docs'
  - numpydoc ; extra == 'docs'
  - pydata-sphinx-theme ; extra == 'docs'
  - imageio-ffmpeg ; extra == 'ffmpeg'
  - psutil ; extra == 'ffmpeg'
  - astropy ; extra == 'fits'
  - astropy ; extra == 'full'
  - av ; extra == 'full'
  - black ; extra == 'full'
  - flake8 ; extra == 'full'
  - fsspec[github] ; extra == 'full'
  - gdal ; extra == 'full'
  - imageio-ffmpeg ; extra == 'full'
  - itk ; extra == 'full'
  - numpy>2 ; extra == 'full'
  - numpydoc ; extra == 'full'
  - pillow-heif ; extra == 'full'
  - psutil ; extra == 'full'
  - pydata-sphinx-theme ; extra == 'full'
  - pytest ; extra == 'full'
  - pytest-cov ; extra == 'full'
  - rawpy ; extra == 'full'
  - sphinx<6 ; extra == 'full'
  - tifffile ; extra == 'full'
  - wheel ; extra == 'full'
  - gdal ; extra == 'gdal'
  - itk ; extra == 'itk'
  - black ; extra == 'linting'
  - flake8 ; extra == 'linting'
  - pillow-heif ; extra == 'pillow-heif'
  - av ; extra == 'pyav'
  - rawpy ; extra == 'rawpy'
  - numpy>2 ; extra == 'rawpy'
  - pytest ; extra == 'test'
  - pytest-cov ; extra == 'test'
  - fsspec[github] ; extra == 'test'
  - tifffile ; extra == 'tifffile'
  requires_python: '>=3.9'
- conda: https://conda.anaconda.org/conda-forge/noarch/importlib-metadata-8.5.0-pyha770c72_1.conda
  sha256: 13766b88fc5b23581530d3a0287c0c58ad82f60401afefab283bf158d2be55a9
  md5: 315607a3030ad5d5227e76e0733798ff
  depends:
  - python >=3.9
  - zipp >=0.5
  license: Apache-2.0
  license_family: APACHE
  purls:
  - pkg:pypi/importlib-metadata?source=hash-mapping
  size: 28623
  timestamp: 1733223207185
- conda: https://conda.anaconda.org/conda-forge/noarch/importlib-resources-6.4.5-pyhd8ed1ab_1.conda
  sha256: 6f0dd1966593ac8b9c9cc86a6c38febd1001048cc911c1cad0838d6297b5711d
  md5: 59561d9b70f9df3b884c29910eba6593
  depends:
  - importlib_resources >=6.4.5,<6.4.6.0a0
  - python >=3.9
  license: Apache-2.0
  purls: []
  size: 9598
  timestamp: 1733231448458
- conda: https://conda.anaconda.org/conda-forge/noarch/importlib_resources-6.4.5-pyhd8ed1ab_1.conda
  sha256: 461199e429a3db01f0a673f8beaac5e0be75b88895952fb9183f2ab01c5c3c24
  md5: 15798fa69312d433af690c8c42b3fb36
  depends:
  - python >=3.9
  - zipp >=3.1.0
  constrains:
  - importlib-resources >=6.4.5,<6.4.6.0a0
  license: Apache-2.0
  purls:
  - pkg:pypi/importlib-resources?source=hash-mapping
  size: 32701
  timestamp: 1733231441973
- conda: https://conda.anaconda.org/conda-forge/noarch/iniconfig-2.0.0-pyhd8ed1ab_1.conda
  sha256: 0ec8f4d02053cd03b0f3e63168316530949484f80e16f5e2fb199a1d117a89ca
  md5: 6837f3eff7dcea42ecd714ce1ac2b108
  depends:
  - python >=3.9
  license: MIT
  license_family: MIT
  purls:
  - pkg:pypi/iniconfig?source=hash-mapping
  size: 11474
  timestamp: 1733223232820
- conda: https://conda.anaconda.org/conda-forge/noarch/ipykernel-6.29.5-pyh3099207_0.conda
  sha256: 33cfd339bb4efac56edf93474b37ddc049e08b1b4930cf036c893cc1f5a1f32a
  md5: b40131ab6a36ac2c09b7c57d4d3fbf99
  depends:
  - __linux
  - comm >=0.1.1
  - debugpy >=1.6.5
  - ipython >=7.23.1
  - jupyter_client >=6.1.12
  - jupyter_core >=4.12,!=5.0.*
  - matplotlib-inline >=0.1
  - nest-asyncio
  - packaging
  - psutil
  - python >=3.8
  - pyzmq >=24
  - tornado >=6.1
  - traitlets >=5.4.0
  license: BSD-3-Clause
  license_family: BSD
  purls:
  - pkg:pypi/ipykernel?source=hash-mapping
  size: 119084
  timestamp: 1719845605084
- conda: https://conda.anaconda.org/conda-forge/noarch/ipykernel-6.29.5-pyh57ce528_0.conda
  sha256: 072534d4d379225b2c3a4e38bc7730b65ae171ac7f0c2d401141043336e97980
  md5: 9eb15d654daa0ef5a98802f586bb4ffc
  depends:
  - __osx
  - appnope
  - comm >=0.1.1
  - debugpy >=1.6.5
  - ipython >=7.23.1
  - jupyter_client >=6.1.12
  - jupyter_core >=4.12,!=5.0.*
  - matplotlib-inline >=0.1
  - nest-asyncio
  - packaging
  - psutil
  - python >=3.8
  - pyzmq >=24
  - tornado >=6.1
  - traitlets >=5.4.0
  license: BSD-3-Clause
  license_family: BSD
  purls:
  - pkg:pypi/ipykernel?source=hash-mapping
  size: 119568
  timestamp: 1719845667420
- conda: https://conda.anaconda.org/conda-forge/noarch/ipython-8.30.0-pyh707e725_0.conda
  sha256: 65cdc105e5effea2943d3979cc1592590c923a589009b484d07672faaf047af1
  md5: 5d6e5cb3a4b820f61b2073f0ad5431f1
  depends:
  - __unix
  - decorator
  - exceptiongroup
  - jedi >=0.16
  - matplotlib-inline
  - pexpect >4.3
  - pickleshare
  - prompt-toolkit >=3.0.41,<3.1.0
  - pygments >=2.4.0
  - python >=3.10
  - stack_data
  - traitlets >=5.13.0
  - typing_extensions >=4.6
  license: BSD-3-Clause
  license_family: BSD
  purls:
  - pkg:pypi/ipython?source=hash-mapping
  size: 600248
  timestamp: 1732897026255
- conda: https://conda.anaconda.org/conda-forge/noarch/isoduration-20.11.0-pyhd8ed1ab_0.tar.bz2
  sha256: 7bb5c4d994361022f47a807b5e7d101b3dce16f7dd8a0af6ffad9f479d346493
  md5: 4cb68948e0b8429534380243d063a27a
  depends:
  - arrow >=0.15.0
  - python >=3.7
  license: MIT
  license_family: MIT
  purls:
  - pkg:pypi/isoduration?source=hash-mapping
  size: 17189
  timestamp: 1638811664194
- conda: https://conda.anaconda.org/conda-forge/noarch/jaraco.classes-3.4.0-pyhd8ed1ab_1.conda
  sha256: 538b1c6df537a36c63fd0ed83cb1c1c25b07d8d3b5e401991fdaff261a4b5b4d
  md5: 7b756504d362cbad9b73a50a5455cafd
  depends:
  - more-itertools
  - python >=3.8
  license: MIT
  license_family: MIT
  purls:
  - pkg:pypi/jaraco-classes?source=hash-mapping
  size: 12223
  timestamp: 1713939433204
- conda: https://conda.anaconda.org/conda-forge/noarch/jaraco.context-5.3.0-pyhd8ed1ab_1.conda
  sha256: 9e2aeacb1aed3ab4fc5883a357e8a874e12f687af300f8708ec12de2995e17d2
  md5: 72d7ad2dcd0f37eccb2ee35a1c8f6aaa
  depends:
  - backports.tarfile
  - python >=3.8
  license: MIT
  license_family: MIT
  purls:
  - pkg:pypi/jaraco-context?source=hash-mapping
  size: 12456
  timestamp: 1714372284922
- conda: https://conda.anaconda.org/conda-forge/noarch/jaraco.functools-4.0.0-pyhd8ed1ab_0.conda
  sha256: d2e866fd22a48eaa2f795b6a3b0bf16f066293322ce04dd65cca36267160ead6
  md5: 547670a612fd335eaa5ffbf0fa75cb64
  depends:
  - more-itertools
  - python >=3.8
  license: MIT
  license_family: MIT
  purls:
  - pkg:pypi/jaraco-functools?source=hash-mapping
  size: 15192
  timestamp: 1701695329516
- conda: https://conda.anaconda.org/conda-forge/noarch/jedi-0.19.2-pyhff2d567_0.conda
  sha256: d37dad14c00d06d33bfb99c378d0abd7645224a9491c433af5028f24863341ab
  md5: 11ead81b00e0f7cc901fceb7ccfb92c1
  depends:
  - parso >=0.8.3,<0.9.0
  - python >=3.9
  license: Apache-2.0 AND MIT
  purls:
  - pkg:pypi/jedi?source=hash-mapping
  size: 842916
  timestamp: 1731317305873
- conda: https://conda.anaconda.org/conda-forge/noarch/jeepney-0.8.0-pyhd8ed1ab_0.tar.bz2
  sha256: 16639759b811866d63315fe1391f6fb45f5478b823972f4d3d9f0392b7dd80b8
  md5: 9800ad1699b42612478755a2d26c722d
  depends:
  - python >=3.7
  license: MIT
  license_family: MIT
  purls:
  - pkg:pypi/jeepney?source=hash-mapping
  size: 36895
  timestamp: 1649085298891
- conda: https://conda.anaconda.org/conda-forge/noarch/jinja2-3.1.4-pyhd8ed1ab_1.conda
  sha256: 85a7169c078b8065bd9d121b0e7b99c8b88c42a411314b6ae5fcd81c48c4710a
  md5: 08cce3151bde4ecad7885bd9fb647532
  depends:
  - markupsafe >=2.0
  - python >=3.9
  license: BSD-3-Clause
  purls:
  - pkg:pypi/jinja2?source=hash-mapping
  size: 110963
  timestamp: 1733217424408
- pypi: https://files.pythonhosted.org/packages/91/29/df4b9b42f2be0b623cbd5e2140cafcaa2bef0759a00b7b70104dcfe2fb51/joblib-1.4.2-py3-none-any.whl
  name: joblib
  version: 1.4.2
  sha256: 06d478d5674cbc267e7496a410ee875abd68e4340feff4490bcb7afb88060ae6
  requires_python: '>=3.8'
- conda: https://conda.anaconda.org/conda-forge/noarch/json5-0.10.0-pyhd8ed1ab_0.conda
  sha256: df01c5253bb5f8c68526c8bad92b8e832ed58a0d4c40d08a65c81c51821bc23d
  md5: 165cbd1d80be88dafadeabfaae6fa588
  depends:
  - python >=3.9
  license: Apache-2.0
  license_family: APACHE
  purls:
  - pkg:pypi/json5?source=hash-mapping
  size: 32030
  timestamp: 1732666224221
- conda: https://conda.anaconda.org/conda-forge/linux-64/jsonpointer-3.0.0-py312h7900ff3_1.conda
  sha256: 76ccb7bffc7761d1d3133ffbe1f7f1710a0f0d9aaa9f7ea522652e799f3601f4
  md5: 6b51f7459ea4073eeb5057207e2e1e3d
  depends:
  - python >=3.12,<3.13.0a0
  - python_abi 3.12.* *_cp312
  license: BSD-3-Clause
  license_family: BSD
  purls:
  - pkg:pypi/jsonpointer?source=hash-mapping
  size: 17277
  timestamp: 1725303032027
- conda: https://conda.anaconda.org/conda-forge/osx-arm64/jsonpointer-3.0.0-py312h81bd7bf_1.conda
  sha256: f6fb3734e967d1cd0cde32844ee952809f6c0a49895da7ec1c8cfdf97739b947
  md5: 80f403c03290e1662be03e026fb5f8ab
  depends:
  - python >=3.12,<3.13.0a0
  - python >=3.12,<3.13.0a0 *_cpython
  - python_abi 3.12.* *_cp312
  license: BSD-3-Clause
  license_family: BSD
  purls:
  - pkg:pypi/jsonpointer?source=hash-mapping
  size: 17865
  timestamp: 1725303130815
- conda: https://conda.anaconda.org/conda-forge/noarch/jsonschema-4.23.0-pyhd8ed1ab_0.conda
  sha256: 7d0c4c0346b26be9f220682b7c5c0d84606d48c6dbc36fc238e4452dda733aff
  md5: da304c192ad59975202859b367d0f6a2
  depends:
  - attrs >=22.2.0
  - importlib_resources >=1.4.0
  - jsonschema-specifications >=2023.03.6
  - pkgutil-resolve-name >=1.3.10
  - python >=3.8
  - referencing >=0.28.4
  - rpds-py >=0.7.1
  license: MIT
  license_family: MIT
  purls:
  - pkg:pypi/jsonschema?source=hash-mapping
  size: 74323
  timestamp: 1720529611305
- conda: https://conda.anaconda.org/conda-forge/noarch/jsonschema-specifications-2024.10.1-pyhd8ed1ab_0.conda
  sha256: 82f8bed0f21dc0b3aff40dd4e39d77e85b93b0417bc5659b001e0109341b8b98
  md5: 720745920222587ef942acfbc578b584
  depends:
  - python >=3.8
  - referencing >=0.31.0
  license: MIT
  license_family: MIT
  purls:
  - pkg:pypi/jsonschema-specifications?source=hash-mapping
  size: 16165
  timestamp: 1728418976382
- conda: https://conda.anaconda.org/conda-forge/noarch/jsonschema-with-format-nongpl-4.23.0-hd8ed1ab_0.conda
  sha256: 007a0a506a0d1805b099629cb0ee743ad0afe7d9749e57339f32c168119e0139
  md5: 16b37612b3a2fd77f409329e213b530c
  depends:
  - fqdn
  - idna
  - isoduration
  - jsonpointer >1.13
  - jsonschema >=4.23.0,<4.23.1.0a0
  - rfc3339-validator
  - rfc3986-validator >0.1.0
  - uri-template
  - webcolors >=24.6.0
  license: MIT
  license_family: MIT
  purls: []
  size: 7143
  timestamp: 1720529619500
- conda: https://conda.anaconda.org/conda-forge/noarch/jupyter-lsp-2.2.5-pyhd8ed1ab_0.conda
  sha256: 2151c2c63e0442a4c69ee0ad8a634195eedab10b7b74c0ec8266471842239a93
  md5: 885867f6adab3d7ecdf8ab6ca0785f51
  depends:
  - importlib-metadata >=4.8.3
  - jupyter_server >=1.1.2
  - python >=3.8
  license: BSD-3-Clause
  license_family: BSD
  purls:
  - pkg:pypi/jupyter-lsp?source=hash-mapping
  size: 55539
  timestamp: 1712707521811
- conda: https://conda.anaconda.org/conda-forge/noarch/jupyter_client-8.6.3-pyhd8ed1ab_0.conda
  sha256: 4419c85e209a715f551a5c9bead746f29ee9d0fc41e772a76db3868622795671
  md5: a14218cfb29662b4a19ceb04e93e298e
  depends:
  - importlib-metadata >=4.8.3
  - jupyter_core >=4.12,!=5.0.*
  - python >=3.8
  - python-dateutil >=2.8.2
  - pyzmq >=23.0
  - tornado >=6.2
  - traitlets >=5.3
  license: BSD-3-Clause
  license_family: BSD
  purls:
  - pkg:pypi/jupyter-client?source=hash-mapping
  size: 106055
  timestamp: 1726610805505
- conda: https://conda.anaconda.org/conda-forge/noarch/jupyter_core-5.7.2-pyh31011fe_1.conda
  sha256: 732b1e8536bc22a5a174baa79842d79db2f4956d90293dd82dc1b3f6099bcccd
  md5: 0a2980dada0dd7fd0998f0342308b1b1
  depends:
  - __unix
  - platformdirs >=2.5
  - python >=3.8
  - traitlets >=5.3
  license: BSD-3-Clause
  license_family: BSD
  purls:
  - pkg:pypi/jupyter-core?source=hash-mapping
  size: 57671
  timestamp: 1727163547058
- conda: https://conda.anaconda.org/conda-forge/noarch/jupyter_events-0.10.0-pyhd8ed1ab_0.conda
  sha256: cd3f41dc093162a41d4bae171e40a1b9b115c4d488e9bb837a8fa9d084931fb9
  md5: ed45423c41b3da15ea1df39b1f80c2ca
  depends:
  - jsonschema-with-format-nongpl >=4.18.0
  - python >=3.8
  - python-json-logger >=2.0.4
  - pyyaml >=5.3
  - referencing
  - rfc3339-validator
  - rfc3986-validator >=0.1.1
  - traitlets >=5.3
  license: BSD-3-Clause
  license_family: BSD
  purls:
  - pkg:pypi/jupyter-events?source=hash-mapping
  size: 21475
  timestamp: 1710805759187
- conda: https://conda.anaconda.org/conda-forge/noarch/jupyter_server-2.14.2-pyhd8ed1ab_0.conda
  sha256: edab71a05feceac54bdb90e755a257545af7832b9911607c1a70f09be44ba985
  md5: ca23c71f70a7c7935b3d03f0f1a5801d
  depends:
  - anyio >=3.1.0
  - argon2-cffi >=21.1
  - jinja2 >=3.0.3
  - jupyter_client >=7.4.4
  - jupyter_core >=4.12,!=5.0.*
  - jupyter_events >=0.9.0
  - jupyter_server_terminals >=0.4.4
  - nbconvert-core >=6.4.4
  - nbformat >=5.3.0
  - overrides >=5.0
  - packaging >=22.0
  - prometheus_client >=0.9
  - python >=3.8
  - pyzmq >=24
  - send2trash >=1.8.2
  - terminado >=0.8.3
  - tornado >=6.2.0
  - traitlets >=5.6.0
  - websocket-client >=1.7
  license: BSD-3-Clause
  license_family: BSD
  purls:
  - pkg:pypi/jupyter-server?source=hash-mapping
  size: 323978
  timestamp: 1720816754998
- conda: https://conda.anaconda.org/conda-forge/noarch/jupyter_server_terminals-0.5.3-pyhd8ed1ab_0.conda
  sha256: 038efbc7e4b2e72d49ed193cfb2bbbe9fbab2459786ce9350301f466a32567db
  md5: 219b3833aa8ed91d47d1be6ca03f30be
  depends:
  - python >=3.8
  - terminado >=0.8.3
  license: BSD-3-Clause
  license_family: BSD
  purls:
  - pkg:pypi/jupyter-server-terminals?source=hash-mapping
  size: 19818
  timestamp: 1710262791393
- conda: https://conda.anaconda.org/conda-forge/noarch/jupyterlab-4.3.1-pyhff2d567_0.conda
  sha256: ff1035eb0020dbaf4e332ef4b81a7068b595dfc57dde3313e9c4a37583772644
  md5: b4f3d579fc21a44518d52c52507461b4
  depends:
  - async-lru >=1.0.0
  - httpx >=0.25.0
  - importlib-metadata >=4.8.3
  - ipykernel >=6.5.0
  - jinja2 >=3.0.3
  - jupyter-lsp >=2.0.0
  - jupyter_core
  - jupyter_server >=2.4.0,<3
  - jupyterlab_server >=2.27.1,<3
  - notebook-shim >=0.2
  - packaging
  - python >=3.9
  - setuptools >=40.1.0
  - tomli >=1.2.2
  - tornado >=6.2.0
  - traitlets
  license: BSD-3-Clause
  license_family: BSD
  purls:
  - pkg:pypi/jupyterlab?source=hash-mapping
  size: 7101932
  timestamp: 1731776859245
- conda: https://conda.anaconda.org/conda-forge/noarch/jupyterlab_pygments-0.3.0-pyhd8ed1ab_1.conda
  sha256: 4aa622bbcf97e44cd1adf0100b7ff71b7e20268f043bdf6feae4d16152f1f242
  md5: afcd1b53bcac8844540358e33f33d28f
  depends:
  - pygments >=2.4.1,<3
  - python >=3.7
  constrains:
  - jupyterlab >=4.0.8,<5.0.0
  license: BSD-3-Clause
  license_family: BSD
  purls:
  - pkg:pypi/jupyterlab-pygments?source=hash-mapping
  size: 18776
  timestamp: 1707149279640
- conda: https://conda.anaconda.org/conda-forge/noarch/jupyterlab_server-2.27.3-pyhd8ed1ab_0.conda
  sha256: a23b26d1a35bccdb91b9232119e5f402624e1e1a252b0e64cc20c6eb5b87cefb
  md5: af8239bf1ba7e8c69b689f780f653488
  depends:
  - babel >=2.10
  - importlib-metadata >=4.8.3
  - jinja2 >=3.0.3
  - json5 >=0.9.0
  - jsonschema >=4.18
  - jupyter_server >=1.21,<3
  - packaging >=21.3
  - python >=3.8
  - requests >=2.31
  constrains:
  - openapi-core >=0.18.0,<0.19.0
  license: BSD-3-Clause
  license_family: BSD
  purls:
  - pkg:pypi/jupyterlab-server?source=hash-mapping
  size: 49355
  timestamp: 1721163412436
- conda: https://conda.anaconda.org/conda-forge/noarch/keyring-25.5.0-pyh534df25_0.conda
  sha256: d4a5b92e82dfd1b60ea882618ecf9333ab0c2d6a16a36edbbe0d3102cc157081
  md5: a0ed4210b80d1c9b4737774c22e222a6
  depends:
  - __osx
  - importlib-metadata >=4.11.4
  - importlib_resources
  - jaraco.classes
  - jaraco.context
  - jaraco.functools
  - python >=3.8
  license: MIT
  license_family: MIT
  purls:
  - pkg:pypi/keyring?source=hash-mapping
  size: 37437
  timestamp: 1730056689995
- conda: https://conda.anaconda.org/conda-forge/noarch/keyring-25.5.0-pyha804496_0.conda
  sha256: f9a0b7838db9366fba0b9917fe8d0654377ebf8959e904f963e12ff76a5cc9ba
  md5: a36af57a05ceaed6827adc5e4ba81267
  depends:
  - __linux
  - importlib-metadata >=4.11.4
  - importlib_resources
  - jaraco.classes
  - jaraco.context
  - jaraco.functools
  - jeepney >=0.4.2
  - python >=3.8
  - secretstorage >=3.2
  license: MIT
  license_family: MIT
  purls:
  - pkg:pypi/keyring?source=hash-mapping
  size: 37056
  timestamp: 1730056658373
- conda: https://conda.anaconda.org/conda-forge/linux-64/keyutils-1.6.1-h166bdaf_0.tar.bz2
  sha256: 150c05a6e538610ca7c43beb3a40d65c90537497a4f6a5f4d15ec0451b6f5ebb
  md5: 30186d27e2c9fa62b45fb1476b7200e3
  depends:
  - libgcc-ng >=10.3.0
  license: LGPL-2.1-or-later
  purls: []
  size: 117831
  timestamp: 1646151697040
- pypi: https://files.pythonhosted.org/packages/21/e4/c0b6746fd2eb62fe702118b3ca0cb384ce95e1261cfada58ff693aeec08a/kiwisolver-1.4.7-cp312-cp312-manylinux_2_17_x86_64.manylinux2014_x86_64.whl
  name: kiwisolver
  version: 1.4.7
  sha256: 693902d433cf585133699972b6d7c42a8b9f8f826ebcaf0132ff55200afc599e
  requires_python: '>=3.8'
- pypi: https://files.pythonhosted.org/packages/55/91/0a57ce324caf2ff5403edab71c508dd8f648094b18cfbb4c8cc0fde4a6ac/kiwisolver-1.4.7-cp310-cp310-manylinux_2_12_x86_64.manylinux2010_x86_64.whl
  name: kiwisolver
  version: 1.4.7
  sha256: 88f17c5ffa8e9462fb79f62746428dd57b46eb931698e42e990ad63103f35e6c
  requires_python: '>=3.8'
- pypi: https://files.pythonhosted.org/packages/80/c5/57fa58276dfdfa612241d640a64ca2f76adc6ffcebdbd135b4ef60095098/kiwisolver-1.4.7-cp312-cp312-macosx_11_0_arm64.whl
  name: kiwisolver
  version: 1.4.7
  sha256: 48b571ecd8bae15702e4f22d3ff6a0f13e54d3d00cd25216d5e7f658242065ee
  requires_python: '>=3.8'
- pypi: https://files.pythonhosted.org/packages/a7/4b/2db7af3ed3af7c35f388d5f53c28e155cd402a55432d800c543dc6deb731/kiwisolver-1.4.7-cp311-cp311-manylinux_2_17_x86_64.manylinux2014_x86_64.whl
  name: kiwisolver
  version: 1.4.7
  sha256: 18077b53dc3bb490e330669a99920c5e6a496889ae8c63b58fbc57c3d7f33a18
  requires_python: '>=3.8'
- pypi: https://files.pythonhosted.org/packages/ef/fa/65de49c85838681fc9cb05de2a68067a683717321e01ddafb5b8024286f0/kiwisolver-1.4.7-cp310-cp310-macosx_11_0_arm64.whl
  name: kiwisolver
  version: 1.4.7
  sha256: aa0abdf853e09aff551db11fce173e2177d00786c688203f52c87ad7fcd91ef9
  requires_python: '>=3.8'
- pypi: https://files.pythonhosted.org/packages/f4/98/fe010f15dc7230f45bc4cf367b012d651367fd203caaa992fd1f5963560e/kiwisolver-1.4.7-cp311-cp311-macosx_11_0_arm64.whl
  name: kiwisolver
  version: 1.4.7
  sha256: 46707a10836894b559e04b0fd143e343945c97fd170d69a2d26d640b4e297935
  requires_python: '>=3.8'
- conda: https://conda.anaconda.org/conda-forge/linux-64/krb5-1.21.3-h659f571_0.conda
  sha256: 99df692f7a8a5c27cd14b5fb1374ee55e756631b9c3d659ed3ee60830249b238
  md5: 3f43953b7d3fb3aaa1d0d0723d91e368
  depends:
  - keyutils >=1.6.1,<2.0a0
  - libedit >=3.1.20191231,<3.2.0a0
  - libedit >=3.1.20191231,<4.0a0
  - libgcc-ng >=12
  - libstdcxx-ng >=12
  - openssl >=3.3.1,<4.0a0
  license: MIT
  license_family: MIT
  purls: []
  size: 1370023
  timestamp: 1719463201255
- conda: https://conda.anaconda.org/conda-forge/osx-arm64/krb5-1.21.3-h237132a_0.conda
  sha256: 4442f957c3c77d69d9da3521268cad5d54c9033f1a73f99cde0a3658937b159b
  md5: c6dc8a0fdec13a0565936655c33069a1
  depends:
  - __osx >=11.0
  - libcxx >=16
  - libedit >=3.1.20191231,<3.2.0a0
  - libedit >=3.1.20191231,<4.0a0
  - openssl >=3.3.1,<4.0a0
  license: MIT
  license_family: MIT
  purls: []
  size: 1155530
  timestamp: 1719463474401
- pypi: https://files.pythonhosted.org/packages/83/60/d497a310bde3f01cb805196ac61b7ad6dc5dcf8dce66634dc34364b20b4f/lazy_loader-0.4-py3-none-any.whl
  name: lazy-loader
  version: '0.4'
  sha256: 342aa8e14d543a154047afb4ba8ef17f5563baad3fc610d7b15b213b0f119efc
  requires_dist:
  - packaging
  - importlib-metadata ; python_full_version < '3.8'
  - changelist==0.5 ; extra == 'dev'
  - pre-commit==3.7.0 ; extra == 'lint'
  - pytest>=7.4 ; extra == 'test'
  - pytest-cov>=4.1 ; extra == 'test'
  requires_python: '>=3.7'
- conda: https://conda.anaconda.org/conda-forge/linux-64/ld_impl_linux-64-2.43-h712a8e2_2.conda
  sha256: 7c91cea91b13f4314d125d1bedb9d03a29ebbd5080ccdea70260363424646dbe
  md5: 048b02e3962f066da18efe3a21b77672
  depends:
  - __glibc >=2.17,<3.0.a0
  constrains:
  - binutils_impl_linux-64 2.43
  license: GPL-3.0-only
  license_family: GPL
  purls: []
  size: 669211
  timestamp: 1729655358674
- conda: https://conda.anaconda.org/conda-forge/osx-arm64/libcxx-19.1.4-ha82da77_0.conda
  sha256: 342896ebc1d6acbf022ca6df006a936b9a472579e91e3c502cb1f52f218b78e9
  md5: a2d3d484d95889fccdd09498d8f6bf9a
  depends:
  - __osx >=11.0
  license: Apache-2.0 WITH LLVM-exception
  license_family: Apache
  purls: []
  size: 520678
  timestamp: 1732060258949
- conda: https://conda.anaconda.org/conda-forge/linux-64/libedit-3.1.20191231-he28a2e2_2.tar.bz2
  sha256: a57d37c236d8f7c886e01656f4949d9dcca131d2a0728609c6f7fa338b65f1cf
  md5: 4d331e44109e3f0e19b4cb8f9b82f3e1
  depends:
  - libgcc-ng >=7.5.0
  - ncurses >=6.2,<7.0.0a0
  license: BSD-2-Clause
  license_family: BSD
  purls: []
  size: 123878
  timestamp: 1597616541093
- conda: https://conda.anaconda.org/conda-forge/osx-arm64/libedit-3.1.20191231-hc8eb9b7_2.tar.bz2
  sha256: 3912636197933ecfe4692634119e8644904b41a58f30cad9d1fc02f6ba4d9fca
  md5: 30e4362988a2623e9eb34337b83e01f9
  depends:
  - ncurses >=6.2,<7.0.0a0
  license: BSD-2-Clause
  license_family: BSD
  purls: []
  size: 96607
  timestamp: 1597616630749
- conda: https://conda.anaconda.org/conda-forge/linux-64/libexpat-2.6.4-h5888daf_0.conda
  sha256: 56541b98447b58e52d824bd59d6382d609e11de1f8adf20b23143e353d2b8d26
  md5: db833e03127376d461e1e13e76f09b6c
  depends:
  - __glibc >=2.17,<3.0.a0
  - libgcc >=13
  constrains:
  - expat 2.6.4.*
  license: MIT
  license_family: MIT
  purls: []
  size: 73304
  timestamp: 1730967041968
- conda: https://conda.anaconda.org/conda-forge/osx-arm64/libexpat-2.6.4-h286801f_0.conda
  sha256: e42ab5ace927ee7c84e3f0f7d813671e1cf3529f5f06ee5899606630498c2745
  md5: 38d2656dd914feb0cab8c629370768bf
  depends:
  - __osx >=11.0
  constrains:
  - expat 2.6.4.*
  license: MIT
  license_family: MIT
  purls: []
  size: 64693
  timestamp: 1730967175868
- conda: https://conda.anaconda.org/conda-forge/linux-64/libffi-3.4.2-h7f98852_5.tar.bz2
  sha256: ab6e9856c21709b7b517e940ae7028ae0737546122f83c2aa5d692860c3b149e
  md5: d645c6d2ac96843a2bfaccd2d62b3ac3
  depends:
  - libgcc-ng >=9.4.0
  license: MIT
  license_family: MIT
  purls: []
  size: 58292
  timestamp: 1636488182923
- conda: https://conda.anaconda.org/conda-forge/osx-arm64/libffi-3.4.2-h3422bc3_5.tar.bz2
  sha256: 41b3d13efb775e340e4dba549ab5c029611ea6918703096b2eaa9c015c0750ca
  md5: 086914b672be056eb70fd4285b6783b6
  license: MIT
  license_family: MIT
  purls: []
  size: 39020
  timestamp: 1636488587153
- conda: https://conda.anaconda.org/conda-forge/linux-64/libgcc-14.2.0-h77fa898_1.conda
  sha256: 53eb8a79365e58849e7b1a068d31f4f9e718dc938d6f2c03e960345739a03569
  md5: 3cb76c3f10d3bc7f1105b2fc9db984df
  depends:
  - _libgcc_mutex 0.1 conda_forge
  - _openmp_mutex >=4.5
  constrains:
  - libgomp 14.2.0 h77fa898_1
  - libgcc-ng ==14.2.0=*_1
  license: GPL-3.0-only WITH GCC-exception-3.1
  license_family: GPL
  purls: []
  size: 848745
  timestamp: 1729027721139
- conda: https://conda.anaconda.org/conda-forge/linux-64/libgcc-ng-14.2.0-h69a702a_1.conda
  sha256: 3a76969c80e9af8b6e7a55090088bc41da4cffcde9e2c71b17f44d37b7cb87f7
  md5: e39480b9ca41323497b05492a63bc35b
  depends:
  - libgcc 14.2.0 h77fa898_1
  license: GPL-3.0-only WITH GCC-exception-3.1
  license_family: GPL
  purls: []
  size: 54142
  timestamp: 1729027726517
- conda: https://conda.anaconda.org/conda-forge/linux-64/libglib-2.82.2-h2ff4ddf_0.conda
  sha256: 49ee9401d483a76423461c50dcd37f91d070efaec7e4dc2828d8cdd2ce694231
  md5: 13e8e54035ddd2b91875ba399f0f7c04
  depends:
  - __glibc >=2.17,<3.0.a0
  - libffi >=3.4,<4.0a0
  - libgcc >=13
  - libiconv >=1.17,<2.0a0
  - libzlib >=1.3.1,<2.0a0
  - pcre2 >=10.44,<10.45.0a0
  constrains:
  - glib 2.82.2 *_0
  license: LGPL-2.1-or-later
  purls: []
  size: 3931898
  timestamp: 1729191404130
- conda: https://conda.anaconda.org/conda-forge/linux-64/libgomp-14.2.0-h77fa898_1.conda
  sha256: 1911c29975ec99b6b906904040c855772ccb265a1c79d5d75c8ceec4ed89cd63
  md5: cc3573974587f12dda90d96e3e55a702
  depends:
  - _libgcc_mutex 0.1 conda_forge
  license: GPL-3.0-only WITH GCC-exception-3.1
  license_family: GPL
  purls: []
  size: 460992
  timestamp: 1729027639220
- conda: https://conda.anaconda.org/conda-forge/linux-64/libiconv-1.17-hd590300_2.conda
  sha256: 8ac2f6a9f186e76539439e50505d98581472fedb347a20e7d1f36429849f05c9
  md5: d66573916ffcf376178462f1b61c941e
  depends:
  - libgcc-ng >=12
  license: LGPL-2.1-only
  purls: []
  size: 705775
  timestamp: 1702682170569
- conda: https://conda.anaconda.org/conda-forge/linux-64/libnsl-2.0.1-hd590300_0.conda
  sha256: 26d77a3bb4dceeedc2a41bd688564fe71bf2d149fdcf117049970bc02ff1add6
  md5: 30fd6e37fe21f86f4bd26d6ee73eeec7
  depends:
  - libgcc-ng >=12
  license: LGPL-2.1-only
  license_family: GPL
  purls: []
  size: 33408
  timestamp: 1697359010159
- conda: https://conda.anaconda.org/conda-forge/linux-64/libsodium-1.0.20-h4ab18f5_0.conda
  sha256: 0105bd108f19ea8e6a78d2d994a6d4a8db16d19a41212070d2d1d48a63c34161
  md5: a587892d3c13b6621a6091be690dbca2
  depends:
  - libgcc-ng >=12
  license: ISC
  purls: []
  size: 205978
  timestamp: 1716828628198
- conda: https://conda.anaconda.org/conda-forge/osx-arm64/libsodium-1.0.20-h99b78c6_0.conda
  sha256: fade8223e1e1004367d7101dd17261003b60aa576df6d7802191f8972f7470b1
  md5: a7ce36e284c5faaf93c220dfc39e3abd
  depends:
  - __osx >=11.0
  license: ISC
  purls: []
  size: 164972
  timestamp: 1716828607917
- conda: https://conda.anaconda.org/conda-forge/linux-64/libsqlite-3.47.0-hadc24fc_1.conda
  sha256: 8a9aadf996a2399f65b679c6e7f29139d5059f699c63e6d7b50e20db10c00508
  md5: b6f02b52a174e612e89548f4663ce56a
  depends:
  - __glibc >=2.17,<3.0.a0
  - libgcc >=13
  - libzlib >=1.3.1,<2.0a0
  license: Unlicense
  purls: []
  size: 875349
  timestamp: 1730208050020
- conda: https://conda.anaconda.org/conda-forge/osx-arm64/libsqlite-3.47.0-hbaaea75_1.conda
  sha256: 5a96caa566c11e5a5ebdcdb86a0759a7fb27d3c5f42e6a0fd0d6023c1e935d9e
  md5: 07a14fbe439eef078cc479deca321161
  depends:
  - __osx >=11.0
  - libzlib >=1.3.1,<2.0a0
  license: Unlicense
  purls: []
  size: 837683
  timestamp: 1730208293578
- conda: https://conda.anaconda.org/conda-forge/linux-64/libstdcxx-14.2.0-hc0a3c3a_1.conda
  sha256: 4661af0eb9bdcbb5fb33e5d0023b001ad4be828fccdcc56500059d56f9869462
  md5: 234a5554c53625688d51062645337328
  depends:
  - libgcc 14.2.0 h77fa898_1
  license: GPL-3.0-only WITH GCC-exception-3.1
  license_family: GPL
  purls: []
  size: 3893695
  timestamp: 1729027746910
- conda: https://conda.anaconda.org/conda-forge/linux-64/libstdcxx-ng-14.2.0-h4852527_1.conda
  sha256: 25bb30b827d4f6d6f0522cc0579e431695503822f144043b93c50237017fffd8
  md5: 8371ac6457591af2cf6159439c1fd051
  depends:
  - libstdcxx 14.2.0 hc0a3c3a_1
  license: GPL-3.0-only WITH GCC-exception-3.1
  license_family: GPL
  purls: []
  size: 54105
  timestamp: 1729027780628
- conda: https://conda.anaconda.org/conda-forge/linux-64/libuuid-2.38.1-h0b41bf4_0.conda
  sha256: 787eb542f055a2b3de553614b25f09eefb0a0931b0c87dbcce6efdfd92f04f18
  md5: 40b61aab5c7ba9ff276c41cfffe6b80b
  depends:
  - libgcc-ng >=12
  license: BSD-3-Clause
  license_family: BSD
  purls: []
  size: 33601
  timestamp: 1680112270483
- conda: https://conda.anaconda.org/conda-forge/linux-64/libxcrypt-4.4.36-hd590300_1.conda
  sha256: 6ae68e0b86423ef188196fff6207ed0c8195dd84273cb5623b85aa08033a410c
  md5: 5aa797f8787fe7a17d1b0821485b5adc
  depends:
  - libgcc-ng >=12
  license: LGPL-2.1-or-later
  purls: []
  size: 100393
  timestamp: 1702724383534
- conda: https://conda.anaconda.org/conda-forge/linux-64/libzlib-1.3.1-hb9d3cd8_2.conda
  sha256: d4bfe88d7cb447768e31650f06257995601f89076080e76df55e3112d4e47dc4
  md5: edb0dca6bc32e4f4789199455a1dbeb8
  depends:
  - __glibc >=2.17,<3.0.a0
  - libgcc >=13
  constrains:
  - zlib 1.3.1 *_2
  license: Zlib
  license_family: Other
  purls: []
  size: 60963
  timestamp: 1727963148474
- conda: https://conda.anaconda.org/conda-forge/osx-arm64/libzlib-1.3.1-h8359307_2.conda
  sha256: ce34669eadaba351cd54910743e6a2261b67009624dbc7daeeafdef93616711b
  md5: 369964e85dc26bfe78f41399b366c435
  depends:
  - __osx >=11.0
  constrains:
  - zlib 1.3.1 *_2
  license: Zlib
  license_family: Other
  purls: []
  size: 46438
  timestamp: 1727963202283
- conda: https://conda.anaconda.org/conda-forge/noarch/markdown-3.6-pyhd8ed1ab_0.conda
  sha256: fce1fde00359696983989699c00f9891194c4ebafea647a8d21b7e2e3329b56e
  md5: 06e9bebf748a0dea03ecbe1f0e27e909
  depends:
  - importlib-metadata >=4.4
  - python >=3.6
  license: BSD-3-Clause
  license_family: BSD
  purls:
  - pkg:pypi/markdown?source=hash-mapping
  size: 78331
  timestamp: 1710435316163
- pypi: https://files.pythonhosted.org/packages/42/d7/1ec15b46af6af88f19b8e5ffea08fa375d433c998b8a7639e76935c14f1f/markdown_it_py-3.0.0-py3-none-any.whl
  name: markdown-it-py
  version: 3.0.0
  sha256: 355216845c60bd96232cd8d8c40e8f9765cc86f46880e43a8fd22dc1a1a8cab1
  requires_dist:
  - mdurl~=0.1
  - psutil ; extra == 'benchmarking'
  - pytest ; extra == 'benchmarking'
  - pytest-benchmark ; extra == 'benchmarking'
  - pre-commit~=3.0 ; extra == 'code-style'
  - commonmark~=0.9 ; extra == 'compare'
  - markdown~=3.4 ; extra == 'compare'
  - mistletoe~=1.0 ; extra == 'compare'
  - mistune~=2.0 ; extra == 'compare'
  - panflute~=2.3 ; extra == 'compare'
  - linkify-it-py>=1,<3 ; extra == 'linkify'
  - mdit-py-plugins ; extra == 'plugins'
  - gprof2dot ; extra == 'profiling'
  - mdit-py-plugins ; extra == 'rtd'
  - myst-parser ; extra == 'rtd'
  - pyyaml ; extra == 'rtd'
  - sphinx ; extra == 'rtd'
  - sphinx-copybutton ; extra == 'rtd'
  - sphinx-design ; extra == 'rtd'
  - sphinx-book-theme ; extra == 'rtd'
  - jupyter-sphinx ; extra == 'rtd'
  - coverage ; extra == 'testing'
  - pytest ; extra == 'testing'
  - pytest-cov ; extra == 'testing'
  - pytest-regressions ; extra == 'testing'
  requires_python: '>=3.8'
- conda: https://conda.anaconda.org/conda-forge/noarch/markdown-it-py-3.0.0-pyhd8ed1ab_0.conda
  sha256: c041b0eaf7a6af3344d5dd452815cdc148d6284fec25a4fa3f4263b3a021e962
  md5: 93a8e71256479c62074356ef6ebf501b
  depends:
  - mdurl >=0.1,<1
  - python >=3.8
  license: MIT
  license_family: MIT
  purls:
  - pkg:pypi/markdown-it-py?source=hash-mapping
  size: 64356
  timestamp: 1686175179621
- conda: https://conda.anaconda.org/conda-forge/linux-64/markupsafe-3.0.2-py312h178313f_1.conda
  sha256: 4a6bf68d2a2b669fecc9a4a009abd1cf8e72c2289522ff00d81b5a6e51ae78f5
  md5: eb227c3e0bf58f5bd69c0532b157975b
  depends:
  - __glibc >=2.17,<3.0.a0
  - libgcc >=13
  - python >=3.12,<3.13.0a0
  - python_abi 3.12.* *_cp312
  constrains:
  - jinja2 >=3.0.0
  license: BSD-3-Clause
  license_family: BSD
  purls:
  - pkg:pypi/markupsafe?source=hash-mapping
  size: 24604
  timestamp: 1733219911494
- conda: https://conda.anaconda.org/conda-forge/osx-arm64/markupsafe-3.0.2-py312h998013c_1.conda
  sha256: 4aa997b244014d3707eeef54ab0ee497d12c0d0d184018960cce096169758283
  md5: 46e547061080fddf9cf95a0327e8aba6
  depends:
  - __osx >=11.0
  - python >=3.12,<3.13.0a0
  - python >=3.12,<3.13.0a0 *_cpython
  - python_abi 3.12.* *_cp312
  constrains:
  - jinja2 >=3.0.0
  license: BSD-3-Clause
  license_family: BSD
  purls:
  - pkg:pypi/markupsafe?source=hash-mapping
  size: 24048
  timestamp: 1733219945697
- pypi: https://files.pythonhosted.org/packages/13/53/b178d51478109f7a700edc94757dd07112e9a0c7a158653b99434b74f9fb/matplotlib-3.9.3-cp311-cp311-manylinux_2_17_x86_64.manylinux2014_x86_64.whl
  name: matplotlib
  version: 3.9.3
  sha256: d3c93796b44fa111049b88a24105e947f03c01966b5c0cc782e2ee3887b790a3
  requires_dist:
  - contourpy>=1.0.1
  - cycler>=0.10
  - fonttools>=4.22.0
  - kiwisolver>=1.3.1
  - numpy>=1.23
  - packaging>=20.0
  - pillow>=8
  - pyparsing>=2.3.1
  - python-dateutil>=2.7
  - importlib-resources>=3.2.0 ; python_full_version < '3.10'
  - meson-python>=0.13.1 ; extra == 'dev'
  - numpy>=1.25 ; extra == 'dev'
  - pybind11>=2.6,!=2.13.3 ; extra == 'dev'
  - setuptools-scm>=7 ; extra == 'dev'
  - setuptools>=64 ; extra == 'dev'
  requires_python: '>=3.9'
- pypi: https://files.pythonhosted.org/packages/18/a7/c1aa0bb4c9391d854e0abf55f75e1c46acb4f1b0fbc2692ad7f75ac44030/matplotlib-3.9.3-cp310-cp310-macosx_11_0_arm64.whl
  name: matplotlib
  version: 3.9.3
  sha256: 8e0143975fc2a6d7136c97e19c637321288371e8f09cff2564ecd73e865ea0b9
  requires_dist:
  - contourpy>=1.0.1
  - cycler>=0.10
  - fonttools>=4.22.0
  - kiwisolver>=1.3.1
  - numpy>=1.23
  - packaging>=20.0
  - pillow>=8
  - pyparsing>=2.3.1
  - python-dateutil>=2.7
  - importlib-resources>=3.2.0 ; python_full_version < '3.10'
  - meson-python>=0.13.1 ; extra == 'dev'
  - numpy>=1.25 ; extra == 'dev'
  - pybind11>=2.6,!=2.13.3 ; extra == 'dev'
  - setuptools-scm>=7 ; extra == 'dev'
  - setuptools>=64 ; extra == 'dev'
  requires_python: '>=3.9'
- pypi: https://files.pythonhosted.org/packages/40/d6/70a196b0cf62e0a5bc64ccab07816ab4f6c98db0414a55280331a481a5bf/matplotlib-3.9.3-cp312-cp312-manylinux_2_17_x86_64.manylinux2014_x86_64.whl
  name: matplotlib
  version: 3.9.3
  sha256: b6c12514329ac0d03128cf1dcceb335f4fbf7c11da98bca68dca8dcb983153a9
  requires_dist:
  - contourpy>=1.0.1
  - cycler>=0.10
  - fonttools>=4.22.0
  - kiwisolver>=1.3.1
  - numpy>=1.23
  - packaging>=20.0
  - pillow>=8
  - pyparsing>=2.3.1
  - python-dateutil>=2.7
  - importlib-resources>=3.2.0 ; python_full_version < '3.10'
  - meson-python>=0.13.1 ; extra == 'dev'
  - numpy>=1.25 ; extra == 'dev'
  - pybind11>=2.6,!=2.13.3 ; extra == 'dev'
  - setuptools-scm>=7 ; extra == 'dev'
  - setuptools>=64 ; extra == 'dev'
  requires_python: '>=3.9'
- pypi: https://files.pythonhosted.org/packages/4a/86/bb508f20bdda70b5e7afdc15065ea8a4a5ce12d5f5822fa58cf3bc31e8fc/matplotlib-3.9.3-cp310-cp310-manylinux_2_17_x86_64.manylinux2014_x86_64.whl
  name: matplotlib
  version: 3.9.3
  sha256: 687df7ceff57b8f070d02b4db66f75566370e7ae182a0782b6d3d21b0d6917dc
  requires_dist:
  - contourpy>=1.0.1
  - cycler>=0.10
  - fonttools>=4.22.0
  - kiwisolver>=1.3.1
  - numpy>=1.23
  - packaging>=20.0
  - pillow>=8
  - pyparsing>=2.3.1
  - python-dateutil>=2.7
  - importlib-resources>=3.2.0 ; python_full_version < '3.10'
  - meson-python>=0.13.1 ; extra == 'dev'
  - numpy>=1.25 ; extra == 'dev'
  - pybind11>=2.6,!=2.13.3 ; extra == 'dev'
  - setuptools-scm>=7 ; extra == 'dev'
  - setuptools>=64 ; extra == 'dev'
  requires_python: '>=3.9'
- pypi: https://files.pythonhosted.org/packages/db/43/1274be2b1922858c7a43f0d6e00571fe24696788c7b5a8c980127af24a96/matplotlib-3.9.3-cp311-cp311-macosx_11_0_arm64.whl
  name: matplotlib
  version: 3.9.3
  sha256: 213d6dc25ce686516208d8a3e91120c6a4fdae4a3e06b8505ced5b716b50cc04
  requires_dist:
  - contourpy>=1.0.1
  - cycler>=0.10
  - fonttools>=4.22.0
  - kiwisolver>=1.3.1
  - numpy>=1.23
  - packaging>=20.0
  - pillow>=8
  - pyparsing>=2.3.1
  - python-dateutil>=2.7
  - importlib-resources>=3.2.0 ; python_full_version < '3.10'
  - meson-python>=0.13.1 ; extra == 'dev'
  - numpy>=1.25 ; extra == 'dev'
  - pybind11>=2.6,!=2.13.3 ; extra == 'dev'
  - setuptools-scm>=7 ; extra == 'dev'
  - setuptools>=64 ; extra == 'dev'
  requires_python: '>=3.9'
- pypi: https://files.pythonhosted.org/packages/e5/52/3910833a073e7182ab3ae03810ed418f71c7fdcd65e2862cda1c6a14ffc1/matplotlib-3.9.3-cp312-cp312-macosx_11_0_arm64.whl
  name: matplotlib
  version: 3.9.3
  sha256: e14485bb1b83eeb3d55b6878f9560240981e7bbc7a8d4e1e8c38b9bd6ec8d2de
  requires_dist:
  - contourpy>=1.0.1
  - cycler>=0.10
  - fonttools>=4.22.0
  - kiwisolver>=1.3.1
  - numpy>=1.23
  - packaging>=20.0
  - pillow>=8
  - pyparsing>=2.3.1
  - python-dateutil>=2.7
  - importlib-resources>=3.2.0 ; python_full_version < '3.10'
  - meson-python>=0.13.1 ; extra == 'dev'
  - numpy>=1.25 ; extra == 'dev'
  - pybind11>=2.6,!=2.13.3 ; extra == 'dev'
  - setuptools-scm>=7 ; extra == 'dev'
  - setuptools>=64 ; extra == 'dev'
  requires_python: '>=3.9'
- conda: https://conda.anaconda.org/conda-forge/noarch/matplotlib-inline-0.1.7-pyhd8ed1ab_0.conda
  sha256: 7ea68676ea35fbb095420bbcc1c82c4767b8be7bb56abb6989b7f89d957a3bab
  md5: 779345c95648be40d22aaa89de7d4254
  depends:
  - python >=3.6
  - traitlets
  license: BSD-3-Clause
  license_family: BSD
  purls:
  - pkg:pypi/matplotlib-inline?source=hash-mapping
  size: 14599
  timestamp: 1713250613726
- pypi: https://files.pythonhosted.org/packages/b3/38/89ba8ad64ae25be8de66a6d463314cf1eb366222074cfda9ee839c56a4b4/mdurl-0.1.2-py3-none-any.whl
  name: mdurl
  version: 0.1.2
  sha256: 84008a41e51615a49fc9966191ff91509e3c40b939176e643fd50a5c2196b8f8
  requires_python: '>=3.7'
- conda: https://conda.anaconda.org/conda-forge/noarch/mdurl-0.1.2-pyhd8ed1ab_0.conda
  sha256: 64073dfb6bb429d52fff30891877b48c7ec0f89625b1bf844905b66a81cce6e1
  md5: 776a8dd9e824f77abac30e6ef43a8f7a
  depends:
  - python >=3.6
  license: MIT
  license_family: MIT
  purls:
  - pkg:pypi/mdurl?source=hash-mapping
  size: 14680
  timestamp: 1704317789138
- pypi: https://files.pythonhosted.org/packages/56/cf/4931fddb6dfdc1f8bfdc4d6f3bc1702a4511b25bc12d99f683c9f1335a4b/med_imagetools-1.9.4-py3-none-any.whl
  name: med-imagetools
  version: 1.9.4
  sha256: 691e290dd0df5775991a08d42030bb8490e913f164a2f4606fbdd74fd859cff7
  requires_dist:
  - attrs>=23.2.0
  - click>=8.1,<9
  - dill>=0.3.8,<1
  - h5py>=3.11.0,<4
  - joblib>=1.4.2,<2
  - matplotlib>=3.8.4,<4
  - numpy>=1.26.4,<2
  - pandas>=2.2.2,<3
  - pydicom>=2.4.4,<3
  - pynrrd>=1.0.0,<2
  - pyyaml>=6.0.1,<7
  - rich>=13.9.4
  - scikit-image>=0.23.2,<1
  - scikit-learn>=1.4.2,<2
  - simpleitk>=2.3.1,<3
  - structlog>=24.0,<25
  - tqdm>=4.66.4,<5
  - pyvis ; extra == 'debug'
  - torch ; extra == 'torch'
  - torchio ; extra == 'torch'
  requires_python: '>=3.10,<4'
- conda: https://conda.anaconda.org/conda-forge/noarch/mergedeep-1.3.4-pyhd8ed1ab_0.tar.bz2
  sha256: 41ad8c16876820981adfc6e17a62935c950214bd9a9bb092e6aaefdc89a33f0b
  md5: 1a160a3cab5cb6bd46264b52cd6f69a2
  depends:
  - python >=3.6
  license: MIT
  license_family: MIT
  purls:
  - pkg:pypi/mergedeep?source=hash-mapping
  size: 9598
  timestamp: 1612711404414
- conda: https://conda.anaconda.org/conda-forge/noarch/mike-2.1.2-pyhd8ed1ab_0.conda
  sha256: 9332a4ad57eeaa627a15f21a83724ee83a7a46ab29395aab45b5d639a121111f
  md5: 9b340cecff1172b5607840d44c0d1fcd
  depends:
  - importlib-metadata
  - importlib-resources
  - jinja2 >=2.7
  - mkdocs >=1.0
  - pyaml >=5.1
  - pyparsing >=3.0
  - python >=3.6
  - verspec
  license: BSD-3-Clause
  license_family: BSD
  purls:
  - pkg:pypi/mike?source=hash-mapping
  size: 32107
  timestamp: 1720093070091
- conda: https://conda.anaconda.org/conda-forge/noarch/mistune-3.0.2-pyhd8ed1ab_0.conda
  sha256: f95cb70007e3cc2ba44e17c29a056b499e6dadf08746706d0c817c8e2f47e05c
  md5: 5cbee699846772cc939bef23a0d524ed
  depends:
  - python >=3.7
  license: BSD-3-Clause
  license_family: BSD
  purls:
  - pkg:pypi/mistune?source=hash-mapping
  size: 66022
  timestamp: 1698947249750
- conda: https://conda.anaconda.org/conda-forge/noarch/mkdocs-1.6.1-pyhd8ed1ab_0.conda
  sha256: 757f046175d031781e9ae58f2c3b8f952bda157a7659a1bb59b8572ac939b40c
  md5: b7b2cfed0691bc312988b7c5bbe77226
  depends:
  - click >=7.0
  - colorama >=0.4
  - ghp-import >=1.0
  - importlib-metadata >=4.4
  - jinja2 >=2.11.1
  - markdown >=3.3.6
  - markupsafe >=2.0.1
  - mergedeep >=1.3.4
  - mkdocs-get-deps >=0.2.0
  - packaging >=20.5
  - pathspec >=0.11.1
  - python >=3.8
  - pyyaml >=5.1
  - pyyaml-env-tag >=0.1
  - watchdog >=2.0
  constrains:
  - babel >=2.9.0
  license: BSD-2-Clause
  license_family: BSD
  purls:
  - pkg:pypi/mkdocs?source=hash-mapping
  size: 3522125
  timestamp: 1725058594628
- conda: https://conda.anaconda.org/conda-forge/noarch/mkdocs-autorefs-1.2.0-pyhd8ed1ab_1.conda
  sha256: 5d26e5e5257909e03b2c59fdda7842cadc51a5e3c34b7f709ff593d5bab634e1
  md5: 43688b5c2118511e37e8fd03c1c580a2
  depends:
  - markdown >=3.3
  - markupsafe >=2.0.1
  - mkdocs >=1.1
  - pymdown-extensions
  - python >=3.8,<4.0
  license: ISC
  purls:
  - pkg:pypi/mkdocs-autorefs?source=hash-mapping
  size: 24228
  timestamp: 1725295211203
- pypi: https://files.pythonhosted.org/packages/97/f0/1434593be83f8c9b3c5cdfa3db2b3b4b8af3eab164a787ad81b5736abcf0/mkdocs_awesome_pages_plugin-2.9.3-py3-none-any.whl
  name: mkdocs-awesome-pages-plugin
  version: 2.9.3
  sha256: 1ba433d4e7edaf8661b15b93267f78f78e2e06ca590fc0e651ea36b191d64ae4
  requires_dist:
  - mkdocs>=1
  - natsort>=8.1.0
  - wcmatch>=7
  requires_python: '>=3.8.1'
- conda: https://conda.anaconda.org/conda-forge/noarch/mkdocs-get-deps-0.2.0-pyhd8ed1ab_0.conda
  sha256: aa6207994b15a15b5f82a442804c279bf78f6c4680f0903fb015294c41e34b30
  md5: 0365c9a6e4e41732bde159112b0aef4d
  depends:
  - importlib-metadata >=4.3
  - mergedeep >=1.3.4
  - platformdirs >=2.2.0
  - python >=3.8
  - pyyaml >=5.1
  license: MIT
  license_family: MIT
  purls:
  - pkg:pypi/mkdocs-get-deps?source=hash-mapping
  size: 14733
  timestamp: 1713710951974
- conda: https://conda.anaconda.org/conda-forge/noarch/mkdocs-git-authors-plugin-0.9.2-pyhd8ed1ab_0.conda
  sha256: 464652925cc3b923056de25c78fd7a3614dd1fce8aa1767ddde5d8fb3044c92c
  md5: 02723f715bad7c0beacd9f590b5b379a
  depends:
  - mkdocs >=1.0
  - python >=3.7
  license: MIT
  license_family: MIT
  purls:
  - pkg:pypi/mkdocs-git-authors-plugin?source=hash-mapping
  size: 21958
  timestamp: 1730763403679
- conda: https://conda.anaconda.org/conda-forge/noarch/mkdocs-git-revision-date-localized-plugin-1.2.9-pyhd8ed1ab_0.conda
  sha256: a82d131b27c4cd9e2be71326b3c6a65bbadee23dcef80f8319831c852604ff94
  md5: a331f7234c4e8f6136d12fe82f1ee7cd
  depends:
  - babel >=2.7.0
  - gitpython
  - mkdocs >=1.0
  - python >=3.6
  license: MIT
  license_family: MIT
  purls:
  - pkg:pypi/mkdocs-git-revision-date-localized-plugin?source=hash-mapping
  size: 25456
  timestamp: 1726153706839
- conda: https://conda.anaconda.org/conda-forge/noarch/mkdocs-include-markdown-plugin-7.1.2-pyhd8ed1ab_0.conda
  sha256: 3beeecaf1c861b4afb7ba01f17de3464fb232f36a3067cdee3aedbe84805d565
  md5: fab6fcd80f61c557d5b489ccfa7b3fdb
  depends:
  - mkdocs >=1.4
  - python >=3.9
  - wcmatch
  license: Apache-2.0
  license_family: APACHE
  purls:
  - pkg:pypi/mkdocs-include-markdown-plugin?source=hash-mapping
  size: 27413
  timestamp: 1732971036621
- conda: https://conda.anaconda.org/conda-forge/noarch/mkdocs-material-9.5.48-pyhd8ed1ab_0.conda
  sha256: 28bca703b95a7c367c48c4f97fe64a98dd7ad7c1c8d235ce160f27d5901edd58
  md5: ebe34a572984b7186fa46c32d5f33cca
  depends:
  - babel >=2.10,<3.dev0
  - colorama >=0.4,<1.dev0
  - jinja2 >=3.0,<4.dev0
  - markdown >=3.2,<4.dev0
  - mkdocs >=1.6,<2.dev0
  - mkdocs-material-extensions >=1.3,<2.dev0
  - paginate >=0.5,<1.dev0
  - pygments >=2.16,<3.dev0
  - pymdown-extensions >=10.2,<11.dev0
  - python >=3.9
  - pyyaml
  - regex >=2022.4
  - requests >=2.26,<3.dev0
  license: MIT
  license_family: MIT
  purls:
  - pkg:pypi/mkdocs-material?source=hash-mapping
  size: 4888534
  timestamp: 1733780218029
- conda: https://conda.anaconda.org/conda-forge/noarch/mkdocs-material-extensions-1.3.1-pyhd8ed1ab_0.conda
  sha256: e01a349f4816ba7513f8b230ca2c4f703a7ccc7f7d78535076f9215ca766ec78
  md5: 6e7e399b351756b9d181c64a362bdcb5
  depends:
  - python >=3.8
  constrains:
  - mkdocs-material >=5.0.0
  license: MIT
  license_family: MIT
  purls:
  - pkg:pypi/mkdocs-material-extensions?source=hash-mapping
  size: 16011
  timestamp: 1700695213251
- conda: https://conda.anaconda.org/conda-forge/noarch/mkdocstrings-0.27.0-pyhd8ed1ab_0.conda
  sha256: ede843a78e34c1b579d20d6e01e743033ce36a6be9e1bae8d8a90f0427f16533
  md5: c1b81755327625d37a1e2fe6ee5e6f0b
  depends:
  - click >=7.0
  - importlib-metadata >=4.6
  - jinja2 >=2.11.1
  - markdown >=3.6
  - markupsafe >=1.1
  - mkdocs >=1.4
  - mkdocs-autorefs >=1.2
  - platformdirs >=2.2.0
  - pymdown-extensions >=6.3
  - python >=3.9,<4.0
  - typing-extensions >=4.1
  license: ISC
  purls:
  - pkg:pypi/mkdocstrings?source=hash-mapping
  size: 31347
  timestamp: 1731096324893
- conda: https://conda.anaconda.org/conda-forge/noarch/mkdocstrings-python-1.12.2-pyhff2d567_0.conda
  sha256: 25b01f86e5aca97eede0057b1bd7feb2b91719dab0930fe222f16ce7ad38c893
  md5: d10758f0e39897d7d2fa4b399370a3b1
  depends:
  - griffe >=0.49
  - mkdocs-autorefs >=1.2
  - mkdocstrings >=0.26
  - python >=3.9
  license: ISC
  purls:
  - pkg:pypi/mkdocstrings-python?source=hash-mapping
  size: 48611
  timestamp: 1729546255258
- conda: https://conda.anaconda.org/conda-forge/noarch/more-itertools-10.5.0-pyhd8ed1ab_0.conda
  sha256: 2315b7dba237e16b0e1b601725a8e03e062421e0be28d8a25dc35dd9bd93a342
  md5: 3364591bebd600979606791e1dff7cb6
  depends:
  - python >=3.8
  license: MIT
  license_family: MIT
  purls:
  - pkg:pypi/more-itertools?source=hash-mapping
  size: 57345
  timestamp: 1725630183289
- conda: https://conda.anaconda.org/conda-forge/linux-64/multidict-6.1.0-py312h178313f_1.conda
  sha256: bf9cb8487f447098bd4a8248b4f176f34dd55be729a67b8ac2fdb984b80c5d46
  md5: e397d9b841c37fc3180b73275ce7e990
  depends:
  - __glibc >=2.17,<3.0.a0
  - libgcc >=13
  - python >=3.12,<3.13.0a0
  - python_abi 3.12.* *_cp312
  license: Apache-2.0
  license_family: APACHE
  purls:
  - pkg:pypi/multidict?source=hash-mapping
  size: 61519
  timestamp: 1729065799315
- conda: https://conda.anaconda.org/conda-forge/osx-arm64/multidict-6.1.0-py312hdb8e49c_1.conda
  sha256: 482fd09fb798090dc8cce2285fa69f43b1459099122eac2fb112d9b922b9f916
  md5: 0048335516fed938e4dd2c457b4c5b9b
  depends:
  - __osx >=11.0
  - python >=3.12,<3.13.0a0
  - python >=3.12,<3.13.0a0 *_cpython
  - python_abi 3.12.* *_cp312
  license: Apache-2.0
  license_family: APACHE
  purls:
  - pkg:pypi/multidict?source=hash-mapping
  size: 55968
  timestamp: 1729065664275
- conda: https://conda.anaconda.org/conda-forge/linux-64/mypy-1.13.0-py312h66e93f0_0.conda
  sha256: fbd1a5ac0e0e0fb16ab65395fb9b6d86aa9fb1e32689df13ee45829294a7ec57
  md5: 824a5a98260d4ee4d12fcad92d153c47
  depends:
  - __glibc >=2.17,<3.0.a0
  - libgcc >=13
  - mypy_extensions >=1.0.0
  - psutil >=4.0
  - python >=3.12,<3.13.0a0
  - python_abi 3.12.* *_cp312
  - typing_extensions >=4.1.0
  license: MIT
  license_family: MIT
  purls:
  - pkg:pypi/mypy?source=hash-mapping
  size: 18799862
  timestamp: 1729644961295
- conda: https://conda.anaconda.org/conda-forge/osx-arm64/mypy-1.13.0-py312h0bf5046_0.conda
  sha256: 29ee058cff0242c843452aceb9a04a1ffb79e979bf60134318ade1d6e3d508be
  md5: a214c5fa30882205c822cc40fdde84f5
  depends:
  - __osx >=11.0
  - mypy_extensions >=1.0.0
  - psutil >=4.0
  - python >=3.12,<3.13.0a0
  - python >=3.12,<3.13.0a0 *_cpython
  - python_abi 3.12.* *_cp312
  - typing_extensions >=4.1.0
  license: MIT
  license_family: MIT
  purls:
  - pkg:pypi/mypy?source=hash-mapping
  size: 9891567
  timestamp: 1729644203196
- conda: https://conda.anaconda.org/conda-forge/noarch/mypy_extensions-1.0.0-pyha770c72_1.conda
  sha256: 1895f47b7d68581a6facde5cb13ab8c2764c2e53a76bd746f8f98910dc4e08fe
  md5: 29097e7ea634a45cc5386b95cac6568f
  depends:
  - python >=3.9
  license: MIT
  license_family: MIT
  purls:
  - pkg:pypi/mypy-extensions?source=hash-mapping
  size: 10854
  timestamp: 1733230986902
- pypi: https://files.pythonhosted.org/packages/ef/82/7a9d0550484a62c6da82858ee9419f3dd1ccc9aa1c26a1e43da3ecd20b0d/natsort-8.4.0-py3-none-any.whl
  name: natsort
  version: 8.4.0
  sha256: 4732914fb471f56b5cce04d7bae6f164a592c7712e1c85f9ef585e197299521c
  requires_dist:
  - fastnumbers>=2.0.0 ; extra == 'fast'
  - pyicu>=1.0.0 ; extra == 'icu'
  requires_python: '>=3.7'
- conda: https://conda.anaconda.org/conda-forge/noarch/nbclient-0.10.1-pyhd8ed1ab_0.conda
  sha256: 564e22c4048f2f00c7ee79417dea364f95cf069a1f2565dc26d5ece1fc3fd779
  md5: 3ee79082e59a28e1db11e2a9c3bcd85a
  depends:
  - jupyter_client >=6.1.12
  - jupyter_core >=4.12,!=5.0.*
  - nbformat >=5.1
  - python >=3.8
  - traitlets >=5.4
  license: BSD-3-Clause
  license_family: BSD
  purls:
  - pkg:pypi/nbclient?source=hash-mapping
  size: 27878
  timestamp: 1732882434219
- conda: https://conda.anaconda.org/conda-forge/noarch/nbconvert-core-7.16.4-pyhd8ed1ab_1.conda
  sha256: 074d858c5808e0a832acc0da37cd70de1565e8d6e17a62d5a11b3902b5e78319
  md5: e2d2abb421c13456a9a9f80272fdf543
  depends:
  - beautifulsoup4
  - bleach
  - defusedxml
  - entrypoints >=0.2.2
  - jinja2 >=3.0
  - jupyter_core >=4.7
  - jupyterlab_pygments
  - markupsafe >=2.0
  - mistune >=2.0.3,<4
  - nbclient >=0.5.0
  - nbformat >=5.1
  - packaging
  - pandocfilters >=1.4.1
  - pygments >=2.4.1
  - python >=3.8
  - tinycss2
  - traitlets >=5.0
  constrains:
  - nbconvert =7.16.4=*_1
  - pandoc >=2.9.2,<4.0.0
  license: BSD-3-Clause
  license_family: BSD
  purls:
  - pkg:pypi/nbconvert?source=hash-mapping
  size: 189599
  timestamp: 1718135529468
- conda: https://conda.anaconda.org/conda-forge/noarch/nbformat-5.10.4-pyhd8ed1ab_0.conda
  sha256: 36fe73da4d37bc7ac2d1540526ecd294fbd09acda04e096181ab8f1ccd2b464c
  md5: 0b57b5368ab7fc7cdc9e3511fa867214
  depends:
  - jsonschema >=2.6
  - jupyter_core >=4.12,!=5.0.*
  - python >=3.8
  - python-fastjsonschema >=2.15
  - traitlets >=5.1
  license: BSD-3-Clause
  license_family: BSD
  purls:
  - pkg:pypi/nbformat?source=hash-mapping
  size: 101232
  timestamp: 1712239122969
- conda: https://conda.anaconda.org/conda-forge/linux-64/ncurses-6.5-he02047a_1.conda
  sha256: 6a1d5d8634c1a07913f1c525db6455918cbc589d745fac46d9d6e30340c8731a
  md5: 70caf8bb6cf39a0b6b7efc885f51c0fe
  depends:
  - __glibc >=2.17,<3.0.a0
  - libgcc-ng >=12
  license: X11 AND BSD-3-Clause
  purls: []
  size: 889086
  timestamp: 1724658547447
- conda: https://conda.anaconda.org/conda-forge/osx-arm64/ncurses-6.5-h7bae524_1.conda
  sha256: 27d0b9ff78ad46e1f3a6c96c479ab44beda5f96def88e2fe626e0a49429d8afc
  md5: cb2b0ea909b97b3d70cd3921d1445e1a
  depends:
  - __osx >=11.0
  license: X11 AND BSD-3-Clause
  purls: []
  size: 802321
  timestamp: 1724658775723
- conda: https://conda.anaconda.org/conda-forge/noarch/nest-asyncio-1.6.0-pyhd8ed1ab_0.conda
  sha256: 30db21d1f7e59b3408b831a7e0417b83b53ee6223afae56482c5f26da3ceb49a
  md5: 6598c056f64dc8800d40add25e4e2c34
  depends:
  - python >=3.5
  license: BSD-2-Clause
  license_family: BSD
  purls:
  - pkg:pypi/nest-asyncio?source=hash-mapping
  size: 11638
  timestamp: 1705850780510
- pypi: https://files.pythonhosted.org/packages/b9/54/dd730b32ea14ea797530a4479b2ed46a6fb250f682a9cfb997e968bf0261/networkx-3.4.2-py3-none-any.whl
  name: networkx
  version: 3.4.2
  sha256: df5d4365b724cf81b8c6a7312509d0c22386097011ad1abe274afd5e9d3bbc5f
  requires_dist:
  - numpy>=1.24 ; extra == 'default'
  - scipy>=1.10,!=1.11.0,!=1.11.1 ; extra == 'default'
  - matplotlib>=3.7 ; extra == 'default'
  - pandas>=2.0 ; extra == 'default'
  - changelist==0.5 ; extra == 'developer'
  - pre-commit>=3.2 ; extra == 'developer'
  - mypy>=1.1 ; extra == 'developer'
  - rtoml ; extra == 'developer'
  - sphinx>=7.3 ; extra == 'doc'
  - pydata-sphinx-theme>=0.15 ; extra == 'doc'
  - sphinx-gallery>=0.16 ; extra == 'doc'
  - numpydoc>=1.8.0 ; extra == 'doc'
  - pillow>=9.4 ; extra == 'doc'
  - texext>=0.6.7 ; extra == 'doc'
  - myst-nb>=1.1 ; extra == 'doc'
  - intersphinx-registry ; extra == 'doc'
  - osmnx>=1.9 ; extra == 'example'
  - momepy>=0.7.2 ; extra == 'example'
  - contextily>=1.6 ; extra == 'example'
  - seaborn>=0.13 ; extra == 'example'
  - cairocffi>=1.7 ; extra == 'example'
  - igraph>=0.11 ; extra == 'example'
  - scikit-learn>=1.5 ; extra == 'example'
  - lxml>=4.6 ; extra == 'extra'
  - pygraphviz>=1.14 ; extra == 'extra'
  - pydot>=3.0.1 ; extra == 'extra'
  - sympy>=1.10 ; extra == 'extra'
  - pytest>=7.2 ; extra == 'test'
  - pytest-cov>=4.0 ; extra == 'test'
  requires_python: '>=3.10'
- conda: https://conda.anaconda.org/conda-forge/noarch/nodeenv-1.9.1-pyhd8ed1ab_0.conda
  sha256: 85ee07342ab055dc081f3de8292c5e7195e43e046db9c5750f242f928f6bb8f2
  md5: dfe0528d0f1c16c1f7c528ea5536ab30
  depends:
  - python 2.7|>=3.7
  - setuptools
  license: BSD-3-Clause
  license_family: BSD
  purls:
  - pkg:pypi/nodeenv?source=hash-mapping
  size: 34489
  timestamp: 1717585382642
- conda: https://conda.anaconda.org/conda-forge/noarch/notebook-shim-0.2.4-pyhd8ed1ab_0.conda
  sha256: 9b5fdef9ebe89222baa9da2796ebe7bc02ec6c5a1f61327b651d6b92cf9a0230
  md5: 3d85618e2c97ab896b5b5e298d32b5b3
  depends:
  - jupyter_server >=1.8,<3
  - python >=3.7
  license: BSD-3-Clause
  license_family: BSD
  purls:
  - pkg:pypi/notebook-shim?source=hash-mapping
  size: 16880
  timestamp: 1707957948029
- pypi: https://files.pythonhosted.org/packages/0f/50/de23fde84e45f5c4fda2488c759b69990fd4512387a8632860f3ac9cd225/numpy-1.26.4-cp312-cp312-manylinux_2_17_x86_64.manylinux2014_x86_64.whl
  name: numpy
  version: 1.26.4
  sha256: 675d61ffbfa78604709862923189bad94014bef562cc35cf61d3a07bba02a7ed
  requires_python: '>=3.9'
- pypi: https://files.pythonhosted.org/packages/1a/2e/151484f49fd03944c4a3ad9c418ed193cfd02724e138ac8a9505d056c582/numpy-1.26.4-cp311-cp311-macosx_11_0_arm64.whl
  name: numpy
  version: 1.26.4
  sha256: edd8b5fe47dab091176d21bb6de568acdd906d1887a4584a15a9a96a1dca06ef
  requires_python: '>=3.9'
- pypi: https://files.pythonhosted.org/packages/20/f7/b24208eba89f9d1b58c1668bc6c8c4fd472b20c45573cb767f59d49fb0f6/numpy-1.26.4-cp310-cp310-macosx_11_0_arm64.whl
  name: numpy
  version: 1.26.4
  sha256: 2e4ee3380d6de9c9ec04745830fd9e2eccb3e6cf790d39d7b98ffd19b0dd754a
  requires_python: '>=3.9'
- pypi: https://files.pythonhosted.org/packages/3a/d0/edc009c27b406c4f9cbc79274d6e46d634d139075492ad055e3d68445925/numpy-1.26.4-cp311-cp311-manylinux_2_17_x86_64.manylinux2014_x86_64.whl
  name: numpy
  version: 1.26.4
  sha256: 666dbfb6ec68962c033a450943ded891bed2d54e6755e35e5835d63f4f6931d5
  requires_python: '>=3.9'
- pypi: https://files.pythonhosted.org/packages/4b/d7/ecf66c1cd12dc28b4040b15ab4d17b773b87fa9d29ca16125de01adb36cd/numpy-1.26.4-cp310-cp310-manylinux_2_17_x86_64.manylinux2014_x86_64.whl
  name: numpy
  version: 1.26.4
  sha256: ffa75af20b44f8dba823498024771d5ac50620e6915abac414251bd971b4529f
  requires_python: '>=3.9'
- pypi: https://files.pythonhosted.org/packages/75/5b/ca6c8bd14007e5ca171c7c03102d17b4f4e0ceb53957e8c44343a9546dcc/numpy-1.26.4-cp312-cp312-macosx_11_0_arm64.whl
  name: numpy
  version: 1.26.4
  sha256: 03a8c78d01d9781b28a6989f6fa1bb2c4f2d51201cf99d3dd875df6fbd96b23b
  requires_python: '>=3.9'
- conda: https://conda.anaconda.org/conda-forge/linux-64/openssl-3.4.0-hb9d3cd8_0.conda
  sha256: 814b9dff1847b132c676ee6cc1a8cb2d427320779b93e1b6d76552275c128705
  md5: 23cc74f77eb99315c0360ec3533147a9
  depends:
  - __glibc >=2.17,<3.0.a0
  - ca-certificates
  - libgcc >=13
  license: Apache-2.0
  license_family: Apache
  purls: []
  size: 2947466
  timestamp: 1731377666602
- conda: https://conda.anaconda.org/conda-forge/osx-arm64/openssl-3.4.0-h39f12f2_0.conda
  sha256: bd1d58ced46e75efa3b842c61642fd12272c69e9fe4d7261078bc082153a1d53
  md5: df307bbc703324722df0293c9ca2e418
  depends:
  - __osx >=11.0
  - ca-certificates
  license: Apache-2.0
  license_family: Apache
  purls: []
  size: 2935176
  timestamp: 1731377561525
- conda: https://conda.anaconda.org/conda-forge/linux-64/optype-0.7.3-py312h7900ff3_2.conda
  sha256: 45fb0ce2acb0c5209e8721b54f3d849922a325c891af4450a31567c2be93f837
  md5: a1965d6c704987de0233e4f11dfaaa2a
  depends:
  - python >=3.12,<3.13.0a0
  - python_abi 3.12.* *_cp312
  - typing-extensions >=4.10
  license: BSD-3-Clause
  license_family: BSD
  purls:
  - pkg:pypi/optype?source=hash-mapping
  size: 122160
  timestamp: 1733250117581
- conda: https://conda.anaconda.org/conda-forge/osx-arm64/optype-0.7.3-py312h81bd7bf_2.conda
  sha256: 9b114798d69a0b228af9744fa47eb3248ede997c4d89783690463b370d18813d
  md5: 43a8c499dcccdbcf7b9a0f01992ccd1b
  depends:
  - python >=3.12,<3.13.0a0
  - python >=3.12,<3.13.0a0 *_cpython
  - python_abi 3.12.* *_cp312
  - typing-extensions >=4.10
  license: BSD-3-Clause
  license_family: BSD
  purls:
  - pkg:pypi/optype?source=hash-mapping
  size: 123504
  timestamp: 1733329825349
- conda: https://conda.anaconda.org/conda-forge/noarch/overrides-7.7.0-pyhd8ed1ab_0.conda
  sha256: 5e238e5e646414d517a13f6786c7227206ace58271e3ef63f6adca4d6a4c2839
  md5: 24fba5a9d161ad8103d4e84c0e1a3ed4
  depends:
  - python >=3.6
  - typing_utils
  license: Apache-2.0
  license_family: APACHE
  purls:
  - pkg:pypi/overrides?source=hash-mapping
  size: 30232
  timestamp: 1706394723472
- pypi: https://files.pythonhosted.org/packages/88/ef/eb23f262cca3c0c4eb7ab1933c3b1f03d021f2c48f54763065b6f0e321be/packaging-24.2-py3-none-any.whl
  name: packaging
  version: '24.2'
  sha256: 09abb1bccd265c01f4a3aa3f7a7db064b36514d2cba19a2f694fe6150451a759
  requires_python: '>=3.8'
- conda: https://conda.anaconda.org/conda-forge/noarch/packaging-24.2-pyhd8ed1ab_2.conda
  sha256: da157b19bcd398b9804c5c52fc000fcb8ab0525bdb9c70f95beaa0bb42f85af1
  md5: 3bfed7e6228ebf2f7b9eaa47f1b4e2aa
  depends:
  - python >=3.8
  license: Apache-2.0
  license_family: APACHE
  purls:
  - pkg:pypi/packaging?source=hash-mapping
  size: 60164
  timestamp: 1733203368787
- conda: https://conda.anaconda.org/conda-forge/noarch/paginate-0.5.7-pyhd8ed1ab_0.conda
  sha256: 3bb17531195c52cef472e807308f0133747d9c09995aa8066798498cd297f054
  md5: 44127829a5c92252386963c8df5c192e
  depends:
  - python >=3.4
  license: MIT
  license_family: MIT
  purls:
  - pkg:pypi/paginate?source=hash-mapping
  size: 18660
  timestamp: 1724622434233
- pypi: https://files.pythonhosted.org/packages/38/f8/d8fddee9ed0d0c0f4a2132c1dfcf0e3e53265055da8df952a53e7eaf178c/pandas-2.2.3-cp312-cp312-manylinux_2_17_x86_64.manylinux2014_x86_64.whl
  name: pandas
  version: 2.2.3
  sha256: fffb8ae78d8af97f849404f21411c95062db1496aeb3e56f146f0355c9989319
  requires_dist:
  - numpy>=1.22.4 ; python_full_version < '3.11'
  - numpy>=1.23.2 ; python_full_version == '3.11.*'
  - numpy>=1.26.0 ; python_full_version >= '3.12'
  - python-dateutil>=2.8.2
  - pytz>=2020.1
  - tzdata>=2022.7
  - hypothesis>=6.46.1 ; extra == 'test'
  - pytest>=7.3.2 ; extra == 'test'
  - pytest-xdist>=2.2.0 ; extra == 'test'
  - pyarrow>=10.0.1 ; extra == 'pyarrow'
  - bottleneck>=1.3.6 ; extra == 'performance'
  - numba>=0.56.4 ; extra == 'performance'
  - numexpr>=2.8.4 ; extra == 'performance'
  - scipy>=1.10.0 ; extra == 'computation'
  - xarray>=2022.12.0 ; extra == 'computation'
  - fsspec>=2022.11.0 ; extra == 'fss'
  - s3fs>=2022.11.0 ; extra == 'aws'
  - gcsfs>=2022.11.0 ; extra == 'gcp'
  - pandas-gbq>=0.19.0 ; extra == 'gcp'
  - odfpy>=1.4.1 ; extra == 'excel'
  - openpyxl>=3.1.0 ; extra == 'excel'
  - python-calamine>=0.1.7 ; extra == 'excel'
  - pyxlsb>=1.0.10 ; extra == 'excel'
  - xlrd>=2.0.1 ; extra == 'excel'
  - xlsxwriter>=3.0.5 ; extra == 'excel'
  - pyarrow>=10.0.1 ; extra == 'parquet'
  - pyarrow>=10.0.1 ; extra == 'feather'
  - tables>=3.8.0 ; extra == 'hdf5'
  - pyreadstat>=1.2.0 ; extra == 'spss'
  - sqlalchemy>=2.0.0 ; extra == 'postgresql'
  - psycopg2>=2.9.6 ; extra == 'postgresql'
  - adbc-driver-postgresql>=0.8.0 ; extra == 'postgresql'
  - sqlalchemy>=2.0.0 ; extra == 'mysql'
  - pymysql>=1.0.2 ; extra == 'mysql'
  - sqlalchemy>=2.0.0 ; extra == 'sql-other'
  - adbc-driver-postgresql>=0.8.0 ; extra == 'sql-other'
  - adbc-driver-sqlite>=0.8.0 ; extra == 'sql-other'
  - beautifulsoup4>=4.11.2 ; extra == 'html'
  - html5lib>=1.1 ; extra == 'html'
  - lxml>=4.9.2 ; extra == 'html'
  - lxml>=4.9.2 ; extra == 'xml'
  - matplotlib>=3.6.3 ; extra == 'plot'
  - jinja2>=3.1.2 ; extra == 'output-formatting'
  - tabulate>=0.9.0 ; extra == 'output-formatting'
  - pyqt5>=5.15.9 ; extra == 'clipboard'
  - qtpy>=2.3.0 ; extra == 'clipboard'
  - zstandard>=0.19.0 ; extra == 'compression'
  - dataframe-api-compat>=0.1.7 ; extra == 'consortium-standard'
  - adbc-driver-postgresql>=0.8.0 ; extra == 'all'
  - adbc-driver-sqlite>=0.8.0 ; extra == 'all'
  - beautifulsoup4>=4.11.2 ; extra == 'all'
  - bottleneck>=1.3.6 ; extra == 'all'
  - dataframe-api-compat>=0.1.7 ; extra == 'all'
  - fastparquet>=2022.12.0 ; extra == 'all'
  - fsspec>=2022.11.0 ; extra == 'all'
  - gcsfs>=2022.11.0 ; extra == 'all'
  - html5lib>=1.1 ; extra == 'all'
  - hypothesis>=6.46.1 ; extra == 'all'
  - jinja2>=3.1.2 ; extra == 'all'
  - lxml>=4.9.2 ; extra == 'all'
  - matplotlib>=3.6.3 ; extra == 'all'
  - numba>=0.56.4 ; extra == 'all'
  - numexpr>=2.8.4 ; extra == 'all'
  - odfpy>=1.4.1 ; extra == 'all'
  - openpyxl>=3.1.0 ; extra == 'all'
  - pandas-gbq>=0.19.0 ; extra == 'all'
  - psycopg2>=2.9.6 ; extra == 'all'
  - pyarrow>=10.0.1 ; extra == 'all'
  - pymysql>=1.0.2 ; extra == 'all'
  - pyqt5>=5.15.9 ; extra == 'all'
  - pyreadstat>=1.2.0 ; extra == 'all'
  - pytest>=7.3.2 ; extra == 'all'
  - pytest-xdist>=2.2.0 ; extra == 'all'
  - python-calamine>=0.1.7 ; extra == 'all'
  - pyxlsb>=1.0.10 ; extra == 'all'
  - qtpy>=2.3.0 ; extra == 'all'
  - scipy>=1.10.0 ; extra == 'all'
  - s3fs>=2022.11.0 ; extra == 'all'
  - sqlalchemy>=2.0.0 ; extra == 'all'
  - tables>=3.8.0 ; extra == 'all'
  - tabulate>=0.9.0 ; extra == 'all'
  - xarray>=2022.12.0 ; extra == 'all'
  - xlrd>=2.0.1 ; extra == 'all'
  - xlsxwriter>=3.0.5 ; extra == 'all'
  - zstandard>=0.19.0 ; extra == 'all'
  requires_python: '>=3.9'
- pypi: https://files.pythonhosted.org/packages/44/50/7db2cd5e6373ae796f0ddad3675268c8d59fb6076e66f0c339d61cea886b/pandas-2.2.3-cp310-cp310-manylinux_2_17_x86_64.manylinux2014_x86_64.whl
  name: pandas
  version: 2.2.3
  sha256: 86976a1c5b25ae3f8ccae3a5306e443569ee3c3faf444dfd0f41cda24667ad57
  requires_dist:
  - numpy>=1.22.4 ; python_full_version < '3.11'
  - numpy>=1.23.2 ; python_full_version == '3.11.*'
  - numpy>=1.26.0 ; python_full_version >= '3.12'
  - python-dateutil>=2.8.2
  - pytz>=2020.1
  - tzdata>=2022.7
  - hypothesis>=6.46.1 ; extra == 'test'
  - pytest>=7.3.2 ; extra == 'test'
  - pytest-xdist>=2.2.0 ; extra == 'test'
  - pyarrow>=10.0.1 ; extra == 'pyarrow'
  - bottleneck>=1.3.6 ; extra == 'performance'
  - numba>=0.56.4 ; extra == 'performance'
  - numexpr>=2.8.4 ; extra == 'performance'
  - scipy>=1.10.0 ; extra == 'computation'
  - xarray>=2022.12.0 ; extra == 'computation'
  - fsspec>=2022.11.0 ; extra == 'fss'
  - s3fs>=2022.11.0 ; extra == 'aws'
  - gcsfs>=2022.11.0 ; extra == 'gcp'
  - pandas-gbq>=0.19.0 ; extra == 'gcp'
  - odfpy>=1.4.1 ; extra == 'excel'
  - openpyxl>=3.1.0 ; extra == 'excel'
  - python-calamine>=0.1.7 ; extra == 'excel'
  - pyxlsb>=1.0.10 ; extra == 'excel'
  - xlrd>=2.0.1 ; extra == 'excel'
  - xlsxwriter>=3.0.5 ; extra == 'excel'
  - pyarrow>=10.0.1 ; extra == 'parquet'
  - pyarrow>=10.0.1 ; extra == 'feather'
  - tables>=3.8.0 ; extra == 'hdf5'
  - pyreadstat>=1.2.0 ; extra == 'spss'
  - sqlalchemy>=2.0.0 ; extra == 'postgresql'
  - psycopg2>=2.9.6 ; extra == 'postgresql'
  - adbc-driver-postgresql>=0.8.0 ; extra == 'postgresql'
  - sqlalchemy>=2.0.0 ; extra == 'mysql'
  - pymysql>=1.0.2 ; extra == 'mysql'
  - sqlalchemy>=2.0.0 ; extra == 'sql-other'
  - adbc-driver-postgresql>=0.8.0 ; extra == 'sql-other'
  - adbc-driver-sqlite>=0.8.0 ; extra == 'sql-other'
  - beautifulsoup4>=4.11.2 ; extra == 'html'
  - html5lib>=1.1 ; extra == 'html'
  - lxml>=4.9.2 ; extra == 'html'
  - lxml>=4.9.2 ; extra == 'xml'
  - matplotlib>=3.6.3 ; extra == 'plot'
  - jinja2>=3.1.2 ; extra == 'output-formatting'
  - tabulate>=0.9.0 ; extra == 'output-formatting'
  - pyqt5>=5.15.9 ; extra == 'clipboard'
  - qtpy>=2.3.0 ; extra == 'clipboard'
  - zstandard>=0.19.0 ; extra == 'compression'
  - dataframe-api-compat>=0.1.7 ; extra == 'consortium-standard'
  - adbc-driver-postgresql>=0.8.0 ; extra == 'all'
  - adbc-driver-sqlite>=0.8.0 ; extra == 'all'
  - beautifulsoup4>=4.11.2 ; extra == 'all'
  - bottleneck>=1.3.6 ; extra == 'all'
  - dataframe-api-compat>=0.1.7 ; extra == 'all'
  - fastparquet>=2022.12.0 ; extra == 'all'
  - fsspec>=2022.11.0 ; extra == 'all'
  - gcsfs>=2022.11.0 ; extra == 'all'
  - html5lib>=1.1 ; extra == 'all'
  - hypothesis>=6.46.1 ; extra == 'all'
  - jinja2>=3.1.2 ; extra == 'all'
  - lxml>=4.9.2 ; extra == 'all'
  - matplotlib>=3.6.3 ; extra == 'all'
  - numba>=0.56.4 ; extra == 'all'
  - numexpr>=2.8.4 ; extra == 'all'
  - odfpy>=1.4.1 ; extra == 'all'
  - openpyxl>=3.1.0 ; extra == 'all'
  - pandas-gbq>=0.19.0 ; extra == 'all'
  - psycopg2>=2.9.6 ; extra == 'all'
  - pyarrow>=10.0.1 ; extra == 'all'
  - pymysql>=1.0.2 ; extra == 'all'
  - pyqt5>=5.15.9 ; extra == 'all'
  - pyreadstat>=1.2.0 ; extra == 'all'
  - pytest>=7.3.2 ; extra == 'all'
  - pytest-xdist>=2.2.0 ; extra == 'all'
  - python-calamine>=0.1.7 ; extra == 'all'
  - pyxlsb>=1.0.10 ; extra == 'all'
  - qtpy>=2.3.0 ; extra == 'all'
  - scipy>=1.10.0 ; extra == 'all'
  - s3fs>=2022.11.0 ; extra == 'all'
  - sqlalchemy>=2.0.0 ; extra == 'all'
  - tables>=3.8.0 ; extra == 'all'
  - tabulate>=0.9.0 ; extra == 'all'
  - xarray>=2022.12.0 ; extra == 'all'
  - xlrd>=2.0.1 ; extra == 'all'
  - xlsxwriter>=3.0.5 ; extra == 'all'
  - zstandard>=0.19.0 ; extra == 'all'
  requires_python: '>=3.9'
- pypi: https://files.pythonhosted.org/packages/52/11/9eac327a38834f162b8250aab32a6781339c69afe7574368fffe46387edf/pandas-2.2.3-cp311-cp311-macosx_11_0_arm64.whl
  name: pandas
  version: 2.2.3
  sha256: 7c2875855b0ff77b2a64a0365e24455d9990730d6431b9e0ee18ad8acee13dbd
  requires_dist:
  - numpy>=1.22.4 ; python_full_version < '3.11'
  - numpy>=1.23.2 ; python_full_version == '3.11.*'
  - numpy>=1.26.0 ; python_full_version >= '3.12'
  - python-dateutil>=2.8.2
  - pytz>=2020.1
  - tzdata>=2022.7
  - hypothesis>=6.46.1 ; extra == 'test'
  - pytest>=7.3.2 ; extra == 'test'
  - pytest-xdist>=2.2.0 ; extra == 'test'
  - pyarrow>=10.0.1 ; extra == 'pyarrow'
  - bottleneck>=1.3.6 ; extra == 'performance'
  - numba>=0.56.4 ; extra == 'performance'
  - numexpr>=2.8.4 ; extra == 'performance'
  - scipy>=1.10.0 ; extra == 'computation'
  - xarray>=2022.12.0 ; extra == 'computation'
  - fsspec>=2022.11.0 ; extra == 'fss'
  - s3fs>=2022.11.0 ; extra == 'aws'
  - gcsfs>=2022.11.0 ; extra == 'gcp'
  - pandas-gbq>=0.19.0 ; extra == 'gcp'
  - odfpy>=1.4.1 ; extra == 'excel'
  - openpyxl>=3.1.0 ; extra == 'excel'
  - python-calamine>=0.1.7 ; extra == 'excel'
  - pyxlsb>=1.0.10 ; extra == 'excel'
  - xlrd>=2.0.1 ; extra == 'excel'
  - xlsxwriter>=3.0.5 ; extra == 'excel'
  - pyarrow>=10.0.1 ; extra == 'parquet'
  - pyarrow>=10.0.1 ; extra == 'feather'
  - tables>=3.8.0 ; extra == 'hdf5'
  - pyreadstat>=1.2.0 ; extra == 'spss'
  - sqlalchemy>=2.0.0 ; extra == 'postgresql'
  - psycopg2>=2.9.6 ; extra == 'postgresql'
  - adbc-driver-postgresql>=0.8.0 ; extra == 'postgresql'
  - sqlalchemy>=2.0.0 ; extra == 'mysql'
  - pymysql>=1.0.2 ; extra == 'mysql'
  - sqlalchemy>=2.0.0 ; extra == 'sql-other'
  - adbc-driver-postgresql>=0.8.0 ; extra == 'sql-other'
  - adbc-driver-sqlite>=0.8.0 ; extra == 'sql-other'
  - beautifulsoup4>=4.11.2 ; extra == 'html'
  - html5lib>=1.1 ; extra == 'html'
  - lxml>=4.9.2 ; extra == 'html'
  - lxml>=4.9.2 ; extra == 'xml'
  - matplotlib>=3.6.3 ; extra == 'plot'
  - jinja2>=3.1.2 ; extra == 'output-formatting'
  - tabulate>=0.9.0 ; extra == 'output-formatting'
  - pyqt5>=5.15.9 ; extra == 'clipboard'
  - qtpy>=2.3.0 ; extra == 'clipboard'
  - zstandard>=0.19.0 ; extra == 'compression'
  - dataframe-api-compat>=0.1.7 ; extra == 'consortium-standard'
  - adbc-driver-postgresql>=0.8.0 ; extra == 'all'
  - adbc-driver-sqlite>=0.8.0 ; extra == 'all'
  - beautifulsoup4>=4.11.2 ; extra == 'all'
  - bottleneck>=1.3.6 ; extra == 'all'
  - dataframe-api-compat>=0.1.7 ; extra == 'all'
  - fastparquet>=2022.12.0 ; extra == 'all'
  - fsspec>=2022.11.0 ; extra == 'all'
  - gcsfs>=2022.11.0 ; extra == 'all'
  - html5lib>=1.1 ; extra == 'all'
  - hypothesis>=6.46.1 ; extra == 'all'
  - jinja2>=3.1.2 ; extra == 'all'
  - lxml>=4.9.2 ; extra == 'all'
  - matplotlib>=3.6.3 ; extra == 'all'
  - numba>=0.56.4 ; extra == 'all'
  - numexpr>=2.8.4 ; extra == 'all'
  - odfpy>=1.4.1 ; extra == 'all'
  - openpyxl>=3.1.0 ; extra == 'all'
  - pandas-gbq>=0.19.0 ; extra == 'all'
  - psycopg2>=2.9.6 ; extra == 'all'
  - pyarrow>=10.0.1 ; extra == 'all'
  - pymysql>=1.0.2 ; extra == 'all'
  - pyqt5>=5.15.9 ; extra == 'all'
  - pyreadstat>=1.2.0 ; extra == 'all'
  - pytest>=7.3.2 ; extra == 'all'
  - pytest-xdist>=2.2.0 ; extra == 'all'
  - python-calamine>=0.1.7 ; extra == 'all'
  - pyxlsb>=1.0.10 ; extra == 'all'
  - qtpy>=2.3.0 ; extra == 'all'
  - scipy>=1.10.0 ; extra == 'all'
  - s3fs>=2022.11.0 ; extra == 'all'
  - sqlalchemy>=2.0.0 ; extra == 'all'
  - tables>=3.8.0 ; extra == 'all'
  - tabulate>=0.9.0 ; extra == 'all'
  - xarray>=2022.12.0 ; extra == 'all'
  - xlrd>=2.0.1 ; extra == 'all'
  - xlsxwriter>=3.0.5 ; extra == 'all'
  - zstandard>=0.19.0 ; extra == 'all'
  requires_python: '>=3.9'
- pypi: https://files.pythonhosted.org/packages/99/f2/c4527768739ffa4469b2b4fff05aa3768a478aed89a2f271a79a40eee984/pandas-2.2.3-cp310-cp310-macosx_11_0_arm64.whl
  name: pandas
  version: 2.2.3
  sha256: 381175499d3802cde0eabbaf6324cce0c4f5d52ca6f8c377c29ad442f50f6348
  requires_dist:
  - numpy>=1.22.4 ; python_full_version < '3.11'
  - numpy>=1.23.2 ; python_full_version == '3.11.*'
  - numpy>=1.26.0 ; python_full_version >= '3.12'
  - python-dateutil>=2.8.2
  - pytz>=2020.1
  - tzdata>=2022.7
  - hypothesis>=6.46.1 ; extra == 'test'
  - pytest>=7.3.2 ; extra == 'test'
  - pytest-xdist>=2.2.0 ; extra == 'test'
  - pyarrow>=10.0.1 ; extra == 'pyarrow'
  - bottleneck>=1.3.6 ; extra == 'performance'
  - numba>=0.56.4 ; extra == 'performance'
  - numexpr>=2.8.4 ; extra == 'performance'
  - scipy>=1.10.0 ; extra == 'computation'
  - xarray>=2022.12.0 ; extra == 'computation'
  - fsspec>=2022.11.0 ; extra == 'fss'
  - s3fs>=2022.11.0 ; extra == 'aws'
  - gcsfs>=2022.11.0 ; extra == 'gcp'
  - pandas-gbq>=0.19.0 ; extra == 'gcp'
  - odfpy>=1.4.1 ; extra == 'excel'
  - openpyxl>=3.1.0 ; extra == 'excel'
  - python-calamine>=0.1.7 ; extra == 'excel'
  - pyxlsb>=1.0.10 ; extra == 'excel'
  - xlrd>=2.0.1 ; extra == 'excel'
  - xlsxwriter>=3.0.5 ; extra == 'excel'
  - pyarrow>=10.0.1 ; extra == 'parquet'
  - pyarrow>=10.0.1 ; extra == 'feather'
  - tables>=3.8.0 ; extra == 'hdf5'
  - pyreadstat>=1.2.0 ; extra == 'spss'
  - sqlalchemy>=2.0.0 ; extra == 'postgresql'
  - psycopg2>=2.9.6 ; extra == 'postgresql'
  - adbc-driver-postgresql>=0.8.0 ; extra == 'postgresql'
  - sqlalchemy>=2.0.0 ; extra == 'mysql'
  - pymysql>=1.0.2 ; extra == 'mysql'
  - sqlalchemy>=2.0.0 ; extra == 'sql-other'
  - adbc-driver-postgresql>=0.8.0 ; extra == 'sql-other'
  - adbc-driver-sqlite>=0.8.0 ; extra == 'sql-other'
  - beautifulsoup4>=4.11.2 ; extra == 'html'
  - html5lib>=1.1 ; extra == 'html'
  - lxml>=4.9.2 ; extra == 'html'
  - lxml>=4.9.2 ; extra == 'xml'
  - matplotlib>=3.6.3 ; extra == 'plot'
  - jinja2>=3.1.2 ; extra == 'output-formatting'
  - tabulate>=0.9.0 ; extra == 'output-formatting'
  - pyqt5>=5.15.9 ; extra == 'clipboard'
  - qtpy>=2.3.0 ; extra == 'clipboard'
  - zstandard>=0.19.0 ; extra == 'compression'
  - dataframe-api-compat>=0.1.7 ; extra == 'consortium-standard'
  - adbc-driver-postgresql>=0.8.0 ; extra == 'all'
  - adbc-driver-sqlite>=0.8.0 ; extra == 'all'
  - beautifulsoup4>=4.11.2 ; extra == 'all'
  - bottleneck>=1.3.6 ; extra == 'all'
  - dataframe-api-compat>=0.1.7 ; extra == 'all'
  - fastparquet>=2022.12.0 ; extra == 'all'
  - fsspec>=2022.11.0 ; extra == 'all'
  - gcsfs>=2022.11.0 ; extra == 'all'
  - html5lib>=1.1 ; extra == 'all'
  - hypothesis>=6.46.1 ; extra == 'all'
  - jinja2>=3.1.2 ; extra == 'all'
  - lxml>=4.9.2 ; extra == 'all'
  - matplotlib>=3.6.3 ; extra == 'all'
  - numba>=0.56.4 ; extra == 'all'
  - numexpr>=2.8.4 ; extra == 'all'
  - odfpy>=1.4.1 ; extra == 'all'
  - openpyxl>=3.1.0 ; extra == 'all'
  - pandas-gbq>=0.19.0 ; extra == 'all'
  - psycopg2>=2.9.6 ; extra == 'all'
  - pyarrow>=10.0.1 ; extra == 'all'
  - pymysql>=1.0.2 ; extra == 'all'
  - pyqt5>=5.15.9 ; extra == 'all'
  - pyreadstat>=1.2.0 ; extra == 'all'
  - pytest>=7.3.2 ; extra == 'all'
  - pytest-xdist>=2.2.0 ; extra == 'all'
  - python-calamine>=0.1.7 ; extra == 'all'
  - pyxlsb>=1.0.10 ; extra == 'all'
  - qtpy>=2.3.0 ; extra == 'all'
  - scipy>=1.10.0 ; extra == 'all'
  - s3fs>=2022.11.0 ; extra == 'all'
  - sqlalchemy>=2.0.0 ; extra == 'all'
  - tables>=3.8.0 ; extra == 'all'
  - tabulate>=0.9.0 ; extra == 'all'
  - xarray>=2022.12.0 ; extra == 'all'
  - xlrd>=2.0.1 ; extra == 'all'
  - xlsxwriter>=3.0.5 ; extra == 'all'
  - zstandard>=0.19.0 ; extra == 'all'
  requires_python: '>=3.9'
- pypi: https://files.pythonhosted.org/packages/cd/5f/4dba1d39bb9c38d574a9a22548c540177f78ea47b32f99c0ff2ec499fac5/pandas-2.2.3-cp311-cp311-manylinux_2_17_x86_64.manylinux2014_x86_64.whl
  name: pandas
  version: 2.2.3
  sha256: c124333816c3a9b03fbeef3a9f230ba9a737e9e5bb4060aa2107a86cc0a497fc
  requires_dist:
  - numpy>=1.22.4 ; python_full_version < '3.11'
  - numpy>=1.23.2 ; python_full_version == '3.11.*'
  - numpy>=1.26.0 ; python_full_version >= '3.12'
  - python-dateutil>=2.8.2
  - pytz>=2020.1
  - tzdata>=2022.7
  - hypothesis>=6.46.1 ; extra == 'test'
  - pytest>=7.3.2 ; extra == 'test'
  - pytest-xdist>=2.2.0 ; extra == 'test'
  - pyarrow>=10.0.1 ; extra == 'pyarrow'
  - bottleneck>=1.3.6 ; extra == 'performance'
  - numba>=0.56.4 ; extra == 'performance'
  - numexpr>=2.8.4 ; extra == 'performance'
  - scipy>=1.10.0 ; extra == 'computation'
  - xarray>=2022.12.0 ; extra == 'computation'
  - fsspec>=2022.11.0 ; extra == 'fss'
  - s3fs>=2022.11.0 ; extra == 'aws'
  - gcsfs>=2022.11.0 ; extra == 'gcp'
  - pandas-gbq>=0.19.0 ; extra == 'gcp'
  - odfpy>=1.4.1 ; extra == 'excel'
  - openpyxl>=3.1.0 ; extra == 'excel'
  - python-calamine>=0.1.7 ; extra == 'excel'
  - pyxlsb>=1.0.10 ; extra == 'excel'
  - xlrd>=2.0.1 ; extra == 'excel'
  - xlsxwriter>=3.0.5 ; extra == 'excel'
  - pyarrow>=10.0.1 ; extra == 'parquet'
  - pyarrow>=10.0.1 ; extra == 'feather'
  - tables>=3.8.0 ; extra == 'hdf5'
  - pyreadstat>=1.2.0 ; extra == 'spss'
  - sqlalchemy>=2.0.0 ; extra == 'postgresql'
  - psycopg2>=2.9.6 ; extra == 'postgresql'
  - adbc-driver-postgresql>=0.8.0 ; extra == 'postgresql'
  - sqlalchemy>=2.0.0 ; extra == 'mysql'
  - pymysql>=1.0.2 ; extra == 'mysql'
  - sqlalchemy>=2.0.0 ; extra == 'sql-other'
  - adbc-driver-postgresql>=0.8.0 ; extra == 'sql-other'
  - adbc-driver-sqlite>=0.8.0 ; extra == 'sql-other'
  - beautifulsoup4>=4.11.2 ; extra == 'html'
  - html5lib>=1.1 ; extra == 'html'
  - lxml>=4.9.2 ; extra == 'html'
  - lxml>=4.9.2 ; extra == 'xml'
  - matplotlib>=3.6.3 ; extra == 'plot'
  - jinja2>=3.1.2 ; extra == 'output-formatting'
  - tabulate>=0.9.0 ; extra == 'output-formatting'
  - pyqt5>=5.15.9 ; extra == 'clipboard'
  - qtpy>=2.3.0 ; extra == 'clipboard'
  - zstandard>=0.19.0 ; extra == 'compression'
  - dataframe-api-compat>=0.1.7 ; extra == 'consortium-standard'
  - adbc-driver-postgresql>=0.8.0 ; extra == 'all'
  - adbc-driver-sqlite>=0.8.0 ; extra == 'all'
  - beautifulsoup4>=4.11.2 ; extra == 'all'
  - bottleneck>=1.3.6 ; extra == 'all'
  - dataframe-api-compat>=0.1.7 ; extra == 'all'
  - fastparquet>=2022.12.0 ; extra == 'all'
  - fsspec>=2022.11.0 ; extra == 'all'
  - gcsfs>=2022.11.0 ; extra == 'all'
  - html5lib>=1.1 ; extra == 'all'
  - hypothesis>=6.46.1 ; extra == 'all'
  - jinja2>=3.1.2 ; extra == 'all'
  - lxml>=4.9.2 ; extra == 'all'
  - matplotlib>=3.6.3 ; extra == 'all'
  - numba>=0.56.4 ; extra == 'all'
  - numexpr>=2.8.4 ; extra == 'all'
  - odfpy>=1.4.1 ; extra == 'all'
  - openpyxl>=3.1.0 ; extra == 'all'
  - pandas-gbq>=0.19.0 ; extra == 'all'
  - psycopg2>=2.9.6 ; extra == 'all'
  - pyarrow>=10.0.1 ; extra == 'all'
  - pymysql>=1.0.2 ; extra == 'all'
  - pyqt5>=5.15.9 ; extra == 'all'
  - pyreadstat>=1.2.0 ; extra == 'all'
  - pytest>=7.3.2 ; extra == 'all'
  - pytest-xdist>=2.2.0 ; extra == 'all'
  - python-calamine>=0.1.7 ; extra == 'all'
  - pyxlsb>=1.0.10 ; extra == 'all'
  - qtpy>=2.3.0 ; extra == 'all'
  - scipy>=1.10.0 ; extra == 'all'
  - s3fs>=2022.11.0 ; extra == 'all'
  - sqlalchemy>=2.0.0 ; extra == 'all'
  - tables>=3.8.0 ; extra == 'all'
  - tabulate>=0.9.0 ; extra == 'all'
  - xarray>=2022.12.0 ; extra == 'all'
  - xlrd>=2.0.1 ; extra == 'all'
  - xlsxwriter>=3.0.5 ; extra == 'all'
  - zstandard>=0.19.0 ; extra == 'all'
  requires_python: '>=3.9'
- pypi: https://files.pythonhosted.org/packages/e1/0c/ad295fd74bfac85358fd579e271cded3ac969de81f62dd0142c426b9da91/pandas-2.2.3-cp312-cp312-macosx_11_0_arm64.whl
  name: pandas
  version: 2.2.3
  sha256: a5a1595fe639f5988ba6a8e5bc9649af3baf26df3998a0abe56c02609392e0a4
  requires_dist:
  - numpy>=1.22.4 ; python_full_version < '3.11'
  - numpy>=1.23.2 ; python_full_version == '3.11.*'
  - numpy>=1.26.0 ; python_full_version >= '3.12'
  - python-dateutil>=2.8.2
  - pytz>=2020.1
  - tzdata>=2022.7
  - hypothesis>=6.46.1 ; extra == 'test'
  - pytest>=7.3.2 ; extra == 'test'
  - pytest-xdist>=2.2.0 ; extra == 'test'
  - pyarrow>=10.0.1 ; extra == 'pyarrow'
  - bottleneck>=1.3.6 ; extra == 'performance'
  - numba>=0.56.4 ; extra == 'performance'
  - numexpr>=2.8.4 ; extra == 'performance'
  - scipy>=1.10.0 ; extra == 'computation'
  - xarray>=2022.12.0 ; extra == 'computation'
  - fsspec>=2022.11.0 ; extra == 'fss'
  - s3fs>=2022.11.0 ; extra == 'aws'
  - gcsfs>=2022.11.0 ; extra == 'gcp'
  - pandas-gbq>=0.19.0 ; extra == 'gcp'
  - odfpy>=1.4.1 ; extra == 'excel'
  - openpyxl>=3.1.0 ; extra == 'excel'
  - python-calamine>=0.1.7 ; extra == 'excel'
  - pyxlsb>=1.0.10 ; extra == 'excel'
  - xlrd>=2.0.1 ; extra == 'excel'
  - xlsxwriter>=3.0.5 ; extra == 'excel'
  - pyarrow>=10.0.1 ; extra == 'parquet'
  - pyarrow>=10.0.1 ; extra == 'feather'
  - tables>=3.8.0 ; extra == 'hdf5'
  - pyreadstat>=1.2.0 ; extra == 'spss'
  - sqlalchemy>=2.0.0 ; extra == 'postgresql'
  - psycopg2>=2.9.6 ; extra == 'postgresql'
  - adbc-driver-postgresql>=0.8.0 ; extra == 'postgresql'
  - sqlalchemy>=2.0.0 ; extra == 'mysql'
  - pymysql>=1.0.2 ; extra == 'mysql'
  - sqlalchemy>=2.0.0 ; extra == 'sql-other'
  - adbc-driver-postgresql>=0.8.0 ; extra == 'sql-other'
  - adbc-driver-sqlite>=0.8.0 ; extra == 'sql-other'
  - beautifulsoup4>=4.11.2 ; extra == 'html'
  - html5lib>=1.1 ; extra == 'html'
  - lxml>=4.9.2 ; extra == 'html'
  - lxml>=4.9.2 ; extra == 'xml'
  - matplotlib>=3.6.3 ; extra == 'plot'
  - jinja2>=3.1.2 ; extra == 'output-formatting'
  - tabulate>=0.9.0 ; extra == 'output-formatting'
  - pyqt5>=5.15.9 ; extra == 'clipboard'
  - qtpy>=2.3.0 ; extra == 'clipboard'
  - zstandard>=0.19.0 ; extra == 'compression'
  - dataframe-api-compat>=0.1.7 ; extra == 'consortium-standard'
  - adbc-driver-postgresql>=0.8.0 ; extra == 'all'
  - adbc-driver-sqlite>=0.8.0 ; extra == 'all'
  - beautifulsoup4>=4.11.2 ; extra == 'all'
  - bottleneck>=1.3.6 ; extra == 'all'
  - dataframe-api-compat>=0.1.7 ; extra == 'all'
  - fastparquet>=2022.12.0 ; extra == 'all'
  - fsspec>=2022.11.0 ; extra == 'all'
  - gcsfs>=2022.11.0 ; extra == 'all'
  - html5lib>=1.1 ; extra == 'all'
  - hypothesis>=6.46.1 ; extra == 'all'
  - jinja2>=3.1.2 ; extra == 'all'
  - lxml>=4.9.2 ; extra == 'all'
  - matplotlib>=3.6.3 ; extra == 'all'
  - numba>=0.56.4 ; extra == 'all'
  - numexpr>=2.8.4 ; extra == 'all'
  - odfpy>=1.4.1 ; extra == 'all'
  - openpyxl>=3.1.0 ; extra == 'all'
  - pandas-gbq>=0.19.0 ; extra == 'all'
  - psycopg2>=2.9.6 ; extra == 'all'
  - pyarrow>=10.0.1 ; extra == 'all'
  - pymysql>=1.0.2 ; extra == 'all'
  - pyqt5>=5.15.9 ; extra == 'all'
  - pyreadstat>=1.2.0 ; extra == 'all'
  - pytest>=7.3.2 ; extra == 'all'
  - pytest-xdist>=2.2.0 ; extra == 'all'
  - python-calamine>=0.1.7 ; extra == 'all'
  - pyxlsb>=1.0.10 ; extra == 'all'
  - qtpy>=2.3.0 ; extra == 'all'
  - scipy>=1.10.0 ; extra == 'all'
  - s3fs>=2022.11.0 ; extra == 'all'
  - sqlalchemy>=2.0.0 ; extra == 'all'
  - tables>=3.8.0 ; extra == 'all'
  - tabulate>=0.9.0 ; extra == 'all'
  - xarray>=2022.12.0 ; extra == 'all'
  - xlrd>=2.0.1 ; extra == 'all'
  - xlsxwriter>=3.0.5 ; extra == 'all'
  - zstandard>=0.19.0 ; extra == 'all'
  requires_python: '>=3.9'
- conda: https://conda.anaconda.org/conda-forge/noarch/pandocfilters-1.5.0-pyhd8ed1ab_0.tar.bz2
  sha256: 2bb9ba9857f4774b85900c2562f7e711d08dd48e2add9bee4e1612fbee27e16f
  md5: 457c2c8c08e54905d6954e79cb5b5db9
  depends:
  - python !=3.0,!=3.1,!=3.2,!=3.3
  license: BSD-3-Clause
  license_family: BSD
  purls:
  - pkg:pypi/pandocfilters?source=hash-mapping
  size: 11627
  timestamp: 1631603397334
- conda: https://conda.anaconda.org/conda-forge/noarch/parso-0.8.4-pyhd8ed1ab_0.conda
  sha256: bfe404eebb930cc41782d34f8fc04c0388ea692eeebe2c5fc28df8ec8d4d61ae
  md5: 81534b420deb77da8833f2289b8d47ac
  depends:
  - python >=3.6
  license: MIT
  license_family: MIT
  purls:
  - pkg:pypi/parso?source=hash-mapping
  size: 75191
  timestamp: 1712320447201
- conda: https://conda.anaconda.org/conda-forge/noarch/pathspec-0.12.1-pyhd8ed1ab_1.conda
  sha256: 9f64009cdf5b8e529995f18e03665b03f5d07c0b17445b8badef45bde76249ee
  md5: 617f15191456cc6a13db418a275435e5
  depends:
  - python >=3.9
  license: MPL-2.0
  purls:
  - pkg:pypi/pathspec?source=compressed-mapping
  size: 41075
  timestamp: 1733233471940
- conda: https://conda.anaconda.org/conda-forge/linux-64/pcre2-10.44-hba22ea6_2.conda
  sha256: 1087716b399dab91cc9511d6499036ccdc53eb29a288bebcb19cf465c51d7c0d
  md5: df359c09c41cd186fffb93a2d87aa6f5
  depends:
  - __glibc >=2.17,<3.0.a0
  - bzip2 >=1.0.8,<2.0a0
  - libgcc-ng >=12
  - libzlib >=1.3.1,<2.0a0
  license: BSD-3-Clause
  license_family: BSD
  purls: []
  size: 952308
  timestamp: 1723488734144
- conda: https://conda.anaconda.org/conda-forge/noarch/pexpect-4.9.0-pyhd8ed1ab_0.conda
  sha256: 90a09d134a4a43911b716d4d6eb9d169238aff2349056f7323d9db613812667e
  md5: 629f3203c99b32e0988910c93e77f3b6
  depends:
  - ptyprocess >=0.5
  - python >=3.7
  license: ISC
  purls:
  - pkg:pypi/pexpect?source=hash-mapping
  size: 53600
  timestamp: 1706113273252
- conda: https://conda.anaconda.org/conda-forge/noarch/pickleshare-0.7.5-py_1003.tar.bz2
  sha256: a1ed1a094dd0d1b94a09ed85c283a0eb28943f2e6f22161fb45e128d35229738
  md5: 415f0ebb6198cc2801c73438a9fb5761
  depends:
  - python >=3
  license: MIT
  license_family: MIT
  purls:
  - pkg:pypi/pickleshare?source=hash-mapping
  size: 9332
  timestamp: 1602536313357
- pypi: https://files.pythonhosted.org/packages/25/b3/2b54a1d541accebe6bd8b1358b34ceb2c509f51cb7dcda8687362490da5b/pillow-11.0.0-cp311-cp311-macosx_11_0_arm64.whl
  name: pillow
  version: 11.0.0
  sha256: 499c3a1b0d6fc8213519e193796eb1a86a1be4b1877d678b30f83fd979811d1a
  requires_dist:
  - furo ; extra == 'docs'
  - olefile ; extra == 'docs'
  - sphinx>=8.1 ; extra == 'docs'
  - sphinx-copybutton ; extra == 'docs'
  - sphinx-inline-tabs ; extra == 'docs'
  - sphinxext-opengraph ; extra == 'docs'
  - olefile ; extra == 'fpx'
  - olefile ; extra == 'mic'
  - check-manifest ; extra == 'tests'
  - coverage ; extra == 'tests'
  - defusedxml ; extra == 'tests'
  - markdown2 ; extra == 'tests'
  - olefile ; extra == 'tests'
  - packaging ; extra == 'tests'
  - pyroma ; extra == 'tests'
  - pytest ; extra == 'tests'
  - pytest-cov ; extra == 'tests'
  - pytest-timeout ; extra == 'tests'
  - typing-extensions ; python_full_version < '3.10' and extra == 'typing'
  - defusedxml ; extra == 'xmp'
  requires_python: '>=3.9'
- pypi: https://files.pythonhosted.org/packages/39/63/b3fc299528d7df1f678b0666002b37affe6b8751225c3d9c12cf530e73ed/pillow-11.0.0-cp311-cp311-manylinux_2_28_x86_64.whl
  name: pillow
  version: 11.0.0
  sha256: 45c566eb10b8967d71bf1ab8e4a525e5a93519e29ea071459ce517f6b903d7fa
  requires_dist:
  - furo ; extra == 'docs'
  - olefile ; extra == 'docs'
  - sphinx>=8.1 ; extra == 'docs'
  - sphinx-copybutton ; extra == 'docs'
  - sphinx-inline-tabs ; extra == 'docs'
  - sphinxext-opengraph ; extra == 'docs'
  - olefile ; extra == 'fpx'
  - olefile ; extra == 'mic'
  - check-manifest ; extra == 'tests'
  - coverage ; extra == 'tests'
  - defusedxml ; extra == 'tests'
  - markdown2 ; extra == 'tests'
  - olefile ; extra == 'tests'
  - packaging ; extra == 'tests'
  - pyroma ; extra == 'tests'
  - pytest ; extra == 'tests'
  - pytest-cov ; extra == 'tests'
  - pytest-timeout ; extra == 'tests'
  - typing-extensions ; python_full_version < '3.10' and extra == 'typing'
  - defusedxml ; extra == 'xmp'
  requires_python: '>=3.9'
- pypi: https://files.pythonhosted.org/packages/41/c3/94f33af0762ed76b5a237c5797e088aa57f2b7fa8ee7932d399087be66a8/pillow-11.0.0-cp310-cp310-manylinux_2_28_x86_64.whl
  name: pillow
  version: 11.0.0
  sha256: 1a61b54f87ab5786b8479f81c4b11f4d61702830354520837f8cc791ebba0f5f
  requires_dist:
  - furo ; extra == 'docs'
  - olefile ; extra == 'docs'
  - sphinx>=8.1 ; extra == 'docs'
  - sphinx-copybutton ; extra == 'docs'
  - sphinx-inline-tabs ; extra == 'docs'
  - sphinxext-opengraph ; extra == 'docs'
  - olefile ; extra == 'fpx'
  - olefile ; extra == 'mic'
  - check-manifest ; extra == 'tests'
  - coverage ; extra == 'tests'
  - defusedxml ; extra == 'tests'
  - markdown2 ; extra == 'tests'
  - olefile ; extra == 'tests'
  - packaging ; extra == 'tests'
  - pyroma ; extra == 'tests'
  - pytest ; extra == 'tests'
  - pytest-cov ; extra == 'tests'
  - pytest-timeout ; extra == 'tests'
  - typing-extensions ; python_full_version < '3.10' and extra == 'typing'
  - defusedxml ; extra == 'xmp'
  requires_python: '>=3.9'
- pypi: https://files.pythonhosted.org/packages/4f/d5/1caabedd8863526a6cfa44ee7a833bd97f945dc1d56824d6d76e11731939/pillow-11.0.0-cp312-cp312-macosx_11_0_arm64.whl
  name: pillow
  version: 11.0.0
  sha256: 084a07ef0821cfe4858fe86652fffac8e187b6ae677e9906e192aafcc1b69903
  requires_dist:
  - furo ; extra == 'docs'
  - olefile ; extra == 'docs'
  - sphinx>=8.1 ; extra == 'docs'
  - sphinx-copybutton ; extra == 'docs'
  - sphinx-inline-tabs ; extra == 'docs'
  - sphinxext-opengraph ; extra == 'docs'
  - olefile ; extra == 'fpx'
  - olefile ; extra == 'mic'
  - check-manifest ; extra == 'tests'
  - coverage ; extra == 'tests'
  - defusedxml ; extra == 'tests'
  - markdown2 ; extra == 'tests'
  - olefile ; extra == 'tests'
  - packaging ; extra == 'tests'
  - pyroma ; extra == 'tests'
  - pytest ; extra == 'tests'
  - pytest-cov ; extra == 'tests'
  - pytest-timeout ; extra == 'tests'
  - typing-extensions ; python_full_version < '3.10' and extra == 'typing'
  - defusedxml ; extra == 'xmp'
  requires_python: '>=3.9'
- pypi: https://files.pythonhosted.org/packages/6a/1d/1f51e6e912d8ff316bb3935a8cda617c801783e0b998bf7a894e91d3bd4c/pillow-11.0.0-cp310-cp310-macosx_11_0_arm64.whl
  name: pillow
  version: 11.0.0
  sha256: b3c5ac4bed7519088103d9450a1107f76308ecf91d6dabc8a33a2fcfb18d0fba
  requires_dist:
  - furo ; extra == 'docs'
  - olefile ; extra == 'docs'
  - sphinx>=8.1 ; extra == 'docs'
  - sphinx-copybutton ; extra == 'docs'
  - sphinx-inline-tabs ; extra == 'docs'
  - sphinxext-opengraph ; extra == 'docs'
  - olefile ; extra == 'fpx'
  - olefile ; extra == 'mic'
  - check-manifest ; extra == 'tests'
  - coverage ; extra == 'tests'
  - defusedxml ; extra == 'tests'
  - markdown2 ; extra == 'tests'
  - olefile ; extra == 'tests'
  - packaging ; extra == 'tests'
  - pyroma ; extra == 'tests'
  - pytest ; extra == 'tests'
  - pytest-cov ; extra == 'tests'
  - pytest-timeout ; extra == 'tests'
  - typing-extensions ; python_full_version < '3.10' and extra == 'typing'
  - defusedxml ; extra == 'xmp'
  requires_python: '>=3.9'
- pypi: https://files.pythonhosted.org/packages/7f/42/6e0f2c2d5c60f499aa29be14f860dd4539de322cd8fb84ee01553493fb4d/pillow-11.0.0-cp312-cp312-manylinux_2_28_x86_64.whl
  name: pillow
  version: 11.0.0
  sha256: 00177a63030d612148e659b55ba99527803288cea7c75fb05766ab7981a8c1b7
  requires_dist:
  - furo ; extra == 'docs'
  - olefile ; extra == 'docs'
  - sphinx>=8.1 ; extra == 'docs'
  - sphinx-copybutton ; extra == 'docs'
  - sphinx-inline-tabs ; extra == 'docs'
  - sphinxext-opengraph ; extra == 'docs'
  - olefile ; extra == 'fpx'
  - olefile ; extra == 'mic'
  - check-manifest ; extra == 'tests'
  - coverage ; extra == 'tests'
  - defusedxml ; extra == 'tests'
  - markdown2 ; extra == 'tests'
  - olefile ; extra == 'tests'
  - packaging ; extra == 'tests'
  - pyroma ; extra == 'tests'
  - pytest ; extra == 'tests'
  - pytest-cov ; extra == 'tests'
  - pytest-timeout ; extra == 'tests'
  - typing-extensions ; python_full_version < '3.10' and extra == 'typing'
  - defusedxml ; extra == 'xmp'
  requires_python: '>=3.9'
- conda: https://conda.anaconda.org/conda-forge/noarch/pip-24.3.1-pyh8b19718_0.conda
  sha256: 499313e72e20225f84c2e9690bbaf5b952c8d7e0bf34b728278538f766b81628
  md5: 5dd546fe99b44fda83963d15f84263b7
  depends:
  - python >=3.8,<3.13.0a0
  - setuptools
  - wheel
  license: MIT
  license_family: MIT
  purls:
  - pkg:pypi/pip?source=hash-mapping
  size: 1243168
  timestamp: 1730203795600
- conda: https://conda.anaconda.org/conda-forge/noarch/pixi-kernel-0.5.2-pyhd8ed1ab_0.conda
  sha256: a8888f2023725a887da5ae2f0c17c7260d719486710d30e276df6a5c4904a363
  md5: 41256cd3428671354dd39af67f7c8dd1
  depends:
  - jupyter_client >=7
  - pydantic >=2,<3
  - python >=3.9
  license: MIT
  license_family: MIT
  purls:
  - pkg:pypi/pixi-kernel?source=hash-mapping
  size: 29833
  timestamp: 1732885452920
- conda: https://conda.anaconda.org/conda-forge/noarch/pkgutil-resolve-name-1.3.10-pyhd8ed1ab_1.conda
  sha256: fecf95377134b0e8944762d92ecf7b0149c07d8186fb5db583125a2705c7ea0a
  md5: 405678b942f2481cecdb3e010f4925d9
  depends:
  - python >=3.6
  license: MIT AND PSF-2.0
  purls:
  - pkg:pypi/pkgutil-resolve-name?source=hash-mapping
  size: 10778
  timestamp: 1694617398467
- conda: https://conda.anaconda.org/conda-forge/noarch/platformdirs-4.3.6-pyhd8ed1ab_1.conda
  sha256: bb50f6499e8bc1d1a26f17716c97984671121608dc0c3ecd34858112bce59a27
  md5: 577852c7e53901ddccc7e6a9959ddebe
  depends:
  - python >=3.9
  license: MIT
  purls:
  - pkg:pypi/platformdirs?source=hash-mapping
  size: 20448
  timestamp: 1733232756001
- conda: https://conda.anaconda.org/conda-forge/noarch/pluggy-1.5.0-pyhd8ed1ab_1.conda
  sha256: 122433fc5318816b8c69283aaf267c73d87aa2d09ce39f64c9805c9a3b264819
  md5: e9dcbce5f45f9ee500e728ae58b605b6
  depends:
  - python >=3.9
  license: MIT
  license_family: MIT
  purls:
  - pkg:pypi/pluggy?source=hash-mapping
  size: 23595
  timestamp: 1733222855563
- conda: https://conda.anaconda.org/conda-forge/noarch/pre-commit-3.7.1-pyha770c72_0.conda
  sha256: 689c169ce6ed5d516d8524cc1e6ef2687dff19747c1ed1ee9b347a71f47ff12d
  md5: 724bc4489c1174fc8e3233b0624fa51f
  depends:
  - cfgv >=2.0.0
  - identify >=1.0.0
  - nodeenv >=0.11.1
  - python >=3.9
  - pyyaml >=5.1
  - virtualenv >=20.10.0
  license: MIT
  license_family: MIT
  purls:
  - pkg:pypi/pre-commit?source=hash-mapping
  size: 179748
  timestamp: 1715432871404
- conda: https://conda.anaconda.org/conda-forge/noarch/prometheus_client-0.21.0-pyhd8ed1ab_0.conda
  sha256: 01f0c3dd00081637ed920a922b17bcc8ed49608404ee466ced806856e671f6b9
  md5: 07e9550ddff45150bfc7da146268e165
  depends:
  - python >=3.8
  license: Apache-2.0
  license_family: Apache
  purls:
  - pkg:pypi/prometheus-client?source=hash-mapping
  size: 49024
  timestamp: 1726902073034
- conda: https://conda.anaconda.org/conda-forge/noarch/prompt-toolkit-3.0.48-pyha770c72_0.conda
  sha256: 44e4e6108d425a666856a52d1523e5d70890256a8920bb0dcd3d55cc750f3207
  md5: 4c05134c48b6a74f33bbb9938e4a115e
  depends:
  - python >=3.7
  - wcwidth
  constrains:
  - prompt_toolkit 3.0.48
  license: BSD-3-Clause
  license_family: BSD
  purls:
  - pkg:pypi/prompt-toolkit?source=hash-mapping
  size: 270271
  timestamp: 1727341744544
- conda: https://conda.anaconda.org/conda-forge/linux-64/propcache-0.2.0-py312h66e93f0_2.conda
  sha256: be7aa0056680dd6e528b7992169a20dd525b94f62d37c8ba0fbf69bd4e8df57d
  md5: 2c6c0c68f310bc33972e7c83264d7786
  depends:
  - __glibc >=2.17,<3.0.a0
  - libgcc >=13
  - python >=3.12,<3.13.0a0
  - python_abi 3.12.* *_cp312
  license: Apache-2.0
  license_family: APACHE
  purls:
  - pkg:pypi/propcache?source=hash-mapping
  size: 53498
  timestamp: 1728545927816
- conda: https://conda.anaconda.org/conda-forge/osx-arm64/propcache-0.2.0-py312h024a12e_2.conda
  sha256: 0f3a04675c6c473398f0aaa95c259e0a085d5ec106b4fa89a7efeb7cc73d5dd2
  md5: 6693e523bc43c38508efe14ab3374f0c
  depends:
  - __osx >=11.0
  - python >=3.12,<3.13.0a0
  - python >=3.12,<3.13.0a0 *_cpython
  - python_abi 3.12.* *_cp312
  license: Apache-2.0
  license_family: APACHE
  purls:
  - pkg:pypi/propcache?source=hash-mapping
  size: 47796
  timestamp: 1728545963127
- conda: https://conda.anaconda.org/conda-forge/linux-64/psutil-6.1.0-py312h66e93f0_0.conda
  sha256: 0f309b435174e037d5cfe5ed26c1c5ad8152c68cfe61af17709ec31ec3d9f096
  md5: 0524eb91d3d78d76d671c6e3cd7cee82
  depends:
  - __glibc >=2.17,<3.0.a0
  - libgcc >=13
  - python >=3.12,<3.13.0a0
  - python_abi 3.12.* *_cp312
  license: BSD-3-Clause
  license_family: BSD
  purls:
  - pkg:pypi/psutil?source=hash-mapping
  size: 488462
  timestamp: 1729847159916
- conda: https://conda.anaconda.org/conda-forge/osx-arm64/psutil-6.1.0-py312h0bf5046_0.conda
  sha256: 143a40f9c72d803744ebd6a60801c5cd17af152b293f8d59e90111ce62b53569
  md5: 61566f5c6e1d29d1d12882eb93e28532
  depends:
  - __osx >=11.0
  - python >=3.12,<3.13.0a0
  - python >=3.12,<3.13.0a0 *_cpython
  - python_abi 3.12.* *_cp312
  license: BSD-3-Clause
  license_family: BSD
  purls:
  - pkg:pypi/psutil?source=hash-mapping
  size: 493431
  timestamp: 1729847279283
- conda: https://conda.anaconda.org/conda-forge/noarch/ptyprocess-0.7.0-pyhd3deb0d_0.tar.bz2
  sha256: fb31e006a25eb2e18f3440eb8d17be44c8ccfae559499199f73584566d0a444a
  md5: 359eeb6536da0e687af562ed265ec263
  depends:
  - python
  license: ISC
  purls:
  - pkg:pypi/ptyprocess?source=hash-mapping
  size: 16546
  timestamp: 1609419417991
- conda: https://conda.anaconda.org/conda-forge/noarch/pure_eval-0.2.3-pyhd8ed1ab_0.conda
  sha256: dcfcb3cee1ae0a89729601582cc3edea20ba13c9493967a03a693c67567af0c8
  md5: 0f051f09d992e0d08941706ad519ee0e
  depends:
  - python >=3.5
  license: MIT
  license_family: MIT
  purls:
  - pkg:pypi/pure-eval?source=hash-mapping
  size: 16551
  timestamp: 1721585805256
- conda: https://conda.anaconda.org/conda-forge/noarch/pyaml-24.12.1-pyhd8ed1ab_0.conda
  sha256: 8c810e51bff3bdd42c05931fff68bb8d399b9394df22b56093bfeea5d0a10169
  md5: ed07ddeedf3870f76029954e93391318
  depends:
  - python >=3.9
  - pyyaml
  license: WTFPL
  purls:
  - pkg:pypi/pyaml?source=hash-mapping
  size: 29090
  timestamp: 1734021155090
- conda: https://conda.anaconda.org/conda-forge/noarch/pycparser-2.22-pyh29332c3_1.conda
  sha256: 79db7928d13fab2d892592223d7570f5061c192f27b9febd1a418427b719acc6
  md5: 12c566707c80111f9799308d9e265aef
  depends:
  - python >=3.9
  - python
  license: BSD-3-Clause
  license_family: BSD
  purls: []
  size: 110100
  timestamp: 1733195786147
- conda: https://conda.anaconda.org/conda-forge/noarch/pydantic-2.10.2-pyh3cfb1c2_1.conda
  sha256: 30233fadbd184369569af60c4ca634f86385a8652ba63867e3f44c977750da20
  md5: a03e28b933eaad08664b53887930cc1f
  depends:
  - annotated-types >=0.6.0
  - pydantic-core 2.27.1
  - python >=3.9
  - typing-extensions >=4.6.1
  - typing_extensions >=4.12.2
  license: MIT
  license_family: MIT
  purls:
  - pkg:pypi/pydantic?source=hash-mapping
  size: 316884
  timestamp: 1733228743420
- conda: https://conda.anaconda.org/conda-forge/linux-64/pydantic-core-2.27.1-py312h12e396e_0.conda
  sha256: c89741f4eff395f8de70975f42e1f20591f0e0870929d440af35b13399976b09
  md5: 114030cb28527db2c385f07038e914c8
  depends:
  - __glibc >=2.17,<3.0.a0
  - libgcc >=13
  - python >=3.12,<3.13.0a0
  - python_abi 3.12.* *_cp312
  - typing-extensions >=4.6.0,!=4.7.0
  constrains:
  - __glibc >=2.17
  license: MIT
  license_family: MIT
  purls:
  - pkg:pypi/pydantic-core?source=hash-mapping
  size: 1635156
  timestamp: 1732254225040
- conda: https://conda.anaconda.org/conda-forge/osx-arm64/pydantic-core-2.27.1-py312hcd83bfe_0.conda
  sha256: 5bba8de2bbbbdb39390abb1e2aff310e8cfd49646ae5a0e0ea4d6582bd1d52ba
  md5: 3847a96eaf24a877b6091150ff9c4955
  depends:
  - __osx >=11.0
  - python >=3.12,<3.13.0a0
  - python >=3.12,<3.13.0a0 *_cpython
  - python_abi 3.12.* *_cp312
  - typing-extensions >=4.6.0,!=4.7.0
  constrains:
  - __osx >=11.0
  license: MIT
  license_family: MIT
  purls:
  - pkg:pypi/pydantic-core?source=hash-mapping
  size: 1449057
  timestamp: 1732254359451
- pypi: https://files.pythonhosted.org/packages/35/2a/8c0f6fe243e6b6793868c6834203a44cc8f3f25abad780e1c7b21e15594d/pydicom-2.4.4-py3-none-any.whl
  name: pydicom
  version: 2.4.4
  sha256: f9f8e19b78525be57aa6384484298833e4d06ac1d6226c79459131ddb0bd7c42
  requires_dist:
  - numpy ; extra == 'docs'
  - numpydoc ; extra == 'docs'
  - matplotlib ; extra == 'docs'
  - pillow ; extra == 'docs'
  - sphinx ; extra == 'docs'
  - sphinx-rtd-theme ; extra == 'docs'
  - sphinx-gallery ; extra == 'docs'
  - sphinxcontrib-napoleon ; extra == 'docs'
  - sphinx-copybutton ; extra == 'docs'
  requires_python: '>=3.7'
- pypi: https://files.pythonhosted.org/packages/f7/3f/01c8b82017c199075f8f788d0d906b9ffbbc5a47dc9918a945e13d5a2bda/pygments-2.18.0-py3-none-any.whl
  name: pygments
  version: 2.18.0
  sha256: b8e6aca0523f3ab76fee51799c488e38782ac06eafcf95e7ba832985c8e7b13a
  requires_dist:
  - colorama>=0.4.6 ; extra == 'windows-terminal'
  requires_python: '>=3.8'
- conda: https://conda.anaconda.org/conda-forge/noarch/pygments-2.18.0-pyhd8ed1ab_1.conda
  sha256: 0d6133545f268b2b89c2617c196fc791f365b538d4057ecd636d658c3b1e885d
  md5: b38dc0206e2a530e5c2cf11dc086b31a
  depends:
  - python >=3.9
  license: BSD-2-Clause
  purls:
  - pkg:pypi/pygments?source=hash-mapping
  size: 876700
  timestamp: 1733221731178
- pypi: https://files.pythonhosted.org/packages/1f/fd/ac2161cce19fd67a18c269073f8e86292b5511acec6f8ef6eab88615d032/pykwalify-1.8.0-py2.py3-none-any.whl
  name: pykwalify
  version: 1.8.0
  sha256: 731dfa87338cca9f559d1fca2bdea37299116e3139b73f78ca90a543722d6651
  requires_dist:
  - docopt>=0.6.2
  - python-dateutil>=2.8.0
  - ruamel-yaml>=0.16.0
- conda: https://conda.anaconda.org/conda-forge/noarch/pymdown-extensions-10.12-pyhd8ed1ab_0.conda
  sha256: a56ba3e7070c0dbfe8c435a43d75ea0faa4ec61aa158f364f5826a283925cd25
  md5: e352dc92203f360748da72357da78ed8
  depends:
  - markdown >=3.6
  - python >=3.8
  - pyyaml
  license: MIT
  license_family: MIT
  purls:
  - pkg:pypi/pymdown-extensions?source=hash-mapping
  size: 167047
  timestamp: 1730190145267
- pypi: https://files.pythonhosted.org/packages/7b/fe/532e4899c5a19d51e4aae7fe2e8689380a27b8fb3b53560541f84c283445/pynrrd-1.1.1-py3-none-any.whl
  name: pynrrd
  version: 1.1.1
  sha256: e65ae7ac53583ad5d71a03845c9247ff2238415b91980f1fd9486d4ec3d62c43
  requires_dist:
  - numpy>=1.21
  - typing-extensions
  - build ; extra == 'dev'
  - pre-commit ; extra == 'dev'
  - pytest ; extra == 'dev'
  requires_python: '>=3.7'
- conda: https://conda.anaconda.org/conda-forge/osx-arm64/pyobjc-core-10.3.2-py312hb9d441b_0.conda
  sha256: 6c110c64e7cc0a28416414446698ab310a9261525a6aa630b2c4f50891867719
  md5: 663e894deb5a24c8931fd8224f19a1fd
  depends:
  - __osx >=11.0
  - libffi >=3.4,<4.0a0
  - python >=3.12,<3.13.0a0
  - python >=3.12,<3.13.0a0 *_cpython
  - python_abi 3.12.* *_cp312
  - setuptools
  license: MIT
  license_family: MIT
  purls:
  - pkg:pypi/pyobjc-core?source=hash-mapping
  size: 484571
  timestamp: 1732987487536
- conda: https://conda.anaconda.org/conda-forge/osx-arm64/pyobjc-framework-cocoa-10.3.2-py312hb9d441b_0.conda
  sha256: 5a78f97cb7414cb4b78b777dcfcffb08da42ced866e8ef6455a57c2230908bfe
  md5: 41e4f28d545565e48f1f819cf8dac5c7
  depends:
  - __osx >=11.0
  - libffi >=3.4,<4.0a0
  - pyobjc-core 10.3.2.*
  - python >=3.12,<3.13.0a0
  - python >=3.12,<3.13.0a0 *_cpython
  - python_abi 3.12.* *_cp312
  license: MIT
  license_family: MIT
  purls:
  - pkg:pypi/pyobjc-framework-cocoa?source=hash-mapping
  size: 380414
  timestamp: 1733168930888
- pypi: https://files.pythonhosted.org/packages/be/ec/2eb3cd785efd67806c46c13a17339708ddc346cbb684eade7a6e6f79536a/pyparsing-3.2.0-py3-none-any.whl
  name: pyparsing
  version: 3.2.0
  sha256: 93d9577b88da0bbea8cc8334ee8b918ed014968fd2ec383e868fb8afb1ccef84
  requires_dist:
  - railroad-diagrams ; extra == 'diagrams'
  - jinja2 ; extra == 'diagrams'
  requires_python: '>=3.9'
- conda: https://conda.anaconda.org/conda-forge/noarch/pyparsing-3.2.0-pyhd8ed1ab_2.conda
  sha256: 09a5484532e24a33649ab612674fd0857bbdcfd6640a79d13a6690fb742a36e1
  md5: 4c05a2bcf87bb495512374143b57cf28
  depends:
  - python >=3.9
  license: MIT
  license_family: MIT
  purls:
  - pkg:pypi/pyparsing?source=hash-mapping
  size: 92319
  timestamp: 1733222687746
- pypi: https://files.pythonhosted.org/packages/32/fa/f537d03512335d6f9ba4e1678679a845bc2e73c9d9c1ddbe666909e10c14/pyradiomics_bhklab-3.1.4.tar.gz
  name: pyradiomics-bhklab
  version: 3.1.4
  sha256: a44a087efc4ede91b5dfa5cf0de58ea3596bfaec1ef2484f278504b0a8fd5ffb
  requires_dist:
  - numpy
  - simpleitk
  - pywavelets
  - pykwalify
  - six
  - auditwheel>=6.1.0,<7 ; extra == 'build'
  - twine>=5.1.1,<6 ; extra == 'build'
  requires_python: '>=3.5'
- conda: https://conda.anaconda.org/conda-forge/noarch/pysocks-1.7.1-pyha55dd90_7.conda
  sha256: ba3b032fa52709ce0d9fd388f63d330a026754587a2f461117cac9ab73d8d0d8
  md5: 461219d1a5bd61342293efa2c0c90eac
  depends:
  - __unix
  - python >=3.9
  license: BSD-3-Clause
  license_family: BSD
  purls:
  - pkg:pypi/pysocks?source=hash-mapping
  size: 21085
  timestamp: 1733217331982
- conda: https://conda.anaconda.org/conda-forge/noarch/pytest-8.3.4-pyhd8ed1ab_1.conda
  sha256: 75245ca9d0cbd6d38bb45ec02430189a9d4c21c055c5259739d738a2298d61b3
  md5: 799ed216dc6af62520f32aa39bc1c2bb
  depends:
  - colorama
  - exceptiongroup >=1.0.0rc8
  - iniconfig
  - packaging
  - pluggy <2,>=1.5
  - python >=3.9
  - tomli >=1
  constrains:
  - pytest-faulthandler >=2
  license: MIT
  purls:
  - pkg:pypi/pytest?source=hash-mapping
  size: 259195
  timestamp: 1733217599806
- conda: https://conda.anaconda.org/conda-forge/noarch/pytest-cov-6.0.0-pyhd8ed1ab_1.conda
  sha256: 09acac1974e10a639415be4be326dd21fa6d66ca51a01fb71532263fba6dccf6
  md5: 79963c319d1be62c8fd3e34555816e01
  depends:
  - coverage >=7.5
  - pytest >=4.6
  - python >=3.9
  - toml
  license: MIT
  license_family: MIT
  purls:
  - pkg:pypi/pytest-cov?source=hash-mapping
  size: 26256
  timestamp: 1733223113491
- conda: https://conda.anaconda.org/conda-forge/noarch/pytest-xdist-3.6.1-pyhd8ed1ab_0.conda
  sha256: c9f27ed55352bee2c9f7cc2fdaf12b322ee280b1989d7e763b4540d4fe7ec995
  md5: b39568655c127a9c4a44d178ac99b6d0
  depends:
  - execnet >=2.1
  - pytest >=7.0.0
  - python >=3.8
  constrains:
  - psutil >=3.0
  license: MIT
  license_family: MIT
  purls:
  - pkg:pypi/pytest-xdist?source=hash-mapping
  size: 38320
  timestamp: 1718138508765
- conda: https://conda.anaconda.org/conda-forge/linux-64/python-3.10.15-h4a871b0_2_cpython.conda
  build_number: 2
  sha256: c1e5e93b887d8cd1aa31d24b9620cb7eb6645c08c97b15ffc844fd6c29051420
  md5: 98059097f62e97be9aed7ec904055825
  depends:
  - __glibc >=2.17,<3.0.a0
  - bzip2 >=1.0.8,<2.0a0
  - ld_impl_linux-64 >=2.36.1
  - libffi >=3.4,<4.0a0
  - libgcc >=13
  - libnsl >=2.0.1,<2.1.0a0
  - libsqlite >=3.46.1,<4.0a0
  - libuuid >=2.38.1,<3.0a0
  - libxcrypt >=4.4.36
  - libzlib >=1.3.1,<2.0a0
  - ncurses >=6.5,<7.0a0
  - openssl >=3.3.2,<4.0a0
  - readline >=8.2,<9.0a0
  - tk >=8.6.13,<8.7.0a0
  - tzdata
  - xz >=5.2.6,<6.0a0
  constrains:
  - python_abi 3.10.* *_cp310
  license: Python-2.0
  purls: []
  size: 25321141
  timestamp: 1729042931665
- conda: https://conda.anaconda.org/conda-forge/linux-64/python-3.11.10-hc5c86c4_3_cpython.conda
  build_number: 3
  sha256: b7fa3bd48e3a3d30f65608e07759cefd27885c6388b3f612af85ce40282e6936
  md5: 9e1ad55c87368e662177661a998feed5
  depends:
  - __glibc >=2.17,<3.0.a0
  - bzip2 >=1.0.8,<2.0a0
  - ld_impl_linux-64 >=2.36.1
  - libexpat >=2.6.3,<3.0a0
  - libffi >=3.4,<4.0a0
  - libgcc >=13
  - libnsl >=2.0.1,<2.1.0a0
  - libsqlite >=3.46.1,<4.0a0
  - libuuid >=2.38.1,<3.0a0
  - libxcrypt >=4.4.36
  - libzlib >=1.3.1,<2.0a0
  - ncurses >=6.5,<7.0a0
  - openssl >=3.3.2,<4.0a0
  - readline >=8.2,<9.0a0
  - tk >=8.6.13,<8.7.0a0
  - tzdata
  - xz >=5.2.6,<6.0a0
  constrains:
  - python_abi 3.11.* *_cp311
  license: Python-2.0
  purls: []
  size: 30543977
  timestamp: 1729043512711
- conda: https://conda.anaconda.org/conda-forge/linux-64/python-3.12.7-hc5c86c4_0_cpython.conda
  sha256: 674be31ff152d9f0e0fe16959a45e3803a730fc4f54d87df6a9ac4e6a698c41d
  md5: 0515111a9cdf69f83278f7c197db9807
  depends:
  - __glibc >=2.17,<3.0.a0
  - bzip2 >=1.0.8,<2.0a0
  - ld_impl_linux-64 >=2.36.1
  - libexpat >=2.6.3,<3.0a0
  - libffi >=3.4,<4.0a0
  - libgcc >=13
  - libnsl >=2.0.1,<2.1.0a0
  - libsqlite >=3.46.1,<4.0a0
  - libuuid >=2.38.1,<3.0a0
  - libxcrypt >=4.4.36
  - libzlib >=1.3.1,<2.0a0
  - ncurses >=6.5,<7.0a0
  - openssl >=3.3.2,<4.0a0
  - readline >=8.2,<9.0a0
  - tk >=8.6.13,<8.7.0a0
  - tzdata
  - xz >=5.2.6,<6.0a0
  constrains:
  - python_abi 3.12.* *_cp312
  license: Python-2.0
  purls: []
  size: 31574780
  timestamp: 1728059777603
- conda: https://conda.anaconda.org/conda-forge/osx-arm64/python-3.10.15-hdce6c4c_2_cpython.conda
  build_number: 2
  sha256: 50dbbcc5efacaa05906cdc6b42bbdda17cee7910386bef8d737edffe7f5a7f2f
  md5: b6a5e688170f1301a858f6001c32822d
  depends:
  - __osx >=11.0
  - bzip2 >=1.0.8,<2.0a0
  - libffi >=3.4,<4.0a0
  - libsqlite >=3.46.1,<4.0a0
  - libzlib >=1.3.1,<2.0a0
  - ncurses >=6.5,<7.0a0
  - openssl >=3.3.2,<4.0a0
  - readline >=8.2,<9.0a0
  - tk >=8.6.13,<8.7.0a0
  - tzdata
  - xz >=5.2.6,<6.0a0
  constrains:
  - python_abi 3.10.* *_cp310
  license: Python-2.0
  purls: []
  size: 12411616
  timestamp: 1729042103758
- conda: https://conda.anaconda.org/conda-forge/osx-arm64/python-3.11.10-hc51fdd5_3_cpython.conda
  build_number: 3
  sha256: 95a2c487176867ded825e23eab1e581398f75c5323da0cb7577c3cff3d2f955b
  md5: 2a47a0061d7d3030e45b66d23f01d101
  depends:
  - __osx >=11.0
  - bzip2 >=1.0.8,<2.0a0
  - libexpat >=2.6.3,<3.0a0
  - libffi >=3.4,<4.0a0
  - libsqlite >=3.46.1,<4.0a0
  - libzlib >=1.3.1,<2.0a0
  - ncurses >=6.5,<7.0a0
  - openssl >=3.3.2,<4.0a0
  - readline >=8.2,<9.0a0
  - tk >=8.6.13,<8.7.0a0
  - tzdata
  - xz >=5.2.6,<6.0a0
  constrains:
  - python_abi 3.11.* *_cp311
  license: Python-2.0
  purls: []
  size: 14598065
  timestamp: 1729042279642
- conda: https://conda.anaconda.org/conda-forge/osx-arm64/python-3.12.7-h739c21a_0_cpython.conda
  sha256: 45d7ca2074aa92594bd2f91a9003b338cc1df8a46b9492b7fc8167110783c3ef
  md5: e0d82e57ebb456077565e6d82cd4a323
  depends:
  - __osx >=11.0
  - bzip2 >=1.0.8,<2.0a0
  - libexpat >=2.6.3,<3.0a0
  - libffi >=3.4,<4.0a0
  - libsqlite >=3.46.1,<4.0a0
  - libzlib >=1.3.1,<2.0a0
  - ncurses >=6.5,<7.0a0
  - openssl >=3.3.2,<4.0a0
  - readline >=8.2,<9.0a0
  - tk >=8.6.13,<8.7.0a0
  - tzdata
  - xz >=5.2.6,<6.0a0
  constrains:
  - python_abi 3.12.* *_cp312
  license: Python-2.0
  purls: []
  size: 12975439
  timestamp: 1728057819519
- pypi: https://files.pythonhosted.org/packages/ec/57/56b9bcc3c9c6a792fcbaf139543cee77261f3651ca9da0c93f5c1221264b/python_dateutil-2.9.0.post0-py2.py3-none-any.whl
  name: python-dateutil
  version: 2.9.0.post0
  sha256: a8b2bc7bffae282281c8140a97d3aa9c14da0b136dfe83f850eea9a5f7470427
  requires_dist:
  - six>=1.5
  requires_python: '>=2.7,!=3.0.*,!=3.1.*,!=3.2.*'
- conda: https://conda.anaconda.org/conda-forge/noarch/python-dateutil-2.9.0.post0-pyhff2d567_1.conda
  sha256: a50052536f1ef8516ed11a844f9413661829aa083304dc624c5925298d078d79
  md5: 5ba79d7c71f03c678c8ead841f347d6e
  depends:
  - python >=3.9
  - six >=1.5
  license: Apache-2.0
  license_family: APACHE
  purls:
  - pkg:pypi/python-dateutil?source=hash-mapping
  size: 222505
  timestamp: 1733215763718
- conda: https://conda.anaconda.org/conda-forge/noarch/python-fastjsonschema-2.21.1-pyhd8ed1ab_0.conda
  sha256: 1b09a28093071c1874862422696429d0d35bd0b8420698003ac004746c5e82a2
  md5: 38e34d2d1d9dca4fb2b9a0a04f604e2c
  depends:
  - python >=3.9
  license: BSD-3-Clause
  license_family: BSD
  purls:
  - pkg:pypi/fastjsonschema?source=compressed-mapping
  size: 226259
  timestamp: 1733236073335
- conda: https://conda.anaconda.org/conda-forge/noarch/python-gitlab-4.13.0-pyhff2d567_1.conda
  sha256: 44ab064dcd1bca1390de28161e2641a5ac5ad312dfd21ef9e55ae93d4f3700a2
  md5: 01101b2323da07df056db0582d022e66
  depends:
  - gql
  - python >=3.8
  - requests >=2.22.0
  - requests-toolbelt >=0.9.1
  license: LGPL-3.0-only
  license_family: LGPL
  purls:
  - pkg:pypi/python-gitlab?source=hash-mapping
  size: 89984
  timestamp: 1729869284823
- conda: https://conda.anaconda.org/conda-forge/noarch/python-json-logger-2.0.7-pyhd8ed1ab_0.conda
  sha256: 4790787fe1f4e8da616edca4acf6a4f8ed4e7c6967aa31b920208fc8f95efcca
  md5: a61bf9ec79426938ff785eb69dbb1960
  depends:
  - python >=3.6
  license: BSD-2-Clause
  license_family: BSD
  purls:
  - pkg:pypi/python-json-logger?source=hash-mapping
  size: 13383
  timestamp: 1677079727691
- conda: https://conda.anaconda.org/conda-forge/noarch/python-semantic-release-9.15.1-pyh10f6f8f_0.conda
  sha256: 9feb6e9c74f586413c9e0d2c9a74e947dc91937e291ffe9b3b702435e91fc118
  md5: 78a142b42d3d0f4785bccaa1271eec8d
  depends:
  - click >=8,<9.0
  - click-option-group >=0.5,<0.6
  - dotty-dict >=1.3.0,<2
  - gitpython >=3.0.8,<4
  - importlib-resources >=5.7,<7
  - jinja2 >=3.1.2,<4
  - pydantic >=2,<3
  - python >=3.8
  - python-gitlab >=2,<5
  - requests >=2.25,<3
  - rich >=13,<14
  - shellingham >=1.5.0
  - tomlkit >=0.11,<1
  license: MIT
  license_family: MIT
  purls:
  - pkg:pypi/python-semantic-release?source=hash-mapping
  size: 78567
  timestamp: 1733226800852
- conda: https://conda.anaconda.org/conda-forge/linux-64/python_abi-3.10-5_cp310.conda
  build_number: 5
  sha256: 074d2f0b31f0333b7e553042b17ea54714b74263f8adda9a68a4bd8c7e219971
  md5: 2921c34715e74b3587b4cff4d36844f9
  constrains:
  - python 3.10.* *_cpython
  license: BSD-3-Clause
  license_family: BSD
  purls: []
  size: 6227
  timestamp: 1723823165457
- conda: https://conda.anaconda.org/conda-forge/linux-64/python_abi-3.11-5_cp311.conda
  build_number: 5
  sha256: 2660b8059b3ee854bc5d3c6b1fce946e5bd2fe8fbca7827de2c5885ead6209de
  md5: 139a8d40c8a2f430df31048949e450de
  constrains:
  - python 3.11.* *_cpython
  license: BSD-3-Clause
  license_family: BSD
  purls: []
  size: 6211
  timestamp: 1723823324668
- conda: https://conda.anaconda.org/conda-forge/linux-64/python_abi-3.12-5_cp312.conda
  build_number: 5
  sha256: d10e93d759931ffb6372b45d65ff34d95c6000c61a07e298d162a3bc2accebb0
  md5: 0424ae29b104430108f5218a66db7260
  constrains:
  - python 3.12.* *_cpython
  license: BSD-3-Clause
  license_family: BSD
  purls: []
  size: 6238
  timestamp: 1723823388266
- conda: https://conda.anaconda.org/conda-forge/osx-arm64/python_abi-3.10-5_cp310.conda
  build_number: 5
  sha256: 15a1e37da3e52c9250eac103858aad494ce23501d72fb78f5a2126046c9a9e2d
  md5: e33836c9096802b29d28981765becbee
  constrains:
  - python 3.10.* *_cpython
  license: BSD-3-Clause
  license_family: BSD
  purls: []
  size: 6324
  timestamp: 1723823147856
- conda: https://conda.anaconda.org/conda-forge/osx-arm64/python_abi-3.11-5_cp311.conda
  build_number: 5
  sha256: adc05729b7e0aca7b436e60a86f10822a92185dfcb48d66d6444e3629d3a1f6a
  md5: 3b855e3734344134cb56c410f729c340
  constrains:
  - python 3.11.* *_cpython
  license: BSD-3-Clause
  license_family: BSD
  purls: []
  size: 6308
  timestamp: 1723823096865
- conda: https://conda.anaconda.org/conda-forge/osx-arm64/python_abi-3.12-5_cp312.conda
  build_number: 5
  sha256: 49d624e4b809c799d2bf257b22c23cf3fc4460f5570d9a58e7ad86350aeaa1f4
  md5: b76f9b1c862128e56ac7aa8cd2333de9
  constrains:
  - python 3.12.* *_cpython
  license: BSD-3-Clause
  license_family: BSD
  purls: []
  size: 6278
  timestamp: 1723823099686
- pypi: https://files.pythonhosted.org/packages/11/c3/005fcca25ce078d2cc29fd559379817424e94885510568bc1bc53d7d5846/pytz-2024.2-py2.py3-none-any.whl
  name: pytz
  version: '2024.2'
  sha256: 31c7c1817eb7fae7ca4b8c7ee50c72f93aa2dd863de768e1ef4245d426aa0725
- conda: https://conda.anaconda.org/conda-forge/noarch/pytz-2024.2-pyhd8ed1ab_1.conda
  sha256: 0a7c706b2eb13f7da5692d9ddf1567209964875710b471de6f2743b33d1ba960
  md5: f26ec986456c30f6dff154b670ae140f
  depends:
  - python >=3.9
  license: MIT
  license_family: MIT
  purls:
  - pkg:pypi/pytz?source=hash-mapping
  size: 185890
  timestamp: 1733215766006
- pypi: https://files.pythonhosted.org/packages/19/3f/931e03737d6a216b1b390ef9a47191f8dd977484efdde2bca5b87ca5c3b3/pywavelets-1.7.0-cp310-cp310-macosx_11_0_arm64.whl
  name: pywavelets
  version: 1.7.0
  sha256: 953b877c43f1fa53204b1b0eedd04efa6739378a873e79fa34ee5296d47a9ca1
  requires_dist:
  - numpy>=1.23,<3
  - scipy>=1.9 ; extra == 'optional'
  requires_python: '>=3.10'
- pypi: https://files.pythonhosted.org/packages/1e/77/b2c9976cbc7c378c72a8e7cff08a2ed49e26ef58e1a8fcaa523aadae5419/pywavelets-1.7.0-cp311-cp311-macosx_11_0_arm64.whl
  name: pywavelets
  version: 1.7.0
  sha256: ae3ae86ba69d75327b1c5cd368138fb9329bc7eb7418d6b0ce9504c5070974ef
  requires_dist:
  - numpy>=1.23,<3
  - scipy>=1.9 ; extra == 'optional'
  requires_python: '>=3.10'
- pypi: https://files.pythonhosted.org/packages/45/e9/3a047a49a6fd0917ba3e436ff93825f8cecc3cb55720d798bc71433a5433/pywavelets-1.7.0-cp311-cp311-manylinux_2_17_x86_64.manylinux2014_x86_64.whl
  name: pywavelets
  version: 1.7.0
  sha256: 05dc2930cf9b7f61a24b2fe52b18e9d6046012fc46fc360355222781a95a1378
  requires_dist:
  - numpy>=1.23,<3
  - scipy>=1.9 ; extra == 'optional'
  requires_python: '>=3.10'
- pypi: https://files.pythonhosted.org/packages/53/b6/08d5ea524a5ed25e1f94fba428ac605f0f774bea4a8cf14dbdc7947a2bc5/pywavelets-1.7.0-cp312-cp312-manylinux_2_17_x86_64.manylinux2014_x86_64.whl
  name: pywavelets
  version: 1.7.0
  sha256: 0bd2611076f5d2c4ad940421bbb3c450b6a53d8ca24bde02662455dc67c70dac
  requires_dist:
  - numpy>=1.23,<3
  - scipy>=1.9 ; extra == 'optional'
  requires_python: '>=3.10'
- pypi: https://files.pythonhosted.org/packages/9c/cf/b5b1706d7054d792bdf678c894f4ad8f8cdaa789f82b7eaa48b80aa45ba0/pywavelets-1.7.0-cp312-cp312-macosx_11_0_arm64.whl
  name: pywavelets
  version: 1.7.0
  sha256: 74e838e0225783f37ae346e60a9f783b4a31adc5731b9cb6d687ee5c93bd87b7
  requires_dist:
  - numpy>=1.23,<3
  - scipy>=1.9 ; extra == 'optional'
  requires_python: '>=3.10'
- pypi: https://files.pythonhosted.org/packages/d6/60/056374044b41f6e2ccca8239d1c9e422e3906f54c7cd08d55a19d98e2a28/pywavelets-1.7.0-cp310-cp310-manylinux_2_17_x86_64.manylinux2014_x86_64.whl
  name: pywavelets
  version: 1.7.0
  sha256: a469a7e73f5ab1d59b52a525a89a4a280426d1ba08eb081261f8bc6775f101d6
  requires_dist:
  - numpy>=1.23,<3
  - scipy>=1.9 ; extra == 'optional'
  requires_python: '>=3.10'
- pypi: https://files.pythonhosted.org/packages/6b/4e/1523cb902fd98355e2e9ea5e5eb237cbc5f3ad5f3075fa65087aa0ecb669/PyYAML-6.0.2-cp310-cp310-manylinux_2_17_x86_64.manylinux2014_x86_64.whl
  name: pyyaml
  version: 6.0.2
  sha256: ec031d5d2feb36d1d1a24380e4db6d43695f3748343d99434e6f5f9156aaa2ed
  requires_python: '>=3.8'
- pypi: https://files.pythonhosted.org/packages/75/e4/2c27590dfc9992f73aabbeb9241ae20220bd9452df27483b6e56d3975cc5/PyYAML-6.0.2-cp311-cp311-manylinux_2_17_x86_64.manylinux2014_x86_64.whl
  name: pyyaml
  version: 6.0.2
  sha256: 3ad2a3decf9aaba3d29c8f537ac4b243e36bef957511b4766cb0057d32b0be85
  requires_python: '>=3.8'
- pypi: https://files.pythonhosted.org/packages/8b/62/b9faa998fd185f65c1371643678e4d58254add437edb764a08c5a98fb986/PyYAML-6.0.2-cp311-cp311-macosx_11_0_arm64.whl
  name: pyyaml
  version: 6.0.2
  sha256: 1e2120ef853f59c7419231f3bf4e7021f1b936f6ebd222406c3b60212205d2ee
  requires_python: '>=3.8'
- pypi: https://files.pythonhosted.org/packages/a8/0c/38374f5bb272c051e2a69281d71cba6fdb983413e6758b84482905e29a5d/PyYAML-6.0.2-cp312-cp312-macosx_11_0_arm64.whl
  name: pyyaml
  version: 6.0.2
  sha256: ce826d6ef20b1bc864f0a68340c8b3287705cae2f8b4b1d932177dcc76721725
  requires_python: '>=3.8'
- pypi: https://files.pythonhosted.org/packages/b9/2b/614b4752f2e127db5cc206abc23a8c19678e92b23c3db30fc86ab731d3bd/PyYAML-6.0.2-cp312-cp312-manylinux_2_17_x86_64.manylinux2014_x86_64.whl
  name: pyyaml
  version: 6.0.2
  sha256: 80bab7bfc629882493af4aa31a4cfa43a4c57c83813253626916b8c7ada83476
  requires_python: '>=3.8'
- pypi: https://files.pythonhosted.org/packages/c7/7a/68bd47624dab8fd4afbfd3c48e3b79efe09098ae941de5b58abcbadff5cb/PyYAML-6.0.2-cp310-cp310-macosx_11_0_arm64.whl
  name: pyyaml
  version: 6.0.2
  sha256: 29717114e51c84ddfba879543fb232a6ed60086602313ca38cce623c1d62cfbf
  requires_python: '>=3.8'
- conda: https://conda.anaconda.org/conda-forge/linux-64/pyyaml-6.0.2-py312h66e93f0_1.conda
  sha256: a60705971e958724168f2ebbb8ed4853067f1d3f7059843df3903e3092bbcffa
  md5: 549e5930e768548a89c23f595dac5a95
  depends:
  - __glibc >=2.17,<3.0.a0
  - libgcc >=13
  - python >=3.12,<3.13.0a0
  - python_abi 3.12.* *_cp312
  - yaml >=0.2.5,<0.3.0a0
  license: MIT
  license_family: MIT
  purls:
  - pkg:pypi/pyyaml?source=hash-mapping
  size: 206553
  timestamp: 1725456256213
- conda: https://conda.anaconda.org/conda-forge/osx-arm64/pyyaml-6.0.2-py312h024a12e_1.conda
  sha256: b06f1c15fb39695bbf707ae8fb554b9a77519af577b5556784534c7db10b52e3
  md5: 1ee23620cf46cb15900f70a1300bae55
  depends:
  - __osx >=11.0
  - python >=3.12,<3.13.0a0
  - python >=3.12,<3.13.0a0 *_cpython
  - python_abi 3.12.* *_cp312
  - yaml >=0.2.5,<0.3.0a0
  license: MIT
  license_family: MIT
  purls:
  - pkg:pypi/pyyaml?source=hash-mapping
  size: 187143
  timestamp: 1725456547263
- conda: https://conda.anaconda.org/conda-forge/noarch/pyyaml-env-tag-0.1-pyhd8ed1ab_0.tar.bz2
  sha256: 900319483135730d9836855a807822f0500b1a239520749103e9ef9b7ba9f246
  md5: 626ed9060ddeb681ddc42bcad89156ab
  depends:
  - python >=3.6
  - pyyaml
  license: MIT
  license_family: MIT
  purls:
  - pkg:pypi/pyyaml-env-tag?source=hash-mapping
  size: 7473
  timestamp: 1624389117412
- conda: https://conda.anaconda.org/conda-forge/linux-64/pyzmq-26.2.0-py312hbf22597_3.conda
  sha256: bc303f9b11e04a515f79cd5ad3bfa0e84b9dfec76552626d6263b38789fe6678
  md5: 746ce19f0829ec3e19c93007b1a224d3
  depends:
  - __glibc >=2.17,<3.0.a0
  - libgcc >=13
  - libsodium >=1.0.20,<1.0.21.0a0
  - libstdcxx >=13
  - python >=3.12,<3.13.0a0
  - python_abi 3.12.* *_cp312
  - zeromq >=4.3.5,<4.4.0a0
  license: BSD-3-Clause
  license_family: BSD
  purls:
  - pkg:pypi/pyzmq?source=hash-mapping
  size: 378126
  timestamp: 1728642454632
- conda: https://conda.anaconda.org/conda-forge/osx-arm64/pyzmq-26.2.0-py312hf8a1cbd_3.conda
  sha256: 2e0ca1bb9ab3af5d1f9b38548d65be7097ba0246e7e63c908c9b1323df3f45b5
  md5: 7bdaa4c2a84b744ef26c8b2ba65c3d0e
  depends:
  - __osx >=11.0
  - libcxx >=17
  - libsodium >=1.0.20,<1.0.21.0a0
  - python >=3.12,<3.13.0a0
  - python >=3.12,<3.13.0a0 *_cpython
  - python_abi 3.12.* *_cp312
  - zeromq >=4.3.5,<4.4.0a0
  license: BSD-3-Clause
  license_family: BSD
  purls:
  - pkg:pypi/pyzmq?source=hash-mapping
  size: 361674
  timestamp: 1728642457661
- pypi: .
  name: readii
  version: 1.19.0
<<<<<<< HEAD
  sha256: 9ae30b80b97e4d9f1a19ebc753a55226e088367851d842d1da8d2f104cf3d998
=======
  sha256: 277f89611527d7b68de50f891783a6ffab837a21ba91e32c6025c77741f0de50
>>>>>>> 672362b2
  requires_dist:
  - simpleitk>=2.3.1
  - matplotlib>=3.9.2,<4
  - med-imagetools>=1.9.2
  - pydicom>=2.3.1
  - pyradiomics-bhklab>=3.1.4,<4
  requires_python: '>=3.10,<3.13'
  editable: true
- conda: https://conda.anaconda.org/conda-forge/linux-64/readline-8.2-h8228510_1.conda
  sha256: 5435cf39d039387fbdc977b0a762357ea909a7694d9528ab40f005e9208744d7
  md5: 47d31b792659ce70f470b5c82fdfb7a4
  depends:
  - libgcc-ng >=12
  - ncurses >=6.3,<7.0a0
  license: GPL-3.0-only
  license_family: GPL
  purls: []
  size: 281456
  timestamp: 1679532220005
- conda: https://conda.anaconda.org/conda-forge/osx-arm64/readline-8.2-h92ec313_1.conda
  sha256: a1dfa679ac3f6007362386576a704ad2d0d7a02e98f5d0b115f207a2da63e884
  md5: 8cbb776a2f641b943d413b3e19df71f4
  depends:
  - ncurses >=6.3,<7.0a0
  license: GPL-3.0-only
  license_family: GPL
  purls: []
  size: 250351
  timestamp: 1679532511311
- conda: https://conda.anaconda.org/conda-forge/noarch/referencing-0.35.1-pyhd8ed1ab_0.conda
  sha256: be8d6d9e86b1a3fef5424127ff81782f8ca63d3058980859609f6f1ecdd34cb3
  md5: 0fc8b52192a8898627c3efae1003e9f6
  depends:
  - attrs >=22.2.0
  - python >=3.8
  - rpds-py >=0.7.0
  license: MIT
  license_family: MIT
  purls:
  - pkg:pypi/referencing?source=hash-mapping
  size: 42210
  timestamp: 1714619625532
- conda: https://conda.anaconda.org/conda-forge/linux-64/regex-2024.11.6-py312h66e93f0_0.conda
  sha256: fcb5687d3ec5fff580b64b8fb649d9d65c999a91a5c3108a313ecdd2de99f06b
  md5: 647770db979b43f9c9ca25dcfa7dc4e4
  depends:
  - __glibc >=2.17,<3.0.a0
  - libgcc >=13
  - python >=3.12,<3.13.0a0
  - python_abi 3.12.* *_cp312
  license: Python-2.0
  license_family: PSF
  purls:
  - pkg:pypi/regex?source=hash-mapping
  size: 402821
  timestamp: 1730952378415
- conda: https://conda.anaconda.org/conda-forge/osx-arm64/regex-2024.11.6-py312hea69d52_0.conda
  sha256: dcdec32f2c7dd37986baa692bedf9db126ad34e92e5e9b64f707cba3d04d2525
  md5: e73cda1f18846b608284bd784f061eac
  depends:
  - __osx >=11.0
  - python >=3.12,<3.13.0a0
  - python >=3.12,<3.13.0a0 *_cpython
  - python_abi 3.12.* *_cp312
  license: Python-2.0
  license_family: PSF
  purls:
  - pkg:pypi/regex?source=hash-mapping
  size: 366374
  timestamp: 1730952427552
- conda: https://conda.anaconda.org/conda-forge/noarch/requests-2.32.3-pyhd8ed1ab_1.conda
  sha256: d701ca1136197aa121bbbe0e8c18db6b5c94acbd041c2b43c70e5ae104e1d8ad
  md5: a9b9368f3701a417eac9edbcae7cb737
  depends:
  - certifi >=2017.4.17
  - charset-normalizer >=2,<4
  - idna >=2.5,<4
  - python >=3.9
  - urllib3 >=1.21.1,<3
  constrains:
  - chardet >=3.0.2,<6
  license: Apache-2.0
  license_family: APACHE
  purls:
  - pkg:pypi/requests?source=hash-mapping
  size: 58723
  timestamp: 1733217126197
- conda: https://conda.anaconda.org/conda-forge/noarch/requests-toolbelt-1.0.0-pyhd8ed1ab_0.conda
  sha256: 20eaefc5dba74ff6c31e537533dde59b5b20f69e74df49dff19d43be59785fa3
  md5: 99c98318c8646b08cc764f90ce98906e
  depends:
  - python >=3.6
  - requests >=2.0.1,<3.0.0
  license: Apache-2.0
  license_family: APACHE
  purls:
  - pkg:pypi/requests-toolbelt?source=hash-mapping
  size: 43939
  timestamp: 1682953467574
- conda: https://conda.anaconda.org/conda-forge/noarch/rfc3339-validator-0.1.4-pyhd8ed1ab_0.tar.bz2
  sha256: 7c7052b51de0b5c558f890bb11f8b5edbb9934a653d76be086b1182b9f54185d
  md5: fed45fc5ea0813240707998abe49f520
  depends:
  - python >=3.5
  - six
  license: MIT
  license_family: MIT
  purls:
  - pkg:pypi/rfc3339-validator?source=hash-mapping
  size: 8064
  timestamp: 1638811838081
- conda: https://conda.anaconda.org/conda-forge/noarch/rfc3986-validator-0.1.1-pyh9f0ad1d_0.tar.bz2
  sha256: 2a5b495a1de0f60f24d8a74578ebc23b24aa53279b1ad583755f223097c41c37
  md5: 912a71cc01012ee38e6b90ddd561e36f
  depends:
  - python
  license: MIT
  license_family: MIT
  purls:
  - pkg:pypi/rfc3986-validator?source=hash-mapping
  size: 7818
  timestamp: 1598024297745
- pypi: https://files.pythonhosted.org/packages/19/71/39c7c0d87f8d4e6c020a393182060eaefeeae6c01dab6a84ec346f2567df/rich-13.9.4-py3-none-any.whl
  name: rich
  version: 13.9.4
  sha256: 6049d5e6ec054bf2779ab3358186963bac2ea89175919d699e378b99738c2a90
  requires_dist:
  - ipywidgets>=7.5.1,<9 ; extra == 'jupyter'
  - markdown-it-py>=2.2.0
  - pygments>=2.13.0,<3.0.0
  - typing-extensions>=4.0.0,<5.0 ; python_full_version < '3.11'
  requires_python: '>=3.8.0'
- conda: https://conda.anaconda.org/conda-forge/noarch/rich-13.9.4-pyhd8ed1ab_0.conda
  sha256: c009488fc07fd5557434c9c1ad32ab1dd50241d6a766e4b2b4125cd6498585a8
  md5: bcf8cc8924b5d20ead3d122130b8320b
  depends:
  - markdown-it-py >=2.2.0
  - pygments >=2.13.0,<3.0.0
  - python >=3.8
  - typing_extensions >=4.0.0,<5.0.0
  license: MIT
  license_family: MIT
  purls:
  - pkg:pypi/rich?source=hash-mapping
  size: 185481
  timestamp: 1730592349978
- conda: https://conda.anaconda.org/conda-forge/linux-64/rpds-py-0.22.0-py312h12e396e_0.conda
  sha256: fbb793a7a978ccd8c256f7a66ded6e2a67528ca89470d9defe0bd61a446e48ca
  md5: a56e8636715dad0d41ebb5329237b3bb
  depends:
  - __glibc >=2.17,<3.0.a0
  - libgcc >=13
  - python >=3.12,<3.13.0a0
  - python_abi 3.12.* *_cp312
  constrains:
  - __glibc >=2.17
  license: MIT
  purls:
  - pkg:pypi/rpds-py?source=hash-mapping
  size: 354218
  timestamp: 1733232918010
- conda: https://conda.anaconda.org/conda-forge/osx-arm64/rpds-py-0.22.0-py312hcd83bfe_0.conda
  sha256: d4a1b782d7e4b4521ca6e64d488a99854dfb00c310d1bfe2ec7c81508c8d96b7
  md5: babfb0b515aca2bc5efa1b90689e187e
  depends:
  - __osx >=11.0
  - python >=3.12,<3.13.0a0
  - python >=3.12,<3.13.0a0 *_cpython
  - python_abi 3.12.* *_cp312
  constrains:
  - __osx >=11.0
  license: MIT
  purls:
  - pkg:pypi/rpds-py?source=hash-mapping
  size: 318142
  timestamp: 1733233377642
- pypi: https://files.pythonhosted.org/packages/73/67/8ece580cc363331d9a53055130f86b096bf16e38156e33b1d3014fffda6b/ruamel.yaml-0.18.6-py3-none-any.whl
  name: ruamel-yaml
  version: 0.18.6
  sha256: 57b53ba33def16c4f3d807c0ccbc00f8a6081827e81ba2491691b76882d0c636
  requires_dist:
  - ruamel-yaml-clib>=0.2.7 ; python_full_version < '3.13' and platform_python_implementation == 'CPython'
  - ryd ; extra == 'docs'
  - mercurial>5.7 ; extra == 'docs'
  - ruamel-yaml-jinja2>=0.2 ; extra == 'jinja2'
  requires_python: '>=3.7'
- pypi: https://files.pythonhosted.org/packages/20/84/80203abff8ea4993a87d823a5f632e4d92831ef75d404c9fc78d0176d2b5/ruamel.yaml.clib-0.2.12.tar.gz
  name: ruamel-yaml-clib
  version: 0.2.12
  sha256: 6c8fbb13ec503f99a91901ab46e0b07ae7941cd527393187039aec586fdfd36f
  requires_python: '>=3.9'
- pypi: https://files.pythonhosted.org/packages/35/6d/ae05a87a3ad540259c3ad88d71275cbd1c0f2d30ae04c65dcbfb6dcd4b9f/ruamel.yaml.clib-0.2.12-cp310-cp310-manylinux_2_17_x86_64.manylinux2014_x86_64.whl
  name: ruamel-yaml-clib
  version: 0.2.12
  sha256: fd5415dded15c3822597455bc02bcd66e81ef8b7a48cb71a33628fc9fdde39df
  requires_python: '>=3.9'
- pypi: https://files.pythonhosted.org/packages/44/d0/3f68a86e006448fb6c005aee66565b9eb89014a70c491d70c08de597f8e4/ruamel.yaml.clib-0.2.12-cp312-cp312-manylinux_2_17_x86_64.manylinux2014_x86_64.whl
  name: ruamel-yaml-clib
  version: 0.2.12
  sha256: 95c3829bb364fdb8e0332c9931ecf57d9be3519241323c5274bd82f709cebc0c
  requires_python: '>=3.9'
- pypi: https://files.pythonhosted.org/packages/68/6e/264c50ce2a31473a9fdbf4fa66ca9b2b17c7455b31ef585462343818bd6c/ruamel.yaml.clib-0.2.12-cp311-cp311-manylinux_2_17_x86_64.manylinux2014_x86_64.whl
  name: ruamel-yaml-clib
  version: 0.2.12
  sha256: bb43a269eb827806502c7c8efb7ae7e9e9d0573257a46e8e952f4d4caba4f31e
  requires_python: '>=3.9'
- pypi: https://files.pythonhosted.org/packages/70/57/40a958e863e299f0c74ef32a3bde9f2d1ea8d69669368c0c502a0997f57f/ruamel.yaml.clib-0.2.12-cp310-cp310-macosx_13_0_arm64.whl
  name: ruamel-yaml-clib
  version: 0.2.12
  sha256: 11f891336688faf5156a36293a9c362bdc7c88f03a8a027c2c1d8e0bcde998e5
  requires_python: '>=3.9'
- pypi: https://files.pythonhosted.org/packages/fb/8f/683c6ad562f558cbc4f7c029abcd9599148c51c54b5ef0f24f2638da9fbb/ruamel.yaml.clib-0.2.12-cp311-cp311-macosx_13_0_arm64.whl
  name: ruamel-yaml-clib
  version: 0.2.12
  sha256: 4a6679521a58256a90b0d89e03992c15144c5f3858f40d7c18886023d7943db6
  requires_python: '>=3.9'
- conda: https://conda.anaconda.org/conda-forge/linux-64/ruff-0.8.1-py312h2156523_0.conda
  sha256: 8491e2095d5c0d92d63458fccc222a94e3892c463dd8503dc35e5096917c080a
  md5: 2722627efb013e97b624001c391fc5cc
  depends:
  - __glibc >=2.17,<3.0.a0
  - libgcc >=13
  - libstdcxx >=13
  - python >=3.12,<3.13.0a0
  - python_abi 3.12.* *_cp312
  constrains:
  - __glibc >=2.17
  license: MIT
  license_family: MIT
  purls:
  - pkg:pypi/ruff?source=hash-mapping
  size: 7862629
  timestamp: 1732870126500
- conda: https://conda.anaconda.org/conda-forge/osx-arm64/ruff-0.8.1-py312h5d18b81_0.conda
  sha256: b89431c7a0e6bdcbde0198361eddbb36a979fb16c13aeb7cccc8db9d7465c9ed
  md5: 55845ef330fc3166b25af6d13f6248fb
  depends:
  - __osx >=11.0
  - libcxx >=18
  - python >=3.12,<3.13.0a0
  - python >=3.12,<3.13.0a0 *_cpython
  - python_abi 3.12.* *_cp312
  constrains:
  - __osx >=11.0
  license: MIT
  license_family: MIT
  purls:
  - pkg:pypi/ruff?source=hash-mapping
  size: 6951274
  timestamp: 1732870659707
- pypi: https://files.pythonhosted.org/packages/2c/24/4bcd94046b409ac4d63e2f92e46481f95f5006a43e68f6ab2b24f5d70ab4/scikit_image-0.24.0-cp312-cp312-manylinux_2_17_x86_64.manylinux2014_x86_64.whl
  name: scikit-image
  version: 0.24.0
  sha256: 8579bda9c3f78cb3b3ed8b9425213c53a25fa7e994b7ac01f2440b395babf660
  requires_dist:
  - numpy>=1.23
  - scipy>=1.9
  - networkx>=2.8
  - pillow>=9.1
  - imageio>=2.33
  - tifffile>=2022.8.12
  - packaging>=21
  - lazy-loader>=0.4
  - meson-python>=0.15 ; extra == 'build'
  - wheel ; extra == 'build'
  - setuptools>=67 ; extra == 'build'
  - packaging>=21 ; extra == 'build'
  - ninja ; extra == 'build'
  - cython>=3.0.4 ; extra == 'build'
  - pythran ; extra == 'build'
  - numpy>=2.0.0rc1 ; extra == 'build'
  - spin==0.8 ; extra == 'build'
  - build ; extra == 'build'
  - pooch>=1.6.0 ; extra == 'data'
  - pre-commit ; extra == 'developer'
  - ipython ; extra == 'developer'
  - tomli ; python_full_version < '3.11' and extra == 'developer'
  - sphinx>=7.3 ; extra == 'docs'
  - sphinx-gallery>=0.14 ; extra == 'docs'
  - numpydoc>=1.7 ; extra == 'docs'
  - sphinx-copybutton ; extra == 'docs'
  - pytest-runner ; extra == 'docs'
  - matplotlib>=3.6 ; extra == 'docs'
  - dask[array]>=2022.9.2 ; extra == 'docs'
  - pandas>=1.5 ; extra == 'docs'
  - seaborn>=0.11 ; extra == 'docs'
  - pooch>=1.6 ; extra == 'docs'
  - tifffile>=2022.8.12 ; extra == 'docs'
  - myst-parser ; extra == 'docs'
  - ipywidgets ; extra == 'docs'
  - ipykernel ; extra == 'docs'
  - plotly>=5.10 ; extra == 'docs'
  - kaleido ; extra == 'docs'
  - scikit-learn>=1.1 ; extra == 'docs'
  - sphinx-design>=0.5 ; extra == 'docs'
  - pydata-sphinx-theme>=0.15.2 ; extra == 'docs'
  - pywavelets>=1.1.1 ; extra == 'docs'
  - pytest-doctestplus ; extra == 'docs'
  - simpleitk ; extra == 'optional'
  - astropy>=5.0 ; extra == 'optional'
  - cloudpickle>=0.2.1 ; extra == 'optional'
  - dask[array]>=2021.1.0 ; extra == 'optional'
  - matplotlib>=3.6 ; extra == 'optional'
  - pooch>=1.6.0 ; extra == 'optional'
  - pyamg ; extra == 'optional'
  - pywavelets>=1.1.1 ; extra == 'optional'
  - scikit-learn>=1.1 ; extra == 'optional'
  - asv ; extra == 'test'
  - numpydoc>=1.7 ; extra == 'test'
  - pooch>=1.6.0 ; extra == 'test'
  - pytest>=7.0 ; extra == 'test'
  - pytest-cov>=2.11.0 ; extra == 'test'
  - pytest-localserver ; extra == 'test'
  - pytest-faulthandler ; extra == 'test'
  - pytest-doctestplus ; extra == 'test'
  requires_python: '>=3.9'
- pypi: https://files.pythonhosted.org/packages/3c/f6/be8b16d8ab6ebf19057877c2aec905cbd438dd92ca64b8efe9e9af008fa3/scikit_image-0.24.0-cp311-cp311-macosx_12_0_arm64.whl
  name: scikit-image
  version: 0.24.0
  sha256: 190ebde80b4470fe8838764b9b15f232a964f1a20391663e31008d76f0c696f7
  requires_dist:
  - numpy>=1.23
  - scipy>=1.9
  - networkx>=2.8
  - pillow>=9.1
  - imageio>=2.33
  - tifffile>=2022.8.12
  - packaging>=21
  - lazy-loader>=0.4
  - meson-python>=0.15 ; extra == 'build'
  - wheel ; extra == 'build'
  - setuptools>=67 ; extra == 'build'
  - packaging>=21 ; extra == 'build'
  - ninja ; extra == 'build'
  - cython>=3.0.4 ; extra == 'build'
  - pythran ; extra == 'build'
  - numpy>=2.0.0rc1 ; extra == 'build'
  - spin==0.8 ; extra == 'build'
  - build ; extra == 'build'
  - pooch>=1.6.0 ; extra == 'data'
  - pre-commit ; extra == 'developer'
  - ipython ; extra == 'developer'
  - tomli ; python_full_version < '3.11' and extra == 'developer'
  - sphinx>=7.3 ; extra == 'docs'
  - sphinx-gallery>=0.14 ; extra == 'docs'
  - numpydoc>=1.7 ; extra == 'docs'
  - sphinx-copybutton ; extra == 'docs'
  - pytest-runner ; extra == 'docs'
  - matplotlib>=3.6 ; extra == 'docs'
  - dask[array]>=2022.9.2 ; extra == 'docs'
  - pandas>=1.5 ; extra == 'docs'
  - seaborn>=0.11 ; extra == 'docs'
  - pooch>=1.6 ; extra == 'docs'
  - tifffile>=2022.8.12 ; extra == 'docs'
  - myst-parser ; extra == 'docs'
  - ipywidgets ; extra == 'docs'
  - ipykernel ; extra == 'docs'
  - plotly>=5.10 ; extra == 'docs'
  - kaleido ; extra == 'docs'
  - scikit-learn>=1.1 ; extra == 'docs'
  - sphinx-design>=0.5 ; extra == 'docs'
  - pydata-sphinx-theme>=0.15.2 ; extra == 'docs'
  - pywavelets>=1.1.1 ; extra == 'docs'
  - pytest-doctestplus ; extra == 'docs'
  - simpleitk ; extra == 'optional'
  - astropy>=5.0 ; extra == 'optional'
  - cloudpickle>=0.2.1 ; extra == 'optional'
  - dask[array]>=2021.1.0 ; extra == 'optional'
  - matplotlib>=3.6 ; extra == 'optional'
  - pooch>=1.6.0 ; extra == 'optional'
  - pyamg ; extra == 'optional'
  - pywavelets>=1.1.1 ; extra == 'optional'
  - scikit-learn>=1.1 ; extra == 'optional'
  - asv ; extra == 'test'
  - numpydoc>=1.7 ; extra == 'test'
  - pooch>=1.6.0 ; extra == 'test'
  - pytest>=7.0 ; extra == 'test'
  - pytest-cov>=2.11.0 ; extra == 'test'
  - pytest-localserver ; extra == 'test'
  - pytest-faulthandler ; extra == 'test'
  - pytest-doctestplus ; extra == 'test'
  requires_python: '>=3.9'
- pypi: https://files.pythonhosted.org/packages/40/2e/8b39cd2c347490dbe10adf21fd50bbddb1dada5bb0512c3a39371285eb62/scikit_image-0.24.0-cp310-cp310-manylinux_2_17_x86_64.manylinux2014_x86_64.whl
  name: scikit-image
  version: 0.24.0
  sha256: 39ee0af13435c57351a3397eb379e72164ff85161923eec0c38849fecf1b4764
  requires_dist:
  - numpy>=1.23
  - scipy>=1.9
  - networkx>=2.8
  - pillow>=9.1
  - imageio>=2.33
  - tifffile>=2022.8.12
  - packaging>=21
  - lazy-loader>=0.4
  - meson-python>=0.15 ; extra == 'build'
  - wheel ; extra == 'build'
  - setuptools>=67 ; extra == 'build'
  - packaging>=21 ; extra == 'build'
  - ninja ; extra == 'build'
  - cython>=3.0.4 ; extra == 'build'
  - pythran ; extra == 'build'
  - numpy>=2.0.0rc1 ; extra == 'build'
  - spin==0.8 ; extra == 'build'
  - build ; extra == 'build'
  - pooch>=1.6.0 ; extra == 'data'
  - pre-commit ; extra == 'developer'
  - ipython ; extra == 'developer'
  - tomli ; python_full_version < '3.11' and extra == 'developer'
  - sphinx>=7.3 ; extra == 'docs'
  - sphinx-gallery>=0.14 ; extra == 'docs'
  - numpydoc>=1.7 ; extra == 'docs'
  - sphinx-copybutton ; extra == 'docs'
  - pytest-runner ; extra == 'docs'
  - matplotlib>=3.6 ; extra == 'docs'
  - dask[array]>=2022.9.2 ; extra == 'docs'
  - pandas>=1.5 ; extra == 'docs'
  - seaborn>=0.11 ; extra == 'docs'
  - pooch>=1.6 ; extra == 'docs'
  - tifffile>=2022.8.12 ; extra == 'docs'
  - myst-parser ; extra == 'docs'
  - ipywidgets ; extra == 'docs'
  - ipykernel ; extra == 'docs'
  - plotly>=5.10 ; extra == 'docs'
  - kaleido ; extra == 'docs'
  - scikit-learn>=1.1 ; extra == 'docs'
  - sphinx-design>=0.5 ; extra == 'docs'
  - pydata-sphinx-theme>=0.15.2 ; extra == 'docs'
  - pywavelets>=1.1.1 ; extra == 'docs'
  - pytest-doctestplus ; extra == 'docs'
  - simpleitk ; extra == 'optional'
  - astropy>=5.0 ; extra == 'optional'
  - cloudpickle>=0.2.1 ; extra == 'optional'
  - dask[array]>=2021.1.0 ; extra == 'optional'
  - matplotlib>=3.6 ; extra == 'optional'
  - pooch>=1.6.0 ; extra == 'optional'
  - pyamg ; extra == 'optional'
  - pywavelets>=1.1.1 ; extra == 'optional'
  - scikit-learn>=1.1 ; extra == 'optional'
  - asv ; extra == 'test'
  - numpydoc>=1.7 ; extra == 'test'
  - pooch>=1.6.0 ; extra == 'test'
  - pytest>=7.0 ; extra == 'test'
  - pytest-cov>=2.11.0 ; extra == 'test'
  - pytest-localserver ; extra == 'test'
  - pytest-faulthandler ; extra == 'test'
  - pytest-doctestplus ; extra == 'test'
  requires_python: '>=3.9'
- pypi: https://files.pythonhosted.org/packages/65/15/1879307aaa2c771aa8ef8f00a171a85033bffc6b2553cfd2657426881452/scikit_image-0.24.0-cp310-cp310-macosx_12_0_arm64.whl
  name: scikit-image
  version: 0.24.0
  sha256: 9c7a52e20cdd760738da38564ba1fed7942b623c0317489af1a598a8dedf088b
  requires_dist:
  - numpy>=1.23
  - scipy>=1.9
  - networkx>=2.8
  - pillow>=9.1
  - imageio>=2.33
  - tifffile>=2022.8.12
  - packaging>=21
  - lazy-loader>=0.4
  - meson-python>=0.15 ; extra == 'build'
  - wheel ; extra == 'build'
  - setuptools>=67 ; extra == 'build'
  - packaging>=21 ; extra == 'build'
  - ninja ; extra == 'build'
  - cython>=3.0.4 ; extra == 'build'
  - pythran ; extra == 'build'
  - numpy>=2.0.0rc1 ; extra == 'build'
  - spin==0.8 ; extra == 'build'
  - build ; extra == 'build'
  - pooch>=1.6.0 ; extra == 'data'
  - pre-commit ; extra == 'developer'
  - ipython ; extra == 'developer'
  - tomli ; python_full_version < '3.11' and extra == 'developer'
  - sphinx>=7.3 ; extra == 'docs'
  - sphinx-gallery>=0.14 ; extra == 'docs'
  - numpydoc>=1.7 ; extra == 'docs'
  - sphinx-copybutton ; extra == 'docs'
  - pytest-runner ; extra == 'docs'
  - matplotlib>=3.6 ; extra == 'docs'
  - dask[array]>=2022.9.2 ; extra == 'docs'
  - pandas>=1.5 ; extra == 'docs'
  - seaborn>=0.11 ; extra == 'docs'
  - pooch>=1.6 ; extra == 'docs'
  - tifffile>=2022.8.12 ; extra == 'docs'
  - myst-parser ; extra == 'docs'
  - ipywidgets ; extra == 'docs'
  - ipykernel ; extra == 'docs'
  - plotly>=5.10 ; extra == 'docs'
  - kaleido ; extra == 'docs'
  - scikit-learn>=1.1 ; extra == 'docs'
  - sphinx-design>=0.5 ; extra == 'docs'
  - pydata-sphinx-theme>=0.15.2 ; extra == 'docs'
  - pywavelets>=1.1.1 ; extra == 'docs'
  - pytest-doctestplus ; extra == 'docs'
  - simpleitk ; extra == 'optional'
  - astropy>=5.0 ; extra == 'optional'
  - cloudpickle>=0.2.1 ; extra == 'optional'
  - dask[array]>=2021.1.0 ; extra == 'optional'
  - matplotlib>=3.6 ; extra == 'optional'
  - pooch>=1.6.0 ; extra == 'optional'
  - pyamg ; extra == 'optional'
  - pywavelets>=1.1.1 ; extra == 'optional'
  - scikit-learn>=1.1 ; extra == 'optional'
  - asv ; extra == 'test'
  - numpydoc>=1.7 ; extra == 'test'
  - pooch>=1.6.0 ; extra == 'test'
  - pytest>=7.0 ; extra == 'test'
  - pytest-cov>=2.11.0 ; extra == 'test'
  - pytest-localserver ; extra == 'test'
  - pytest-faulthandler ; extra == 'test'
  - pytest-doctestplus ; extra == 'test'
  requires_python: '>=3.9'
- pypi: https://files.pythonhosted.org/packages/6e/75/db10ee1bc7936b411d285809b5fe62224bbb1b324a03dd703582132ce5ee/scikit_image-0.24.0-cp312-cp312-macosx_12_0_arm64.whl
  name: scikit-image
  version: 0.24.0
  sha256: ccc01e4760d655aab7601c1ba7aa4ddd8b46f494ac46ec9c268df6f33ccddf4c
  requires_dist:
  - numpy>=1.23
  - scipy>=1.9
  - networkx>=2.8
  - pillow>=9.1
  - imageio>=2.33
  - tifffile>=2022.8.12
  - packaging>=21
  - lazy-loader>=0.4
  - meson-python>=0.15 ; extra == 'build'
  - wheel ; extra == 'build'
  - setuptools>=67 ; extra == 'build'
  - packaging>=21 ; extra == 'build'
  - ninja ; extra == 'build'
  - cython>=3.0.4 ; extra == 'build'
  - pythran ; extra == 'build'
  - numpy>=2.0.0rc1 ; extra == 'build'
  - spin==0.8 ; extra == 'build'
  - build ; extra == 'build'
  - pooch>=1.6.0 ; extra == 'data'
  - pre-commit ; extra == 'developer'
  - ipython ; extra == 'developer'
  - tomli ; python_full_version < '3.11' and extra == 'developer'
  - sphinx>=7.3 ; extra == 'docs'
  - sphinx-gallery>=0.14 ; extra == 'docs'
  - numpydoc>=1.7 ; extra == 'docs'
  - sphinx-copybutton ; extra == 'docs'
  - pytest-runner ; extra == 'docs'
  - matplotlib>=3.6 ; extra == 'docs'
  - dask[array]>=2022.9.2 ; extra == 'docs'
  - pandas>=1.5 ; extra == 'docs'
  - seaborn>=0.11 ; extra == 'docs'
  - pooch>=1.6 ; extra == 'docs'
  - tifffile>=2022.8.12 ; extra == 'docs'
  - myst-parser ; extra == 'docs'
  - ipywidgets ; extra == 'docs'
  - ipykernel ; extra == 'docs'
  - plotly>=5.10 ; extra == 'docs'
  - kaleido ; extra == 'docs'
  - scikit-learn>=1.1 ; extra == 'docs'
  - sphinx-design>=0.5 ; extra == 'docs'
  - pydata-sphinx-theme>=0.15.2 ; extra == 'docs'
  - pywavelets>=1.1.1 ; extra == 'docs'
  - pytest-doctestplus ; extra == 'docs'
  - simpleitk ; extra == 'optional'
  - astropy>=5.0 ; extra == 'optional'
  - cloudpickle>=0.2.1 ; extra == 'optional'
  - dask[array]>=2021.1.0 ; extra == 'optional'
  - matplotlib>=3.6 ; extra == 'optional'
  - pooch>=1.6.0 ; extra == 'optional'
  - pyamg ; extra == 'optional'
  - pywavelets>=1.1.1 ; extra == 'optional'
  - scikit-learn>=1.1 ; extra == 'optional'
  - asv ; extra == 'test'
  - numpydoc>=1.7 ; extra == 'test'
  - pooch>=1.6.0 ; extra == 'test'
  - pytest>=7.0 ; extra == 'test'
  - pytest-cov>=2.11.0 ; extra == 'test'
  - pytest-localserver ; extra == 'test'
  - pytest-faulthandler ; extra == 'test'
  - pytest-doctestplus ; extra == 'test'
  requires_python: '>=3.9'
- pypi: https://files.pythonhosted.org/packages/ad/96/138484302b8ec9a69cdf65e8d4ab47a640a3b1a8ea3c437e1da3e1a5a6b8/scikit_image-0.24.0-cp311-cp311-manylinux_2_17_x86_64.manylinux2014_x86_64.whl
  name: scikit-image
  version: 0.24.0
  sha256: fa27b3a0dbad807b966b8db2d78da734cb812ca4787f7fbb143764800ce2fa9c
  requires_dist:
  - numpy>=1.23
  - scipy>=1.9
  - networkx>=2.8
  - pillow>=9.1
  - imageio>=2.33
  - tifffile>=2022.8.12
  - packaging>=21
  - lazy-loader>=0.4
  - meson-python>=0.15 ; extra == 'build'
  - wheel ; extra == 'build'
  - setuptools>=67 ; extra == 'build'
  - packaging>=21 ; extra == 'build'
  - ninja ; extra == 'build'
  - cython>=3.0.4 ; extra == 'build'
  - pythran ; extra == 'build'
  - numpy>=2.0.0rc1 ; extra == 'build'
  - spin==0.8 ; extra == 'build'
  - build ; extra == 'build'
  - pooch>=1.6.0 ; extra == 'data'
  - pre-commit ; extra == 'developer'
  - ipython ; extra == 'developer'
  - tomli ; python_full_version < '3.11' and extra == 'developer'
  - sphinx>=7.3 ; extra == 'docs'
  - sphinx-gallery>=0.14 ; extra == 'docs'
  - numpydoc>=1.7 ; extra == 'docs'
  - sphinx-copybutton ; extra == 'docs'
  - pytest-runner ; extra == 'docs'
  - matplotlib>=3.6 ; extra == 'docs'
  - dask[array]>=2022.9.2 ; extra == 'docs'
  - pandas>=1.5 ; extra == 'docs'
  - seaborn>=0.11 ; extra == 'docs'
  - pooch>=1.6 ; extra == 'docs'
  - tifffile>=2022.8.12 ; extra == 'docs'
  - myst-parser ; extra == 'docs'
  - ipywidgets ; extra == 'docs'
  - ipykernel ; extra == 'docs'
  - plotly>=5.10 ; extra == 'docs'
  - kaleido ; extra == 'docs'
  - scikit-learn>=1.1 ; extra == 'docs'
  - sphinx-design>=0.5 ; extra == 'docs'
  - pydata-sphinx-theme>=0.15.2 ; extra == 'docs'
  - pywavelets>=1.1.1 ; extra == 'docs'
  - pytest-doctestplus ; extra == 'docs'
  - simpleitk ; extra == 'optional'
  - astropy>=5.0 ; extra == 'optional'
  - cloudpickle>=0.2.1 ; extra == 'optional'
  - dask[array]>=2021.1.0 ; extra == 'optional'
  - matplotlib>=3.6 ; extra == 'optional'
  - pooch>=1.6.0 ; extra == 'optional'
  - pyamg ; extra == 'optional'
  - pywavelets>=1.1.1 ; extra == 'optional'
  - scikit-learn>=1.1 ; extra == 'optional'
  - asv ; extra == 'test'
  - numpydoc>=1.7 ; extra == 'test'
  - pooch>=1.6.0 ; extra == 'test'
  - pytest>=7.0 ; extra == 'test'
  - pytest-cov>=2.11.0 ; extra == 'test'
  - pytest-localserver ; extra == 'test'
  - pytest-faulthandler ; extra == 'test'
  - pytest-doctestplus ; extra == 'test'
  requires_python: '>=3.9'
- pypi: https://files.pythonhosted.org/packages/49/21/3723de321531c9745e40f1badafd821e029d346155b6c79704e0b7197552/scikit_learn-1.5.2-cp311-cp311-manylinux_2_17_x86_64.manylinux2014_x86_64.whl
  name: scikit-learn
  version: 1.5.2
  sha256: f8b0ccd4a902836493e026c03256e8b206656f91fbcc4fde28c57a5b752561f1
  requires_dist:
  - numpy>=1.19.5
  - scipy>=1.6.0
  - joblib>=1.2.0
  - threadpoolctl>=3.1.0
  - numpy>=1.19.5 ; extra == 'build'
  - scipy>=1.6.0 ; extra == 'build'
  - cython>=3.0.10 ; extra == 'build'
  - meson-python>=0.16.0 ; extra == 'build'
  - numpy>=1.19.5 ; extra == 'install'
  - scipy>=1.6.0 ; extra == 'install'
  - joblib>=1.2.0 ; extra == 'install'
  - threadpoolctl>=3.1.0 ; extra == 'install'
  - matplotlib>=3.3.4 ; extra == 'benchmark'
  - pandas>=1.1.5 ; extra == 'benchmark'
  - memory-profiler>=0.57.0 ; extra == 'benchmark'
  - matplotlib>=3.3.4 ; extra == 'docs'
  - scikit-image>=0.17.2 ; extra == 'docs'
  - pandas>=1.1.5 ; extra == 'docs'
  - seaborn>=0.9.0 ; extra == 'docs'
  - memory-profiler>=0.57.0 ; extra == 'docs'
  - sphinx>=7.3.7 ; extra == 'docs'
  - sphinx-copybutton>=0.5.2 ; extra == 'docs'
  - sphinx-gallery>=0.16.0 ; extra == 'docs'
  - numpydoc>=1.2.0 ; extra == 'docs'
  - pillow>=7.1.2 ; extra == 'docs'
  - pooch>=1.6.0 ; extra == 'docs'
  - sphinx-prompt>=1.4.0 ; extra == 'docs'
  - sphinxext-opengraph>=0.9.1 ; extra == 'docs'
  - plotly>=5.14.0 ; extra == 'docs'
  - polars>=0.20.30 ; extra == 'docs'
  - sphinx-design>=0.5.0 ; extra == 'docs'
  - sphinx-design>=0.6.0 ; extra == 'docs'
  - sphinxcontrib-sass>=0.3.4 ; extra == 'docs'
  - pydata-sphinx-theme>=0.15.3 ; extra == 'docs'
  - sphinx-remove-toctrees>=1.0.0.post1 ; extra == 'docs'
  - matplotlib>=3.3.4 ; extra == 'examples'
  - scikit-image>=0.17.2 ; extra == 'examples'
  - pandas>=1.1.5 ; extra == 'examples'
  - seaborn>=0.9.0 ; extra == 'examples'
  - pooch>=1.6.0 ; extra == 'examples'
  - plotly>=5.14.0 ; extra == 'examples'
  - matplotlib>=3.3.4 ; extra == 'tests'
  - scikit-image>=0.17.2 ; extra == 'tests'
  - pandas>=1.1.5 ; extra == 'tests'
  - pytest>=7.1.2 ; extra == 'tests'
  - pytest-cov>=2.9.0 ; extra == 'tests'
  - ruff>=0.2.1 ; extra == 'tests'
  - black>=24.3.0 ; extra == 'tests'
  - mypy>=1.9 ; extra == 'tests'
  - pyamg>=4.0.0 ; extra == 'tests'
  - polars>=0.20.30 ; extra == 'tests'
  - pyarrow>=12.0.0 ; extra == 'tests'
  - numpydoc>=1.2.0 ; extra == 'tests'
  - pooch>=1.6.0 ; extra == 'tests'
  - conda-lock==2.5.6 ; extra == 'maintenance'
  requires_python: '>=3.9'
- pypi: https://files.pythonhosted.org/packages/4c/1e/a7c7357e704459c7d56a18df4a0bf08669442d1f8878cc0864beccd6306a/scikit_learn-1.5.2-cp310-cp310-manylinux_2_17_x86_64.manylinux2014_x86_64.whl
  name: scikit-learn
  version: 1.5.2
  sha256: 3a686885a4b3818d9e62904d91b57fa757fc2bed3e465c8b177be652f4dd37c8
  requires_dist:
  - numpy>=1.19.5
  - scipy>=1.6.0
  - joblib>=1.2.0
  - threadpoolctl>=3.1.0
  - numpy>=1.19.5 ; extra == 'build'
  - scipy>=1.6.0 ; extra == 'build'
  - cython>=3.0.10 ; extra == 'build'
  - meson-python>=0.16.0 ; extra == 'build'
  - numpy>=1.19.5 ; extra == 'install'
  - scipy>=1.6.0 ; extra == 'install'
  - joblib>=1.2.0 ; extra == 'install'
  - threadpoolctl>=3.1.0 ; extra == 'install'
  - matplotlib>=3.3.4 ; extra == 'benchmark'
  - pandas>=1.1.5 ; extra == 'benchmark'
  - memory-profiler>=0.57.0 ; extra == 'benchmark'
  - matplotlib>=3.3.4 ; extra == 'docs'
  - scikit-image>=0.17.2 ; extra == 'docs'
  - pandas>=1.1.5 ; extra == 'docs'
  - seaborn>=0.9.0 ; extra == 'docs'
  - memory-profiler>=0.57.0 ; extra == 'docs'
  - sphinx>=7.3.7 ; extra == 'docs'
  - sphinx-copybutton>=0.5.2 ; extra == 'docs'
  - sphinx-gallery>=0.16.0 ; extra == 'docs'
  - numpydoc>=1.2.0 ; extra == 'docs'
  - pillow>=7.1.2 ; extra == 'docs'
  - pooch>=1.6.0 ; extra == 'docs'
  - sphinx-prompt>=1.4.0 ; extra == 'docs'
  - sphinxext-opengraph>=0.9.1 ; extra == 'docs'
  - plotly>=5.14.0 ; extra == 'docs'
  - polars>=0.20.30 ; extra == 'docs'
  - sphinx-design>=0.5.0 ; extra == 'docs'
  - sphinx-design>=0.6.0 ; extra == 'docs'
  - sphinxcontrib-sass>=0.3.4 ; extra == 'docs'
  - pydata-sphinx-theme>=0.15.3 ; extra == 'docs'
  - sphinx-remove-toctrees>=1.0.0.post1 ; extra == 'docs'
  - matplotlib>=3.3.4 ; extra == 'examples'
  - scikit-image>=0.17.2 ; extra == 'examples'
  - pandas>=1.1.5 ; extra == 'examples'
  - seaborn>=0.9.0 ; extra == 'examples'
  - pooch>=1.6.0 ; extra == 'examples'
  - plotly>=5.14.0 ; extra == 'examples'
  - matplotlib>=3.3.4 ; extra == 'tests'
  - scikit-image>=0.17.2 ; extra == 'tests'
  - pandas>=1.1.5 ; extra == 'tests'
  - pytest>=7.1.2 ; extra == 'tests'
  - pytest-cov>=2.9.0 ; extra == 'tests'
  - ruff>=0.2.1 ; extra == 'tests'
  - black>=24.3.0 ; extra == 'tests'
  - mypy>=1.9 ; extra == 'tests'
  - pyamg>=4.0.0 ; extra == 'tests'
  - polars>=0.20.30 ; extra == 'tests'
  - pyarrow>=12.0.0 ; extra == 'tests'
  - numpydoc>=1.2.0 ; extra == 'tests'
  - pooch>=1.6.0 ; extra == 'tests'
  - conda-lock==2.5.6 ; extra == 'maintenance'
  requires_python: '>=3.9'
- pypi: https://files.pythonhosted.org/packages/54/1a/7deb52fa23aebb855431ad659b3c6a2e1709ece582cb3a63d66905e735fe/scikit_learn-1.5.2-cp312-cp312-macosx_12_0_arm64.whl
  name: scikit-learn
  version: 1.5.2
  sha256: 3b923d119d65b7bd555c73be5423bf06c0105678ce7e1f558cb4b40b0a5502b1
  requires_dist:
  - numpy>=1.19.5
  - scipy>=1.6.0
  - joblib>=1.2.0
  - threadpoolctl>=3.1.0
  - numpy>=1.19.5 ; extra == 'build'
  - scipy>=1.6.0 ; extra == 'build'
  - cython>=3.0.10 ; extra == 'build'
  - meson-python>=0.16.0 ; extra == 'build'
  - numpy>=1.19.5 ; extra == 'install'
  - scipy>=1.6.0 ; extra == 'install'
  - joblib>=1.2.0 ; extra == 'install'
  - threadpoolctl>=3.1.0 ; extra == 'install'
  - matplotlib>=3.3.4 ; extra == 'benchmark'
  - pandas>=1.1.5 ; extra == 'benchmark'
  - memory-profiler>=0.57.0 ; extra == 'benchmark'
  - matplotlib>=3.3.4 ; extra == 'docs'
  - scikit-image>=0.17.2 ; extra == 'docs'
  - pandas>=1.1.5 ; extra == 'docs'
  - seaborn>=0.9.0 ; extra == 'docs'
  - memory-profiler>=0.57.0 ; extra == 'docs'
  - sphinx>=7.3.7 ; extra == 'docs'
  - sphinx-copybutton>=0.5.2 ; extra == 'docs'
  - sphinx-gallery>=0.16.0 ; extra == 'docs'
  - numpydoc>=1.2.0 ; extra == 'docs'
  - pillow>=7.1.2 ; extra == 'docs'
  - pooch>=1.6.0 ; extra == 'docs'
  - sphinx-prompt>=1.4.0 ; extra == 'docs'
  - sphinxext-opengraph>=0.9.1 ; extra == 'docs'
  - plotly>=5.14.0 ; extra == 'docs'
  - polars>=0.20.30 ; extra == 'docs'
  - sphinx-design>=0.5.0 ; extra == 'docs'
  - sphinx-design>=0.6.0 ; extra == 'docs'
  - sphinxcontrib-sass>=0.3.4 ; extra == 'docs'
  - pydata-sphinx-theme>=0.15.3 ; extra == 'docs'
  - sphinx-remove-toctrees>=1.0.0.post1 ; extra == 'docs'
  - matplotlib>=3.3.4 ; extra == 'examples'
  - scikit-image>=0.17.2 ; extra == 'examples'
  - pandas>=1.1.5 ; extra == 'examples'
  - seaborn>=0.9.0 ; extra == 'examples'
  - pooch>=1.6.0 ; extra == 'examples'
  - plotly>=5.14.0 ; extra == 'examples'
  - matplotlib>=3.3.4 ; extra == 'tests'
  - scikit-image>=0.17.2 ; extra == 'tests'
  - pandas>=1.1.5 ; extra == 'tests'
  - pytest>=7.1.2 ; extra == 'tests'
  - pytest-cov>=2.9.0 ; extra == 'tests'
  - ruff>=0.2.1 ; extra == 'tests'
  - black>=24.3.0 ; extra == 'tests'
  - mypy>=1.9 ; extra == 'tests'
  - pyamg>=4.0.0 ; extra == 'tests'
  - polars>=0.20.30 ; extra == 'tests'
  - pyarrow>=12.0.0 ; extra == 'tests'
  - numpydoc>=1.2.0 ; extra == 'tests'
  - pooch>=1.6.0 ; extra == 'tests'
  - conda-lock==2.5.6 ; extra == 'maintenance'
  requires_python: '>=3.9'
- pypi: https://files.pythonhosted.org/packages/bf/e0/3b6d777d375f3b685f433c93384cdb724fb078e1dc8f8ff0950467e56c30/scikit_learn-1.5.2-cp310-cp310-macosx_12_0_arm64.whl
  name: scikit-learn
  version: 1.5.2
  sha256: 2d4cad1119c77930b235579ad0dc25e65c917e756fe80cab96aa3b9428bd3fb0
  requires_dist:
  - numpy>=1.19.5
  - scipy>=1.6.0
  - joblib>=1.2.0
  - threadpoolctl>=3.1.0
  - numpy>=1.19.5 ; extra == 'build'
  - scipy>=1.6.0 ; extra == 'build'
  - cython>=3.0.10 ; extra == 'build'
  - meson-python>=0.16.0 ; extra == 'build'
  - numpy>=1.19.5 ; extra == 'install'
  - scipy>=1.6.0 ; extra == 'install'
  - joblib>=1.2.0 ; extra == 'install'
  - threadpoolctl>=3.1.0 ; extra == 'install'
  - matplotlib>=3.3.4 ; extra == 'benchmark'
  - pandas>=1.1.5 ; extra == 'benchmark'
  - memory-profiler>=0.57.0 ; extra == 'benchmark'
  - matplotlib>=3.3.4 ; extra == 'docs'
  - scikit-image>=0.17.2 ; extra == 'docs'
  - pandas>=1.1.5 ; extra == 'docs'
  - seaborn>=0.9.0 ; extra == 'docs'
  - memory-profiler>=0.57.0 ; extra == 'docs'
  - sphinx>=7.3.7 ; extra == 'docs'
  - sphinx-copybutton>=0.5.2 ; extra == 'docs'
  - sphinx-gallery>=0.16.0 ; extra == 'docs'
  - numpydoc>=1.2.0 ; extra == 'docs'
  - pillow>=7.1.2 ; extra == 'docs'
  - pooch>=1.6.0 ; extra == 'docs'
  - sphinx-prompt>=1.4.0 ; extra == 'docs'
  - sphinxext-opengraph>=0.9.1 ; extra == 'docs'
  - plotly>=5.14.0 ; extra == 'docs'
  - polars>=0.20.30 ; extra == 'docs'
  - sphinx-design>=0.5.0 ; extra == 'docs'
  - sphinx-design>=0.6.0 ; extra == 'docs'
  - sphinxcontrib-sass>=0.3.4 ; extra == 'docs'
  - pydata-sphinx-theme>=0.15.3 ; extra == 'docs'
  - sphinx-remove-toctrees>=1.0.0.post1 ; extra == 'docs'
  - matplotlib>=3.3.4 ; extra == 'examples'
  - scikit-image>=0.17.2 ; extra == 'examples'
  - pandas>=1.1.5 ; extra == 'examples'
  - seaborn>=0.9.0 ; extra == 'examples'
  - pooch>=1.6.0 ; extra == 'examples'
  - plotly>=5.14.0 ; extra == 'examples'
  - matplotlib>=3.3.4 ; extra == 'tests'
  - scikit-image>=0.17.2 ; extra == 'tests'
  - pandas>=1.1.5 ; extra == 'tests'
  - pytest>=7.1.2 ; extra == 'tests'
  - pytest-cov>=2.9.0 ; extra == 'tests'
  - ruff>=0.2.1 ; extra == 'tests'
  - black>=24.3.0 ; extra == 'tests'
  - mypy>=1.9 ; extra == 'tests'
  - pyamg>=4.0.0 ; extra == 'tests'
  - polars>=0.20.30 ; extra == 'tests'
  - pyarrow>=12.0.0 ; extra == 'tests'
  - numpydoc>=1.2.0 ; extra == 'tests'
  - pooch>=1.6.0 ; extra == 'tests'
  - conda-lock==2.5.6 ; extra == 'maintenance'
  requires_python: '>=3.9'
- pypi: https://files.pythonhosted.org/packages/c6/29/044048c5e911373827c0e1d3051321b9183b2a4f8d4e2f11c08fcff83f13/scikit_learn-1.5.2-cp312-cp312-manylinux_2_17_x86_64.manylinux2014_x86_64.whl
  name: scikit-learn
  version: 1.5.2
  sha256: 394397841449853c2290a32050382edaec3da89e35b3e03d6cc966aebc6a8ae6
  requires_dist:
  - numpy>=1.19.5
  - scipy>=1.6.0
  - joblib>=1.2.0
  - threadpoolctl>=3.1.0
  - numpy>=1.19.5 ; extra == 'build'
  - scipy>=1.6.0 ; extra == 'build'
  - cython>=3.0.10 ; extra == 'build'
  - meson-python>=0.16.0 ; extra == 'build'
  - numpy>=1.19.5 ; extra == 'install'
  - scipy>=1.6.0 ; extra == 'install'
  - joblib>=1.2.0 ; extra == 'install'
  - threadpoolctl>=3.1.0 ; extra == 'install'
  - matplotlib>=3.3.4 ; extra == 'benchmark'
  - pandas>=1.1.5 ; extra == 'benchmark'
  - memory-profiler>=0.57.0 ; extra == 'benchmark'
  - matplotlib>=3.3.4 ; extra == 'docs'
  - scikit-image>=0.17.2 ; extra == 'docs'
  - pandas>=1.1.5 ; extra == 'docs'
  - seaborn>=0.9.0 ; extra == 'docs'
  - memory-profiler>=0.57.0 ; extra == 'docs'
  - sphinx>=7.3.7 ; extra == 'docs'
  - sphinx-copybutton>=0.5.2 ; extra == 'docs'
  - sphinx-gallery>=0.16.0 ; extra == 'docs'
  - numpydoc>=1.2.0 ; extra == 'docs'
  - pillow>=7.1.2 ; extra == 'docs'
  - pooch>=1.6.0 ; extra == 'docs'
  - sphinx-prompt>=1.4.0 ; extra == 'docs'
  - sphinxext-opengraph>=0.9.1 ; extra == 'docs'
  - plotly>=5.14.0 ; extra == 'docs'
  - polars>=0.20.30 ; extra == 'docs'
  - sphinx-design>=0.5.0 ; extra == 'docs'
  - sphinx-design>=0.6.0 ; extra == 'docs'
  - sphinxcontrib-sass>=0.3.4 ; extra == 'docs'
  - pydata-sphinx-theme>=0.15.3 ; extra == 'docs'
  - sphinx-remove-toctrees>=1.0.0.post1 ; extra == 'docs'
  - matplotlib>=3.3.4 ; extra == 'examples'
  - scikit-image>=0.17.2 ; extra == 'examples'
  - pandas>=1.1.5 ; extra == 'examples'
  - seaborn>=0.9.0 ; extra == 'examples'
  - pooch>=1.6.0 ; extra == 'examples'
  - plotly>=5.14.0 ; extra == 'examples'
  - matplotlib>=3.3.4 ; extra == 'tests'
  - scikit-image>=0.17.2 ; extra == 'tests'
  - pandas>=1.1.5 ; extra == 'tests'
  - pytest>=7.1.2 ; extra == 'tests'
  - pytest-cov>=2.9.0 ; extra == 'tests'
  - ruff>=0.2.1 ; extra == 'tests'
  - black>=24.3.0 ; extra == 'tests'
  - mypy>=1.9 ; extra == 'tests'
  - pyamg>=4.0.0 ; extra == 'tests'
  - polars>=0.20.30 ; extra == 'tests'
  - pyarrow>=12.0.0 ; extra == 'tests'
  - numpydoc>=1.2.0 ; extra == 'tests'
  - pooch>=1.6.0 ; extra == 'tests'
  - conda-lock==2.5.6 ; extra == 'maintenance'
  requires_python: '>=3.9'
- pypi: https://files.pythonhosted.org/packages/cd/7a/19fe32c810c5ceddafcfda16276d98df299c8649e24e84d4f00df4a91e01/scikit_learn-1.5.2-cp311-cp311-macosx_12_0_arm64.whl
  name: scikit-learn
  version: 1.5.2
  sha256: 1ff45e26928d3b4eb767a8f14a9a6efbf1cbff7c05d1fb0f95f211a89fd4f5de
  requires_dist:
  - numpy>=1.19.5
  - scipy>=1.6.0
  - joblib>=1.2.0
  - threadpoolctl>=3.1.0
  - numpy>=1.19.5 ; extra == 'build'
  - scipy>=1.6.0 ; extra == 'build'
  - cython>=3.0.10 ; extra == 'build'
  - meson-python>=0.16.0 ; extra == 'build'
  - numpy>=1.19.5 ; extra == 'install'
  - scipy>=1.6.0 ; extra == 'install'
  - joblib>=1.2.0 ; extra == 'install'
  - threadpoolctl>=3.1.0 ; extra == 'install'
  - matplotlib>=3.3.4 ; extra == 'benchmark'
  - pandas>=1.1.5 ; extra == 'benchmark'
  - memory-profiler>=0.57.0 ; extra == 'benchmark'
  - matplotlib>=3.3.4 ; extra == 'docs'
  - scikit-image>=0.17.2 ; extra == 'docs'
  - pandas>=1.1.5 ; extra == 'docs'
  - seaborn>=0.9.0 ; extra == 'docs'
  - memory-profiler>=0.57.0 ; extra == 'docs'
  - sphinx>=7.3.7 ; extra == 'docs'
  - sphinx-copybutton>=0.5.2 ; extra == 'docs'
  - sphinx-gallery>=0.16.0 ; extra == 'docs'
  - numpydoc>=1.2.0 ; extra == 'docs'
  - pillow>=7.1.2 ; extra == 'docs'
  - pooch>=1.6.0 ; extra == 'docs'
  - sphinx-prompt>=1.4.0 ; extra == 'docs'
  - sphinxext-opengraph>=0.9.1 ; extra == 'docs'
  - plotly>=5.14.0 ; extra == 'docs'
  - polars>=0.20.30 ; extra == 'docs'
  - sphinx-design>=0.5.0 ; extra == 'docs'
  - sphinx-design>=0.6.0 ; extra == 'docs'
  - sphinxcontrib-sass>=0.3.4 ; extra == 'docs'
  - pydata-sphinx-theme>=0.15.3 ; extra == 'docs'
  - sphinx-remove-toctrees>=1.0.0.post1 ; extra == 'docs'
  - matplotlib>=3.3.4 ; extra == 'examples'
  - scikit-image>=0.17.2 ; extra == 'examples'
  - pandas>=1.1.5 ; extra == 'examples'
  - seaborn>=0.9.0 ; extra == 'examples'
  - pooch>=1.6.0 ; extra == 'examples'
  - plotly>=5.14.0 ; extra == 'examples'
  - matplotlib>=3.3.4 ; extra == 'tests'
  - scikit-image>=0.17.2 ; extra == 'tests'
  - pandas>=1.1.5 ; extra == 'tests'
  - pytest>=7.1.2 ; extra == 'tests'
  - pytest-cov>=2.9.0 ; extra == 'tests'
  - ruff>=0.2.1 ; extra == 'tests'
  - black>=24.3.0 ; extra == 'tests'
  - mypy>=1.9 ; extra == 'tests'
  - pyamg>=4.0.0 ; extra == 'tests'
  - polars>=0.20.30 ; extra == 'tests'
  - pyarrow>=12.0.0 ; extra == 'tests'
  - numpydoc>=1.2.0 ; extra == 'tests'
  - pooch>=1.6.0 ; extra == 'tests'
  - conda-lock==2.5.6 ; extra == 'maintenance'
  requires_python: '>=3.9'
- pypi: https://files.pythonhosted.org/packages/43/a5/8d02f9c372790326ad405d94f04d4339482ec082455b9e6e288f7100513b/scipy-1.14.1-cp310-cp310-macosx_12_0_arm64.whl
  name: scipy
  version: 1.14.1
  sha256: d0d2821003174de06b69e58cef2316a6622b60ee613121199cb2852a873f8cf3
  requires_dist:
  - numpy>=1.23.5,<2.3
  - pytest ; extra == 'test'
  - pytest-cov ; extra == 'test'
  - pytest-timeout ; extra == 'test'
  - pytest-xdist ; extra == 'test'
  - asv ; extra == 'test'
  - mpmath ; extra == 'test'
  - gmpy2 ; extra == 'test'
  - threadpoolctl ; extra == 'test'
  - scikit-umfpack ; extra == 'test'
  - pooch ; extra == 'test'
  - hypothesis>=6.30 ; extra == 'test'
  - array-api-strict>=2.0 ; extra == 'test'
  - cython ; extra == 'test'
  - meson ; extra == 'test'
  - ninja ; sys_platform != 'emscripten' and extra == 'test'
  - sphinx>=5.0.0,<=7.3.7 ; extra == 'doc'
  - pydata-sphinx-theme>=0.15.2 ; extra == 'doc'
  - sphinx-design>=0.4.0 ; extra == 'doc'
  - matplotlib>=3.5 ; extra == 'doc'
  - numpydoc ; extra == 'doc'
  - jupytext ; extra == 'doc'
  - myst-nb ; extra == 'doc'
  - pooch ; extra == 'doc'
  - jupyterlite-sphinx>=0.13.1 ; extra == 'doc'
  - jupyterlite-pyodide-kernel ; extra == 'doc'
  - mypy==1.10.0 ; extra == 'dev'
  - typing-extensions ; extra == 'dev'
  - types-psutil ; extra == 'dev'
  - pycodestyle ; extra == 'dev'
  - ruff>=0.0.292 ; extra == 'dev'
  - cython-lint>=0.12.2 ; extra == 'dev'
  - rich-click ; extra == 'dev'
  - doit>=0.36.0 ; extra == 'dev'
  - pydevtool ; extra == 'dev'
  requires_python: '>=3.10'
- pypi: https://files.pythonhosted.org/packages/47/78/b0c2c23880dd1e99e938ad49ccfb011ae353758a2dc5ed7ee59baff684c3/scipy-1.14.1-cp310-cp310-manylinux_2_17_x86_64.manylinux2014_x86_64.whl
  name: scipy
  version: 1.14.1
  sha256: 8e32dced201274bf96899e6491d9ba3e9a5f6b336708656466ad0522d8528f69
  requires_dist:
  - numpy>=1.23.5,<2.3
  - pytest ; extra == 'test'
  - pytest-cov ; extra == 'test'
  - pytest-timeout ; extra == 'test'
  - pytest-xdist ; extra == 'test'
  - asv ; extra == 'test'
  - mpmath ; extra == 'test'
  - gmpy2 ; extra == 'test'
  - threadpoolctl ; extra == 'test'
  - scikit-umfpack ; extra == 'test'
  - pooch ; extra == 'test'
  - hypothesis>=6.30 ; extra == 'test'
  - array-api-strict>=2.0 ; extra == 'test'
  - cython ; extra == 'test'
  - meson ; extra == 'test'
  - ninja ; sys_platform != 'emscripten' and extra == 'test'
  - sphinx>=5.0.0,<=7.3.7 ; extra == 'doc'
  - pydata-sphinx-theme>=0.15.2 ; extra == 'doc'
  - sphinx-design>=0.4.0 ; extra == 'doc'
  - matplotlib>=3.5 ; extra == 'doc'
  - numpydoc ; extra == 'doc'
  - jupytext ; extra == 'doc'
  - myst-nb ; extra == 'doc'
  - pooch ; extra == 'doc'
  - jupyterlite-sphinx>=0.13.1 ; extra == 'doc'
  - jupyterlite-pyodide-kernel ; extra == 'doc'
  - mypy==1.10.0 ; extra == 'dev'
  - typing-extensions ; extra == 'dev'
  - types-psutil ; extra == 'dev'
  - pycodestyle ; extra == 'dev'
  - ruff>=0.0.292 ; extra == 'dev'
  - cython-lint>=0.12.2 ; extra == 'dev'
  - rich-click ; extra == 'dev'
  - doit>=0.36.0 ; extra == 'dev'
  - pydevtool ; extra == 'dev'
  requires_python: '>=3.10'
- pypi: https://files.pythonhosted.org/packages/8e/ee/8a26858ca517e9c64f84b4c7734b89bda8e63bec85c3d2f432d225bb1886/scipy-1.14.1-cp312-cp312-manylinux_2_17_x86_64.manylinux2014_x86_64.whl
  name: scipy
  version: 1.14.1
  sha256: 8f9ea80f2e65bdaa0b7627fb00cbeb2daf163caa015e59b7516395fe3bd1e066
  requires_dist:
  - numpy>=1.23.5,<2.3
  - pytest ; extra == 'test'
  - pytest-cov ; extra == 'test'
  - pytest-timeout ; extra == 'test'
  - pytest-xdist ; extra == 'test'
  - asv ; extra == 'test'
  - mpmath ; extra == 'test'
  - gmpy2 ; extra == 'test'
  - threadpoolctl ; extra == 'test'
  - scikit-umfpack ; extra == 'test'
  - pooch ; extra == 'test'
  - hypothesis>=6.30 ; extra == 'test'
  - array-api-strict>=2.0 ; extra == 'test'
  - cython ; extra == 'test'
  - meson ; extra == 'test'
  - ninja ; sys_platform != 'emscripten' and extra == 'test'
  - sphinx>=5.0.0,<=7.3.7 ; extra == 'doc'
  - pydata-sphinx-theme>=0.15.2 ; extra == 'doc'
  - sphinx-design>=0.4.0 ; extra == 'doc'
  - matplotlib>=3.5 ; extra == 'doc'
  - numpydoc ; extra == 'doc'
  - jupytext ; extra == 'doc'
  - myst-nb ; extra == 'doc'
  - pooch ; extra == 'doc'
  - jupyterlite-sphinx>=0.13.1 ; extra == 'doc'
  - jupyterlite-pyodide-kernel ; extra == 'doc'
  - mypy==1.10.0 ; extra == 'dev'
  - typing-extensions ; extra == 'dev'
  - types-psutil ; extra == 'dev'
  - pycodestyle ; extra == 'dev'
  - ruff>=0.0.292 ; extra == 'dev'
  - cython-lint>=0.12.2 ; extra == 'dev'
  - rich-click ; extra == 'dev'
  - doit>=0.36.0 ; extra == 'dev'
  - pydevtool ; extra == 'dev'
  requires_python: '>=3.10'
- pypi: https://files.pythonhosted.org/packages/93/6b/701776d4bd6bdd9b629c387b5140f006185bd8ddea16788a44434376b98f/scipy-1.14.1-cp311-cp311-manylinux_2_17_x86_64.manylinux2014_x86_64.whl
  name: scipy
  version: 1.14.1
  sha256: fef8c87f8abfb884dac04e97824b61299880c43f4ce675dd2cbeadd3c9b466d2
  requires_dist:
  - numpy>=1.23.5,<2.3
  - pytest ; extra == 'test'
  - pytest-cov ; extra == 'test'
  - pytest-timeout ; extra == 'test'
  - pytest-xdist ; extra == 'test'
  - asv ; extra == 'test'
  - mpmath ; extra == 'test'
  - gmpy2 ; extra == 'test'
  - threadpoolctl ; extra == 'test'
  - scikit-umfpack ; extra == 'test'
  - pooch ; extra == 'test'
  - hypothesis>=6.30 ; extra == 'test'
  - array-api-strict>=2.0 ; extra == 'test'
  - cython ; extra == 'test'
  - meson ; extra == 'test'
  - ninja ; sys_platform != 'emscripten' and extra == 'test'
  - sphinx>=5.0.0,<=7.3.7 ; extra == 'doc'
  - pydata-sphinx-theme>=0.15.2 ; extra == 'doc'
  - sphinx-design>=0.4.0 ; extra == 'doc'
  - matplotlib>=3.5 ; extra == 'doc'
  - numpydoc ; extra == 'doc'
  - jupytext ; extra == 'doc'
  - myst-nb ; extra == 'doc'
  - pooch ; extra == 'doc'
  - jupyterlite-sphinx>=0.13.1 ; extra == 'doc'
  - jupyterlite-pyodide-kernel ; extra == 'doc'
  - mypy==1.10.0 ; extra == 'dev'
  - typing-extensions ; extra == 'dev'
  - types-psutil ; extra == 'dev'
  - pycodestyle ; extra == 'dev'
  - ruff>=0.0.292 ; extra == 'dev'
  - cython-lint>=0.12.2 ; extra == 'dev'
  - rich-click ; extra == 'dev'
  - doit>=0.36.0 ; extra == 'dev'
  - pydevtool ; extra == 'dev'
  requires_python: '>=3.10'
- pypi: https://files.pythonhosted.org/packages/a7/c5/02ac82f9bb8f70818099df7e86c3ad28dae64e1347b421d8e3adf26acab6/scipy-1.14.1-cp311-cp311-macosx_12_0_arm64.whl
  name: scipy
  version: 1.14.1
  sha256: c0ee987efa6737242745f347835da2cc5bb9f1b42996a4d97d5c7ff7928cb6f2
  requires_dist:
  - numpy>=1.23.5,<2.3
  - pytest ; extra == 'test'
  - pytest-cov ; extra == 'test'
  - pytest-timeout ; extra == 'test'
  - pytest-xdist ; extra == 'test'
  - asv ; extra == 'test'
  - mpmath ; extra == 'test'
  - gmpy2 ; extra == 'test'
  - threadpoolctl ; extra == 'test'
  - scikit-umfpack ; extra == 'test'
  - pooch ; extra == 'test'
  - hypothesis>=6.30 ; extra == 'test'
  - array-api-strict>=2.0 ; extra == 'test'
  - cython ; extra == 'test'
  - meson ; extra == 'test'
  - ninja ; sys_platform != 'emscripten' and extra == 'test'
  - sphinx>=5.0.0,<=7.3.7 ; extra == 'doc'
  - pydata-sphinx-theme>=0.15.2 ; extra == 'doc'
  - sphinx-design>=0.4.0 ; extra == 'doc'
  - matplotlib>=3.5 ; extra == 'doc'
  - numpydoc ; extra == 'doc'
  - jupytext ; extra == 'doc'
  - myst-nb ; extra == 'doc'
  - pooch ; extra == 'doc'
  - jupyterlite-sphinx>=0.13.1 ; extra == 'doc'
  - jupyterlite-pyodide-kernel ; extra == 'doc'
  - mypy==1.10.0 ; extra == 'dev'
  - typing-extensions ; extra == 'dev'
  - types-psutil ; extra == 'dev'
  - pycodestyle ; extra == 'dev'
  - ruff>=0.0.292 ; extra == 'dev'
  - cython-lint>=0.12.2 ; extra == 'dev'
  - rich-click ; extra == 'dev'
  - doit>=0.36.0 ; extra == 'dev'
  - pydevtool ; extra == 'dev'
  requires_python: '>=3.10'
- pypi: https://files.pythonhosted.org/packages/c8/53/35b4d41f5fd42f5781dbd0dd6c05d35ba8aa75c84ecddc7d44756cd8da2e/scipy-1.14.1-cp312-cp312-macosx_12_0_arm64.whl
  name: scipy
  version: 1.14.1
  sha256: af29a935803cc707ab2ed7791c44288a682f9c8107bc00f0eccc4f92c08d6e07
  requires_dist:
  - numpy>=1.23.5,<2.3
  - pytest ; extra == 'test'
  - pytest-cov ; extra == 'test'
  - pytest-timeout ; extra == 'test'
  - pytest-xdist ; extra == 'test'
  - asv ; extra == 'test'
  - mpmath ; extra == 'test'
  - gmpy2 ; extra == 'test'
  - threadpoolctl ; extra == 'test'
  - scikit-umfpack ; extra == 'test'
  - pooch ; extra == 'test'
  - hypothesis>=6.30 ; extra == 'test'
  - array-api-strict>=2.0 ; extra == 'test'
  - cython ; extra == 'test'
  - meson ; extra == 'test'
  - ninja ; sys_platform != 'emscripten' and extra == 'test'
  - sphinx>=5.0.0,<=7.3.7 ; extra == 'doc'
  - pydata-sphinx-theme>=0.15.2 ; extra == 'doc'
  - sphinx-design>=0.4.0 ; extra == 'doc'
  - matplotlib>=3.5 ; extra == 'doc'
  - numpydoc ; extra == 'doc'
  - jupytext ; extra == 'doc'
  - myst-nb ; extra == 'doc'
  - pooch ; extra == 'doc'
  - jupyterlite-sphinx>=0.13.1 ; extra == 'doc'
  - jupyterlite-pyodide-kernel ; extra == 'doc'
  - mypy==1.10.0 ; extra == 'dev'
  - typing-extensions ; extra == 'dev'
  - types-psutil ; extra == 'dev'
  - pycodestyle ; extra == 'dev'
  - ruff>=0.0.292 ; extra == 'dev'
  - cython-lint>=0.12.2 ; extra == 'dev'
  - rich-click ; extra == 'dev'
  - doit>=0.36.0 ; extra == 'dev'
  - pydevtool ; extra == 'dev'
  requires_python: '>=3.10'
- conda: https://conda.anaconda.org/conda-forge/noarch/scipy-stubs-1.14.1.5-pyhd8ed1ab_0.conda
  sha256: 16c8f5f0ccb4df86302b067e160e79b5e60ac9be53178db480acb28a52b89830
  md5: 404efd6394e2f9e7c9627dab18914edf
  depends:
  - optype >=0.7.3
  - python >=3.10,<4.0.0
  constrains:
  - scipy >=1.10
  license: BSD-3-Clause
  license_family: BSD
  purls:
  - pkg:pypi/scipy-stubs?source=hash-mapping
  size: 222780
  timestamp: 1733279849445
- conda: https://conda.anaconda.org/conda-forge/linux-64/secretstorage-3.3.3-py312h7900ff3_3.conda
  sha256: c6d5d0bc7fb6cbfa3b8be8f2399a3c1308b3392a4e20bd1a0f29a828fda5ab20
  md5: 4840da9db2808db946a0d979603c6de4
  depends:
  - cryptography
  - dbus
  - jeepney >=0.6
  - python >=3.12,<3.13.0a0
  - python_abi 3.12.* *_cp312
  license: BSD-3-Clause
  license_family: BSD
  purls:
  - pkg:pypi/secretstorage?source=hash-mapping
  size: 31601
  timestamp: 1725915741329
- conda: https://conda.anaconda.org/conda-forge/noarch/send2trash-1.8.3-pyh0d859eb_0.conda
  sha256: c4401b071e86ddfa0ea4f34b85308db2516b6aeca50053535996864cfdee7b3f
  md5: 778594b20097b5a948c59e50ae42482a
  depends:
  - __linux
  - python >=3.7
  license: BSD-3-Clause
  license_family: BSD
  purls:
  - pkg:pypi/send2trash?source=hash-mapping
  size: 22868
  timestamp: 1712585140895
- conda: https://conda.anaconda.org/conda-forge/noarch/send2trash-1.8.3-pyh31c8845_0.conda
  sha256: f911307db932c92510da6c3c15b461aef935720776643a1fbf3683f61001068b
  md5: c3cb67fc72fb38020fe7923dbbcf69b0
  depends:
  - __osx
  - pyobjc-framework-cocoa
  - python >=3.7
  license: BSD-3-Clause
  license_family: BSD
  purls:
  - pkg:pypi/send2trash?source=hash-mapping
  size: 23165
  timestamp: 1712585504123
- conda: https://conda.anaconda.org/conda-forge/noarch/setuptools-75.6.0-pyhff2d567_1.conda
  sha256: abb12e1dd515b13660aacb5d0fd43835bc2186cab472df25b7716cd65e095111
  md5: fc80f7995e396cbaeabd23cf46c413dc
  depends:
  - python >=3.9
  license: MIT
  license_family: MIT
  purls:
  - pkg:pypi/setuptools?source=hash-mapping
  size: 774252
  timestamp: 1732632769210
- conda: https://conda.anaconda.org/conda-forge/noarch/shellingham-1.5.4-pyhd8ed1ab_0.conda
  sha256: 3c49a0a101c41b7cf6ac05a1872d7a1f91f1b6d02eecb4a36b605a19517862bb
  md5: d08db09a552699ee9e7eec56b4eb3899
  depends:
  - python >=3.7
  license: MIT
  license_family: MIT
  purls:
  - pkg:pypi/shellingham?source=hash-mapping
  size: 14568
  timestamp: 1698144516278
- pypi: https://files.pythonhosted.org/packages/48/f8/3f00cc6d4f11b3cd934e3024c5be71ffc6d30d4620a16de7d194381f92f9/SimpleITK-2.4.0-cp311-abi3-manylinux_2_17_x86_64.manylinux2014_x86_64.whl
  name: simpleitk
  version: 2.4.0
  sha256: 91a8eaec0383d39f5a39b4307d0310611dad08182e709dd0fe1e788f80f24b35
- pypi: https://files.pythonhosted.org/packages/63/79/d0aa407da1e853fa5f02e93b6d5bde599e021751294381b565e07276f0b0/SimpleITK-2.4.0-cp311-abi3-macosx_11_0_arm64.whl
  name: simpleitk
  version: 2.4.0
  sha256: 09eb7982638b049ca36cea9f8612071af2c3f0c74776aad35c7a5aebb4a3f90e
- pypi: https://files.pythonhosted.org/packages/ee/cf/c6de71a85f81e719a41f8873ea1ef4b80b5f5d5b65176913af34e914bc8f/SimpleITK-2.4.0-cp310-cp310-manylinux_2_17_x86_64.manylinux2014_x86_64.whl
  name: simpleitk
  version: 2.4.0
  sha256: b6797a540f50d80b128232a940438dff4c994b8a55eac8e96075ccc80e59f1db
- pypi: https://files.pythonhosted.org/packages/fd/33/bed962658beeb8e9152ff542dfa1ae3309979e098705c6bb64aaa7fc9589/SimpleITK-2.4.0-cp310-cp310-macosx_11_0_arm64.whl
  name: simpleitk
  version: 2.4.0
  sha256: aedea771980e558940f0c5ef1ee180a822ebcdbf3b65faf609bfaf45c8b96fc1
- pypi: https://files.pythonhosted.org/packages/d9/5a/e7c31adbe875f2abbb91bd84cf2dc52d792b5a01506781dbcf25c91daf11/six-1.16.0-py2.py3-none-any.whl
  name: six
  version: 1.16.0
  sha256: 8abb2f1d86890a2dfb989f9a77cfcfd3e47c2a354b01111771326f8aa26e0254
  requires_python: '>=2.7,!=3.0.*,!=3.1.*,!=3.2.*'
- conda: https://conda.anaconda.org/conda-forge/noarch/six-1.16.0-pyhd8ed1ab_1.conda
  sha256: 761b96fe7bea080b9c35dd2f87f788eb94b61d462645bd16f361e80ae0ff017c
  md5: a516da6cfe1ec0a55e49737f017b4965
  depends:
  - python >=3.9
  license: MIT
  license_family: MIT
  purls:
  - pkg:pypi/six?source=hash-mapping
  size: 16385
  timestamp: 1733216901349
- conda: https://conda.anaconda.org/conda-forge/noarch/smmap-5.0.0-pyhd8ed1ab_0.tar.bz2
  sha256: 23011cb3e064525bdb8787c75126a2e78d2344a72cd6773922006d1da1f2af16
  md5: 62f26a3d1387acee31322208f0cfa3e0
  depends:
  - python >=3.5
  license: BSD-3-Clause
  license_family: BSD
  purls:
  - pkg:pypi/smmap?source=hash-mapping
  size: 22483
  timestamp: 1634310465482
- conda: https://conda.anaconda.org/conda-forge/noarch/sniffio-1.3.1-pyhd8ed1ab_0.conda
  sha256: bc12100b2d8836b93c55068b463190505b8064d0fc7d025e89f20ebf22fe6c2b
  md5: 490730480d76cf9c8f8f2849719c6e2b
  depends:
  - python >=3.7
  license: Apache-2.0
  license_family: Apache
  purls:
  - pkg:pypi/sniffio?source=hash-mapping
  size: 15064
  timestamp: 1708953086199
- conda: https://conda.anaconda.org/conda-forge/noarch/soupsieve-2.5-pyhd8ed1ab_1.conda
  sha256: 54ae221033db8fbcd4998ccb07f3c3828b4d77e73b0c72b18c1d6a507059059c
  md5: 3f144b2c34f8cb5a9abd9ed23a39c561
  depends:
  - python >=3.8
  license: MIT
  license_family: MIT
  purls:
  - pkg:pypi/soupsieve?source=hash-mapping
  size: 36754
  timestamp: 1693929424267
- conda: https://conda.anaconda.org/conda-forge/noarch/stack_data-0.6.2-pyhd8ed1ab_0.conda
  sha256: a58433e75229bec39f3be50c02efbe9b7083e53a1f31d8ee247564f370191eec
  md5: e7df0fdd404616638df5ece6e69ba7af
  depends:
  - asttokens
  - executing
  - pure_eval
  - python >=3.5
  license: MIT
  license_family: MIT
  purls:
  - pkg:pypi/stack-data?source=hash-mapping
  size: 26205
  timestamp: 1669632203115
- pypi: https://files.pythonhosted.org/packages/bf/65/813fc133609ebcb1299be6a42e5aea99d6344afb35ccb43f67e7daaa3b92/structlog-24.4.0-py3-none-any.whl
  name: structlog
  version: 24.4.0
  sha256: 597f61e80a91cc0749a9fd2a098ed76715a1c8a01f73e336b746504d1aad7610
  requires_dist:
  - freezegun>=0.2.8 ; extra == 'dev'
  - mypy>=1.4 ; extra == 'dev'
  - pretend ; extra == 'dev'
  - pytest-asyncio>=0.17 ; extra == 'dev'
  - pytest>=6.0 ; extra == 'dev'
  - rich ; extra == 'dev'
  - simplejson ; extra == 'dev'
  - twisted ; extra == 'dev'
  - cogapp ; extra == 'docs'
  - furo ; extra == 'docs'
  - myst-parser ; extra == 'docs'
  - sphinx ; extra == 'docs'
  - sphinx-notfound-page ; extra == 'docs'
  - sphinxcontrib-mermaid ; extra == 'docs'
  - sphinxext-opengraph ; extra == 'docs'
  - twisted ; extra == 'docs'
  - freezegun>=0.2.8 ; extra == 'tests'
  - pretend ; extra == 'tests'
  - pytest-asyncio>=0.17 ; extra == 'tests'
  - pytest>=6.0 ; extra == 'tests'
  - simplejson ; extra == 'tests'
  - mypy>=1.4 ; extra == 'typing'
  - rich ; extra == 'typing'
  - twisted ; extra == 'typing'
  requires_python: '>=3.8'
- conda: https://conda.anaconda.org/conda-forge/noarch/terminado-0.18.1-pyh0d859eb_0.conda
  sha256: b300557c0382478cf661ddb520263508e4b3b5871b471410450ef2846e8c352c
  md5: efba281bbdae5f6b0a1d53c6d4a97c93
  depends:
  - __linux
  - ptyprocess
  - python >=3.8
  - tornado >=6.1.0
  license: BSD-2-Clause
  license_family: BSD
  purls:
  - pkg:pypi/terminado?source=hash-mapping
  size: 22452
  timestamp: 1710262728753
- conda: https://conda.anaconda.org/conda-forge/noarch/terminado-0.18.1-pyh31c8845_0.conda
  sha256: 4daae56fc8da17784578fbdd064f17e3b3076b394730a14119e571707568dc8a
  md5: 00b54981b923f5aefcd5e8547de056d5
  depends:
  - __osx
  - ptyprocess
  - python >=3.8
  - tornado >=6.1.0
  license: BSD-2-Clause
  license_family: BSD
  purls:
  - pkg:pypi/terminado?source=hash-mapping
  size: 22717
  timestamp: 1710265922593
- pypi: https://files.pythonhosted.org/packages/4b/2c/ffbf7a134b9ab11a67b0cf0726453cedd9c5043a4fe7a35d1cefa9a1bcfb/threadpoolctl-3.5.0-py3-none-any.whl
  name: threadpoolctl
  version: 3.5.0
  sha256: 56c1e26c150397e58c4926da8eeee87533b1e32bef131bd4bf6a2f45f3185467
  requires_python: '>=3.8'
- pypi: https://files.pythonhosted.org/packages/50/0a/435d5d7ec64d1c8b422ac9ebe42d2f3b2ac0b3f8a56f5c04dd0f3b7ba83c/tifffile-2024.9.20-py3-none-any.whl
  name: tifffile
  version: 2024.9.20
  sha256: c54dc85bc1065d972cb8a6ffb3181389d597876aa80177933459733e4ed243dd
  requires_dist:
  - numpy
  - imagecodecs>=2023.8.12 ; extra == 'all'
  - matplotlib ; extra == 'all'
  - defusedxml ; extra == 'all'
  - lxml ; extra == 'all'
  - zarr ; extra == 'all'
  - fsspec ; extra == 'all'
  - imagecodecs>=2023.8.12 ; extra == 'codecs'
  - matplotlib ; extra == 'plot'
  - pytest ; extra == 'test'
  - imagecodecs ; extra == 'test'
  - czifile ; extra == 'test'
  - cmapfile ; extra == 'test'
  - oiffile ; extra == 'test'
  - lfdfiles ; extra == 'test'
  - psdtags ; extra == 'test'
  - roifile ; extra == 'test'
  - lxml ; extra == 'test'
  - zarr ; extra == 'test'
  - dask ; extra == 'test'
  - xarray ; extra == 'test'
  - fsspec ; extra == 'test'
  - defusedxml ; extra == 'test'
  - ndtiff ; extra == 'test'
  - defusedxml ; extra == 'xml'
  - lxml ; extra == 'xml'
  - zarr ; extra == 'zarr'
  - fsspec ; extra == 'zarr'
  requires_python: '>=3.10'
- conda: https://conda.anaconda.org/conda-forge/noarch/tinycss2-1.4.0-pyhd8ed1ab_0.conda
  sha256: cad582d6f978276522f84bd209a5ddac824742fe2d452af6acf900f8650a73a2
  md5: f1acf5fdefa8300de697982bcb1761c9
  depends:
  - python >=3.5
  - webencodings >=0.4
  license: BSD-3-Clause
  license_family: BSD
  purls:
  - pkg:pypi/tinycss2?source=hash-mapping
  size: 28285
  timestamp: 1729802975370
- conda: https://conda.anaconda.org/conda-forge/linux-64/tk-8.6.13-noxft_h4845f30_101.conda
  sha256: e0569c9caa68bf476bead1bed3d79650bb080b532c64a4af7d8ca286c08dea4e
  md5: d453b98d9c83e71da0741bb0ff4d76bc
  depends:
  - libgcc-ng >=12
  - libzlib >=1.2.13,<2.0.0a0
  license: TCL
  license_family: BSD
  purls: []
  size: 3318875
  timestamp: 1699202167581
- conda: https://conda.anaconda.org/conda-forge/osx-arm64/tk-8.6.13-h5083fa2_1.conda
  sha256: 72457ad031b4c048e5891f3f6cb27a53cb479db68a52d965f796910e71a403a8
  md5: b50a57ba89c32b62428b71a875291c9b
  depends:
  - libzlib >=1.2.13,<2.0.0a0
  license: TCL
  license_family: BSD
  purls: []
  size: 3145523
  timestamp: 1699202432999
- conda: https://conda.anaconda.org/conda-forge/noarch/toml-0.10.2-pyhd8ed1ab_0.tar.bz2
  sha256: f0f3d697349d6580e4c2f35ba9ce05c65dc34f9f049e85e45da03800b46139c1
  md5: f832c45a477c78bebd107098db465095
  depends:
  - python >=2.7
  license: MIT
  license_family: MIT
  purls:
  - pkg:pypi/toml?source=hash-mapping
  size: 18433
  timestamp: 1604308660817
- conda: https://conda.anaconda.org/conda-forge/noarch/tomli-2.2.1-pyhd8ed1ab_0.conda
  sha256: 706f35327a1b433fb57bb99e9fef878e90317fd6ea8cbcd454fb4af1a2e3f035
  md5: ee8ab0fe4c8dfc5a6319f7f8246022fc
  depends:
  - python >=3.9
  license: MIT
  license_family: MIT
  purls:
  - pkg:pypi/tomli?source=hash-mapping
  size: 19129
  timestamp: 1732988289555
- conda: https://conda.anaconda.org/conda-forge/noarch/tomli-w-1.1.0-pyhd8ed1ab_1.conda
  sha256: ccc437aeade22da74754dba70320b2391314929eeb6ac9ecec254abcb2d7c673
  md5: 663a601868ec1196889bce4f8493a55f
  depends:
  - python >=3.9
  license: MIT
  license_family: MIT
  purls:
  - pkg:pypi/tomli-w?source=hash-mapping
  size: 12358
  timestamp: 1733216589780
- conda: https://conda.anaconda.org/conda-forge/noarch/tomlkit-0.13.2-pyha770c72_1.conda
  sha256: 986fae65f5568e95dbf858d08d77a0f9cca031345a98550f1d4b51d36d8811e2
  md5: 1d9ab4fc875c52db83f9c9b40af4e2c8
  depends:
  - python >=3.9
  license: MIT
  license_family: MIT
  purls:
  - pkg:pypi/tomlkit?source=hash-mapping
  size: 37372
  timestamp: 1733230836889
- conda: https://conda.anaconda.org/conda-forge/linux-64/tornado-6.4.2-py312h66e93f0_0.conda
  sha256: 062a3a3a37fa8615ce57929ba7e982c76f5a5810bcebd435950f6d6c4147c310
  md5: e417822cb989e80a0d2b1b576fdd1657
  depends:
  - __glibc >=2.17,<3.0.a0
  - libgcc >=13
  - python >=3.12,<3.13.0a0
  - python_abi 3.12.* *_cp312
  license: Apache-2.0
  license_family: Apache
  purls:
  - pkg:pypi/tornado?source=hash-mapping
  size: 840414
  timestamp: 1732616043734
- conda: https://conda.anaconda.org/conda-forge/osx-arm64/tornado-6.4.2-py312hea69d52_0.conda
  sha256: 964a2705a36c50040c967b18b45b9cc8de3c2aff4af546979a574e0b38e58e39
  md5: fb0605888a475d6a380ae1d1a819d976
  depends:
  - __osx >=11.0
  - python >=3.12,<3.13.0a0
  - python >=3.12,<3.13.0a0 *_cpython
  - python_abi 3.12.* *_cp312
  license: Apache-2.0
  license_family: Apache
  purls:
  - pkg:pypi/tornado?source=hash-mapping
  size: 842549
  timestamp: 1732616081362
- pypi: https://files.pythonhosted.org/packages/d0/30/dc54f88dd4a2b5dc8a0279bdd7270e735851848b762aeb1c1184ed1f6b14/tqdm-4.67.1-py3-none-any.whl
  name: tqdm
  version: 4.67.1
  sha256: 26445eca388f82e72884e0d580d5464cd801a3ea01e63e5601bdff9ba6a48de2
  requires_dist:
  - colorama ; platform_system == 'Windows'
  - pytest>=6 ; extra == 'dev'
  - pytest-cov ; extra == 'dev'
  - pytest-timeout ; extra == 'dev'
  - pytest-asyncio>=0.24 ; extra == 'dev'
  - nbval ; extra == 'dev'
  - requests ; extra == 'discord'
  - slack-sdk ; extra == 'slack'
  - requests ; extra == 'telegram'
  - ipywidgets>=6 ; extra == 'notebook'
  requires_python: '>=3.7'
- conda: https://conda.anaconda.org/conda-forge/noarch/traitlets-5.14.3-pyhd8ed1ab_0.conda
  sha256: 8a64fa0f19022828513667c2c7176cfd125001f3f4b9bc00d33732e627dd2592
  md5: 3df84416a021220d8b5700c613af2dc5
  depends:
  - python >=3.8
  license: BSD-3-Clause
  license_family: BSD
  purls:
  - pkg:pypi/traitlets?source=hash-mapping
  size: 110187
  timestamp: 1713535244513
- conda: https://conda.anaconda.org/conda-forge/noarch/trove-classifiers-2024.10.21.16-pyhd8ed1ab_1.conda
  sha256: 46d7c55cd7953557fad895dfd924b98b588a844bbdd62782fcb4503b2eee29a5
  md5: dfaeba73b8a87a63f238fae64447e7c6
  depends:
  - python >=3.9
  license: Apache-2.0
  license_family: Apache
  purls:
  - pkg:pypi/trove-classifiers?source=hash-mapping
  size: 18400
  timestamp: 1733211924253
- conda: https://conda.anaconda.org/conda-forge/noarch/types-python-dateutil-2.9.0.20241003-pyhff2d567_0.conda
  sha256: 8489af986daebfbcd13d3748ba55431259206e37f184ab42a57e107fecd85e02
  md5: 3d326f8a2aa2d14d51d8c513426b5def
  depends:
  - python >=3.6
  license: Apache-2.0 AND MIT
  purls:
  - pkg:pypi/types-python-dateutil?source=hash-mapping
  size: 21765
  timestamp: 1727940339297
- pypi: https://files.pythonhosted.org/packages/26/9f/ad63fc0248c5379346306f8668cda6e2e2e9c95e01216d2b8ffd9ff037d0/typing_extensions-4.12.2-py3-none-any.whl
  name: typing-extensions
  version: 4.12.2
  sha256: 04e5ca0351e0f3f85c6853954072df659d0d13fac324d0072316b67d7794700d
  requires_python: '>=3.8'
- conda: https://conda.anaconda.org/conda-forge/noarch/typing-extensions-4.12.2-hd8ed1ab_1.conda
  noarch: python
  sha256: c8e9c1c467b5f960b627d7adc1c65fece8e929a3de89967e91ef0f726422fd32
  md5: b6a408c64b78ec7b779a3e5c7a902433
  depends:
  - typing_extensions 4.12.2 pyha770c72_1
  license: PSF-2.0
  license_family: PSF
  purls: []
  size: 10075
  timestamp: 1733188758872
- conda: https://conda.anaconda.org/conda-forge/noarch/typing_extensions-4.12.2-pyha770c72_1.conda
  sha256: 337be7af5af8b2817f115b3b68870208b30c31d3439bec07bfb2d8f4823e3568
  md5: d17f13df8b65464ca316cbc000a3cb64
  depends:
  - python >=3.9
  license: PSF-2.0
  license_family: PSF
  purls:
  - pkg:pypi/typing-extensions?source=hash-mapping
  size: 39637
  timestamp: 1733188758212
- conda: https://conda.anaconda.org/conda-forge/noarch/typing_utils-0.1.0-pyhd8ed1ab_0.tar.bz2
  sha256: 9e3758b620397f56fb709f796969de436d63b7117897159619b87938e1f78739
  md5: eb67e3cace64c66233e2d35949e20f92
  depends:
  - python >=3.6.1
  license: Apache-2.0
  license_family: APACHE
  purls:
  - pkg:pypi/typing-utils?source=hash-mapping
  size: 13829
  timestamp: 1622899345711
- pypi: https://files.pythonhosted.org/packages/a6/ab/7e5f53c3b9d14972843a647d8d7a853969a58aecc7559cb3267302c94774/tzdata-2024.2-py2.py3-none-any.whl
  name: tzdata
  version: '2024.2'
  sha256: a48093786cdcde33cad18c2555e8532f34422074448fbc874186f0abd79565cd
  requires_python: '>=2'
- conda: https://conda.anaconda.org/conda-forge/noarch/tzdata-2024b-hc8b5060_0.conda
  sha256: 4fde5c3008bf5d2db82f2b50204464314cc3c91c1d953652f7bd01d9e52aefdf
  md5: 8ac3367aafb1cc0a068483c580af8015
  license: LicenseRef-Public-Domain
  purls: []
  size: 122354
  timestamp: 1728047496079
- conda: https://conda.anaconda.org/conda-forge/linux-64/ukkonen-1.0.1-py312h68727a3_5.conda
  sha256: 9fb020083a7f4fee41f6ece0f4840f59739b3e249f157c8a407bb374ffb733b5
  md5: f9664ee31aed96c85b7319ab0a693341
  depends:
  - __glibc >=2.17,<3.0.a0
  - cffi
  - libgcc >=13
  - libstdcxx >=13
  - python >=3.12,<3.13.0a0
  - python_abi 3.12.* *_cp312
  license: MIT
  license_family: MIT
  purls:
  - pkg:pypi/ukkonen?source=hash-mapping
  size: 13904
  timestamp: 1725784191021
- conda: https://conda.anaconda.org/conda-forge/osx-arm64/ukkonen-1.0.1-py312h6142ec9_5.conda
  sha256: 1e4452b4a12d8a69c237f14b876fbf0cdc456914170b49ba805779c749c31eca
  md5: 2b485a809d1572cbe7f0ad9ee107e4b0
  depends:
  - __osx >=11.0
  - cffi
  - libcxx >=17
  - python >=3.12,<3.13.0a0
  - python >=3.12,<3.13.0a0 *_cpython
  - python_abi 3.12.* *_cp312
  license: MIT
  license_family: MIT
  purls:
  - pkg:pypi/ukkonen?source=hash-mapping
  size: 13605
  timestamp: 1725784243533
- conda: https://conda.anaconda.org/conda-forge/noarch/uri-template-1.3.0-pyhd8ed1ab_0.conda
  sha256: b76904b53721dc88a46352324c79d2b077c2f74a9f7208ad2c4249892669ae94
  md5: 0944dc65cb4a9b5b68522c3bb585d41c
  depends:
  - python >=3.7
  license: MIT
  license_family: MIT
  purls:
  - pkg:pypi/uri-template?source=hash-mapping
  size: 23999
  timestamp: 1688655976471
- conda: https://conda.anaconda.org/conda-forge/noarch/urllib3-2.2.3-pyhd8ed1ab_1.conda
  sha256: 416e30a1c3262275f01a3e22e783118d9e9d2872a739a9ed860d06fa9c7593d5
  md5: 4a2d8ef7c37b8808c5b9b750501fffce
  depends:
  - brotli-python >=1.0.9
  - h2 >=4,<5
  - pysocks >=1.5.6,<2.0,!=1.5.7
  - python >=3.9
  - zstandard >=0.18.0
  license: MIT
  license_family: MIT
  purls:
  - pkg:pypi/urllib3?source=hash-mapping
  size: 98077
  timestamp: 1733206968917
- conda: https://conda.anaconda.org/conda-forge/noarch/userpath-1.7.0-pyhd8ed1ab_0.tar.bz2
  sha256: c8cbddd625340e1b00b53bafabc764526ee85f7ddb91018424bab0eea057796d
  md5: 5bf074c9253a3bf914becfc50757406f
  depends:
  - click
  - python >=3.6
  license: MIT
  license_family: MIT
  purls:
  - pkg:pypi/userpath?source=hash-mapping
  size: 17423
  timestamp: 1632758637093
- conda: https://conda.anaconda.org/conda-forge/linux-64/uv-0.5.5-h0f3a69f_0.conda
  sha256: d5e7c70e8fd6c328e9a61b6f003f32eb67f9fb4548e266310a1cca8afd9afc4a
  md5: 8991c763ef7e46ea36acd42c8af4ebef
  depends:
  - __glibc >=2.17,<3.0.a0
  - libgcc >=13
  - libstdcxx >=13
  constrains:
  - __glibc >=2.17
  license: Apache-2.0 OR MIT
  purls: []
  size: 10298311
  timestamp: 1732748322896
- conda: https://conda.anaconda.org/conda-forge/osx-arm64/uv-0.5.5-h668ec48_0.conda
  sha256: 2e5e109a631845b307a054d6f04c7dc834eb5a0c0477fbecfec9f5850a6e36e1
  md5: 022b347422968f5d454b397193fe28ee
  depends:
  - __osx >=11.0
  - libcxx >=18
  constrains:
  - __osx >=11.0
  license: Apache-2.0 OR MIT
  purls: []
  size: 8997490
  timestamp: 1732748956120
- conda: https://conda.anaconda.org/conda-forge/noarch/verspec-0.1.0-pyhd8ed1ab_0.tar.bz2
  sha256: 64f01eaf34f0bc86a06a1d5f4ff4db9ba4eebbee37eea02de2a3be89dae0f1f2
  md5: 64ebfc29e8399f3eeaf17cb2bd04e770
  depends:
  - python >=3.6
  license: BSD-2-Clause
  license_family: BSD
  purls:
  - pkg:pypi/verspec?source=hash-mapping
  size: 19929
  timestamp: 1618150464786
- conda: https://conda.anaconda.org/conda-forge/noarch/virtualenv-20.28.0-pyhd8ed1ab_0.conda
  sha256: 82776f74e90a296b79415361faa6b10f360755c1fb8e6d59ca68509e6fe7e115
  md5: 1d601bc1d28b5ce6d112b90f4b9b8ede
  depends:
  - distlib >=0.3.7,<1
  - filelock >=3.12.2,<4
  - platformdirs >=3.9.1,<5
  - python >=3.9
  license: MIT
  license_family: MIT
  purls:
  - pkg:pypi/virtualenv?source=hash-mapping
  size: 3350255
  timestamp: 1732609542072
- conda: https://conda.anaconda.org/conda-forge/linux-64/watchdog-6.0.0-py312h7900ff3_0.conda
  sha256: 2436c4736b8135801f6bfcd09c7283f2d700a66a90ebd14b666b996e33ef8c9a
  md5: 687b37d1325f228429409465e811c0bc
  depends:
  - python >=3.12,<3.13.0a0
  - python_abi 3.12.* *_cp312
  - pyyaml >=3.10
  license: Apache-2.0
  license_family: APACHE
  purls:
  - pkg:pypi/watchdog?source=hash-mapping
  size: 140940
  timestamp: 1730493008472
- conda: https://conda.anaconda.org/conda-forge/osx-arm64/watchdog-6.0.0-py312hea69d52_0.conda
  sha256: f6c2eb941ffc25fc4fc637c71a5465678ed20e57b53698020a50dca86c584f04
  md5: ce2a02fd5a911d4eb963af9a84c00d2c
  depends:
  - __osx >=11.0
  - python >=3.12,<3.13.0a0
  - python >=3.12,<3.13.0a0 *_cpython
  - python_abi 3.12.* *_cp312
  - pyyaml >=3.10
  license: Apache-2.0
  license_family: APACHE
  purls:
  - pkg:pypi/watchdog?source=hash-mapping
  size: 149164
  timestamp: 1730493202256
- conda: https://conda.anaconda.org/conda-forge/noarch/wcmatch-10.0-pyhd8ed1ab_0.conda
  sha256: 9883e1a7c65f91c3480b38137af5b1d88ee38150b1943c356d11f6b0cd374a8b
  md5: b262b976f96f01ad6847b20dbea512af
  depends:
  - bracex >=2.1.1
  - python >=3.8
  license: MIT
  license_family: MIT
  purls:
  - pkg:pypi/wcmatch?source=hash-mapping
  size: 37788
  timestamp: 1727447886965
- conda: https://conda.anaconda.org/conda-forge/noarch/wcwidth-0.2.13-pyhd8ed1ab_1.conda
  sha256: f21e63e8f7346f9074fd00ca3b079bd3d2fa4d71f1f89d5b6934bf31446dc2a5
  md5: b68980f2495d096e71c7fd9d7ccf63e6
  depends:
  - python >=3.9
  license: MIT
  purls:
  - pkg:pypi/wcwidth?source=hash-mapping
  size: 32581
  timestamp: 1733231433877
- conda: https://conda.anaconda.org/conda-forge/noarch/webcolors-24.8.0-pyhd8ed1ab_0.conda
  sha256: ec71f97c332a7d328ae038990b8090cbfa772f82845b5d2233defd167b7cc5ac
  md5: eb48b812eb4fbb9ff238a6651fdbbcae
  depends:
  - python >=3.5
  license: BSD-3-Clause
  license_family: BSD
  purls:
  - pkg:pypi/webcolors?source=hash-mapping
  size: 18378
  timestamp: 1723294800217
- conda: https://conda.anaconda.org/conda-forge/noarch/webencodings-0.5.1-pyhd8ed1ab_3.conda
  sha256: 19ff205e138bb056a46f9e3839935a2e60bd1cf01c8241a5e172a422fed4f9c6
  md5: 2841eb5bfc75ce15e9a0054b98dcd64d
  depends:
  - python >=3.9
  license: BSD-3-Clause
  purls:
  - pkg:pypi/webencodings?source=compressed-mapping
  size: 15496
  timestamp: 1733236131358
- conda: https://conda.anaconda.org/conda-forge/noarch/websocket-client-1.8.0-pyhd8ed1ab_1.conda
  sha256: 1dd84764424ffc82030c19ad70607e6f9e3b9cb8e633970766d697185652053e
  md5: 84f8f77f0a9c6ef401ee96611745da8f
  depends:
  - python >=3.9
  license: Apache-2.0
  license_family: APACHE
  purls:
  - pkg:pypi/websocket-client?source=hash-mapping
  size: 46718
  timestamp: 1733157432924
- conda: https://conda.anaconda.org/conda-forge/noarch/wheel-0.45.1-pyhd8ed1ab_1.conda
  sha256: 1b34021e815ff89a4d902d879c3bd2040bc1bd6169b32e9427497fa05c55f1ce
  md5: 75cb7132eb58d97896e173ef12ac9986
  depends:
  - python >=3.9
  license: MIT
  license_family: MIT
  purls:
  - pkg:pypi/wheel?source=hash-mapping
  size: 62931
  timestamp: 1733130309598
- conda: https://conda.anaconda.org/conda-forge/linux-64/xz-5.2.6-h166bdaf_0.tar.bz2
  sha256: 03a6d28ded42af8a347345f82f3eebdd6807a08526d47899a42d62d319609162
  md5: 2161070d867d1b1204ea749c8eec4ef0
  depends:
  - libgcc-ng >=12
  license: LGPL-2.1 and GPL-2.0
  purls: []
  size: 418368
  timestamp: 1660346797927
- conda: https://conda.anaconda.org/conda-forge/osx-arm64/xz-5.2.6-h57fd34a_0.tar.bz2
  sha256: 59d78af0c3e071021cfe82dc40134c19dab8cdf804324b62940f5c8cd71803ec
  md5: 39c6b54e94014701dd157f4f576ed211
  license: LGPL-2.1 and GPL-2.0
  purls: []
  size: 235693
  timestamp: 1660346961024
- conda: https://conda.anaconda.org/conda-forge/linux-64/yaml-0.2.5-h7f98852_2.tar.bz2
  sha256: a4e34c710eeb26945bdbdaba82d3d74f60a78f54a874ec10d373811a5d217535
  md5: 4cb3ad778ec2d5a7acbdf254eb1c42ae
  depends:
  - libgcc-ng >=9.4.0
  license: MIT
  license_family: MIT
  purls: []
  size: 89141
  timestamp: 1641346969816
- conda: https://conda.anaconda.org/conda-forge/osx-arm64/yaml-0.2.5-h3422bc3_2.tar.bz2
  sha256: 93181a04ba8cfecfdfb162fc958436d868cc37db504c58078eab4c1a3e57fbb7
  md5: 4bb3f014845110883a3c5ee811fd84b4
  license: MIT
  license_family: MIT
  purls: []
  size: 88016
  timestamp: 1641347076660
- conda: https://conda.anaconda.org/conda-forge/linux-64/yarl-1.18.0-py312h66e93f0_0.conda
  sha256: 8a1e51303ecac64f10dd0ec548d472c49954c3e2f38023ef28899191580795e1
  md5: 601d2b19a54fd9346ba18c07c2516339
  depends:
  - __glibc >=2.17,<3.0.a0
  - idna >=2.0
  - libgcc >=13
  - multidict >=4.0
  - propcache >=0.2.0
  - python >=3.12,<3.13.0a0
  - python_abi 3.12.* *_cp312
  license: Apache-2.0
  license_family: Apache
  purls:
  - pkg:pypi/yarl?source=hash-mapping
  size: 151247
  timestamp: 1732220988648
- conda: https://conda.anaconda.org/conda-forge/osx-arm64/yarl-1.18.0-py312hea69d52_0.conda
  sha256: 4c90de12b1569f85126a12dbbb89f3dc10cee5838335b9c9993ead8bf1594cd3
  md5: f538709098e1642d50f4a01707e7dfdb
  depends:
  - __osx >=11.0
  - idna >=2.0
  - multidict >=4.0
  - propcache >=0.2.0
  - python >=3.12,<3.13.0a0
  - python >=3.12,<3.13.0a0 *_cpython
  - python_abi 3.12.* *_cp312
  license: Apache-2.0
  license_family: Apache
  purls:
  - pkg:pypi/yarl?source=hash-mapping
  size: 141452
  timestamp: 1732221306526
- conda: https://conda.anaconda.org/conda-forge/linux-64/zeromq-4.3.5-h3b0a872_7.conda
  sha256: a4dc72c96848f764bb5a5176aa93dd1e9b9e52804137b99daeebba277b31ea10
  md5: 3947a35e916fcc6b9825449affbf4214
  depends:
  - __glibc >=2.17,<3.0.a0
  - krb5 >=1.21.3,<1.22.0a0
  - libgcc >=13
  - libsodium >=1.0.20,<1.0.21.0a0
  - libstdcxx >=13
  license: MPL-2.0
  license_family: MOZILLA
  purls: []
  size: 335400
  timestamp: 1731585026517
- conda: https://conda.anaconda.org/conda-forge/osx-arm64/zeromq-4.3.5-hc1bb282_7.conda
  sha256: 9e585569fe2e7d3bea71972cd4b9f06b1a7ab8fa7c5139f92a31cbceecf25a8a
  md5: f7e6b65943cb73bce0143737fded08f1
  depends:
  - __osx >=11.0
  - krb5 >=1.21.3,<1.22.0a0
  - libcxx >=18
  - libsodium >=1.0.20,<1.0.21.0a0
  license: MPL-2.0
  license_family: MOZILLA
  purls: []
  size: 281565
  timestamp: 1731585108039
- conda: https://conda.anaconda.org/conda-forge/noarch/zipp-3.21.0-pyhd8ed1ab_1.conda
  sha256: 567c04f124525c97a096b65769834b7acb047db24b15a56888a322bf3966c3e1
  md5: 0c3cc595284c5e8f0f9900a9b228a332
  depends:
  - python >=3.9
  license: MIT
  license_family: MIT
  purls:
  - pkg:pypi/zipp?source=hash-mapping
  size: 21809
  timestamp: 1732827613585
- conda: https://conda.anaconda.org/conda-forge/linux-64/zstandard-0.23.0-py312hef9b889_1.conda
  sha256: b97015e146437283f2213ff0e95abdc8e2480150634d81fbae6b96ee09f5e50b
  md5: 8b7069e9792ee4e5b4919a7a306d2e67
  depends:
  - __glibc >=2.17,<3.0.a0
  - cffi >=1.11
  - libgcc >=13
  - python >=3.12,<3.13.0a0
  - python_abi 3.12.* *_cp312
  - zstd >=1.5.6,<1.5.7.0a0
  - zstd >=1.5.6,<1.6.0a0
  license: BSD-3-Clause
  license_family: BSD
  purls:
  - pkg:pypi/zstandard?source=hash-mapping
  size: 419552
  timestamp: 1725305670210
- conda: https://conda.anaconda.org/conda-forge/osx-arm64/zstandard-0.23.0-py312h15fbf35_1.conda
  sha256: d00ca25c1e28fd31199b26a94f8c96574475704a825d244d7a6351ad3745eeeb
  md5: a4cde595509a7ad9c13b1a3809bcfe51
  depends:
  - __osx >=11.0
  - cffi >=1.11
  - python >=3.12,<3.13.0a0
  - python >=3.12,<3.13.0a0 *_cpython
  - python_abi 3.12.* *_cp312
  - zstd >=1.5.6,<1.5.7.0a0
  - zstd >=1.5.6,<1.6.0a0
  license: BSD-3-Clause
  license_family: BSD
  purls:
  - pkg:pypi/zstandard?source=hash-mapping
  size: 330788
  timestamp: 1725305806565
- conda: https://conda.anaconda.org/conda-forge/linux-64/zstd-1.5.6-ha6fb4c9_0.conda
  sha256: c558b9cc01d9c1444031bd1ce4b9cff86f9085765f17627a6cd85fc623c8a02b
  md5: 4d056880988120e29d75bfff282e0f45
  depends:
  - libgcc-ng >=12
  - libstdcxx-ng >=12
  - libzlib >=1.2.13,<2.0.0a0
  license: BSD-3-Clause
  license_family: BSD
  purls: []
  size: 554846
  timestamp: 1714722996770
- conda: https://conda.anaconda.org/conda-forge/osx-arm64/zstd-1.5.6-hb46c0d2_0.conda
  sha256: 2d4fd1ff7ee79cd954ca8e81abf11d9d49954dd1fef80f27289e2402ae9c2e09
  md5: d96942c06c3e84bfcc5efb038724a7fd
  depends:
  - __osx >=11.0
  - libzlib >=1.2.13,<2.0.0a0
  license: BSD-3-Clause
  license_family: BSD
  purls: []
  size: 405089
  timestamp: 1714723101397<|MERGE_RESOLUTION|>--- conflicted
+++ resolved
@@ -6462,12 +6462,8 @@
   timestamp: 1728642457661
 - pypi: .
   name: readii
-  version: 1.19.0
-<<<<<<< HEAD
-  sha256: 9ae30b80b97e4d9f1a19ebc753a55226e088367851d842d1da8d2f104cf3d998
-=======
-  sha256: 277f89611527d7b68de50f891783a6ffab837a21ba91e32c6025c77741f0de50
->>>>>>> 672362b2
+  version: 1.18.0
+  sha256: 4c0d9f950a9aa12b40de952a4637380312baf5ceb1c17922322d0b3b84588f52
   requires_dist:
   - simpleitk>=2.3.1
   - matplotlib>=3.9.2,<4
