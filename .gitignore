--- conflicted
+++ resolved
@@ -150,14 +150,8 @@
 # pixi environments
 .pixi
 *.egg-info
-<<<<<<< HEAD
-.old
-src/readii/_dont_conmmit.txt
-=======
-
 
 data/
 !src/readii/data/
 .old
-trash
->>>>>>> 00ea22a9
+trash