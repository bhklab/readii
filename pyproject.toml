[project]
name = "readii"
version = "1.18.0"
description = "A package to extract radiomic features!"
authors = [{ name = "Katy Scott", email = "Katy.Scott@uhn.ca" }]

license = "MIT"
readme = "README.md"
dependencies = [
  "simpleitk>=2.3.1",
  "matplotlib>=3.9.2,<4",
  "med-imagetools>=1.9.2",
  "pydicom>=2.3.1",
  "pyradiomics-bhklab>=3.1.4,<4", 
]
requires-python = ">=3.10, <3.13"

classifiers = [
  "License :: OSI Approved :: MIT License",
  "Natural Language :: English",
  "Operating System :: OS Independent",
  "Programming Language :: Python :: 3.10",
  "Programming Language :: Python :: 3.11",
  "Programming Language :: Python :: 3.12",
]

[project.scripts]
readii = "readii.pipeline:main"

[tool.pixi.project]
channels = ["conda-forge"]
platforms = ["linux-64", "osx-arm64"]

[tool.pixi.dependencies]


[tool.pixi.pypi-dependencies]
readii = { path = ".", editable = true }

[tool.pixi.environments]
dev = { features = ["test", "style", "docs", "dev"], solve-group = "default" }
publish = { features = ["build", "release"], solve-group = "default" }
py310 = ["py310", "test"]
py311 = ["py311", "test"]
py312 = ["py312", "test"]

############################################## python ###############################################

[tool.pixi.feature.py310.dependencies]
python = "3.10.*"
[tool.pixi.feature.py311.dependencies]
python = "3.11.*"
[tool.pixi.feature.py312.dependencies]
python = "3.12.*"


[tool.pixi.feature.dev.dependencies]
jupyterlab = ">=4.3.1,<5"
pixi-kernel = ">=0.5.1,<0.6"
ipykernel = ">=6.29.5,<7"
pip = "*"
ipywidgets = "*"

<<<<<<< HEAD
[tool.pixi.feature.dev.pypi-dependencies]
itkwidgets = { version = ">=1.0a53"}
=======
>>>>>>> 3bcaa28d
############################################## TEST ################################################

[tool.pixi.feature.test.dependencies]
pytest = "*"
pytest-cov = "*"
pytest-xdist = "*"

[tool.pixi.feature.test.tasks.test]
cmd = [
  "pytest",
  "--numprocesses=auto",
  "-s",
  "--verbose",
  "--cov=readii",
  "--cov-report=xml:coverage-report/coverage.xml",
  "--cov-config=config/coverage.toml",
]
inputs = ["src", "tests", "config/coverage.toml"]
outputs = ["coverage-report/coverage.xml"]
description = "Run pytest (Note: run `coverage` task to do both)"

[tool.pixi.feature.test.tasks.coverage]
cmd = "coverage report --rcfile=config/coverage.toml"
inputs = ["coverage-report/coverage.xml", "config/coverage.toml"]
depends-on = ["test"]
description = "Run pytest and generate coverage report"

############################################## DOCS ################################################
[tool.pixi.feature.docs.dependencies]
myst-nb = "*"
sphinx-autoapi = "*"
sphinx-rtd-theme = "*"

# TODO::add tasks to build documentation

############################################## STYLE ###############################################
# See config/ruff.toml for the configuration
[tool.pixi.feature.style.dependencies]
ruff = ">=0.4.4"
pre-commit = ">=3.7.1,<3.8"

[tool.pixi.feature.style.tasks._lint]
cmd = "ruff check  --config=config/ruff.toml"
inputs = ["src", "config/ruff.toml"]
description = "Run ruff linter"

[tool.pixi.feature.style.tasks._format]
cmd = "ruff format --config=config/ruff.toml"
inputs = ["src", "config/ruff.toml"]
description = "Run ruff formatter, use `--diff` to see changes only"

[tool.pixi.feature.style.tasks.qc]
depends_on = ["_lint", "_format"]
description = "Run all quality control tasks"

#################################### RELEASE & BUILD ###############################################

[tool.pixi.feature.release.dependencies]
python-semantic-release = "*"

[tool.pixi.feature.release.tasks]
semver = 'echo "Next Version is: $(semantic-release version --print)"'
release = "semantic-release version"

[tool.semantic_release]
version_variables = ["src/readii/__init__.py:__version__"]
version_toml = ["pyproject.toml:project.version"]          # version location
changelog_file = "CHANGELOG.md"                            # changelog file
dist_path = "dist/"                                        # where to put dists
upload_to_release = true                                   # auto-create GitHub release
remove_dist = false                                        # don't remove dists
patch_without_tag = true                                   # patch release by default

[tool.semantic_release.branches.main]
match = "(main|development)"

[tool.pixi.feature.build.dependencies]
hatch = "*"

[build-system]
build-backend = "hatchling.build"
requires = ["hatchling"]

[tool.hatch.build]
directory = "dist"

[tool.hatch.build.targets.wheel]
packages = ["src/readii"]
include = ["pyproject.toml", "README.md", "src/**", "config/hatch.toml"]

[tool.hatch.build.targets.sdist]
include = ["pyproject.toml", "README.md", "src/", "config/hatch.toml"]
exclude = ["tests/**"]

[tool.pixi.feature.build.tasks]
# Builds the package
build = { cmd = [
  "hatch",
  "build",
  "--clean",
], inputs = [
  "src",
  "pyproject.toml",
], outputs = [
  "dist/*",
], description = "Build the package" }

# Publishes the package to the main PYPI repository, depends on the build task
publish-pypi = { cmd = [
  "hatch",
  "publish",
  "--yes",
  "--repo",
  "main",
], inputs = [
  "dist/*",
], depends-on = [
  "build",
], description = "Publish to main PyPI" }

publish-test = { cmd = [
  "hatch",
  "publish",
  "--yes",
  "--repo",
  "test",
], inputs = [
  "dist/*",
], depends-on = [
  "build",
], description = "Publish to test PyPI" }<|MERGE_RESOLUTION|>--- conflicted
+++ resolved
@@ -34,6 +34,9 @@
 [tool.pixi.dependencies]
 
 
+[tool.pixi.dependencies]
+
+
 [tool.pixi.pypi-dependencies]
 readii = { path = ".", editable = true }
 
@@ -58,14 +61,14 @@
 jupyterlab = ">=4.3.1,<5"
 pixi-kernel = ">=0.5.1,<0.6"
 ipykernel = ">=6.29.5,<7"
+jupyterlab = ">=4.3.1,<5"
+pixi-kernel = ">=0.5.1,<0.6"
+ipykernel = ">=6.29.5,<7"
 pip = "*"
 ipywidgets = "*"
 
-<<<<<<< HEAD
 [tool.pixi.feature.dev.pypi-dependencies]
 itkwidgets = { version = ">=1.0a53"}
-=======
->>>>>>> 3bcaa28d
 ############################################## TEST ################################################
 
 [tool.pixi.feature.test.dependencies]
@@ -108,14 +111,20 @@
 pre-commit = ">=3.7.1,<3.8"
 
 [tool.pixi.feature.style.tasks._lint]
+[tool.pixi.feature.style.tasks._lint]
 cmd = "ruff check  --config=config/ruff.toml"
 inputs = ["src", "config/ruff.toml"]
 description = "Run ruff linter"
 
+[tool.pixi.feature.style.tasks._format]
 [tool.pixi.feature.style.tasks._format]
 cmd = "ruff format --config=config/ruff.toml"
 inputs = ["src", "config/ruff.toml"]
 description = "Run ruff formatter, use `--diff` to see changes only"
+
+[tool.pixi.feature.style.tasks.qc]
+depends_on = ["_lint", "_format"]
+description = "Run all quality control tasks"
 
 [tool.pixi.feature.style.tasks.qc]
 depends_on = ["_lint", "_format"]
