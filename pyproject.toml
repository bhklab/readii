[tool.poetry]
<<<<<<< HEAD
name = "readii"
version = "0.5.0"
=======
name = "yarea"
version = "0.6.0"
>>>>>>> 2f95cf7d
description = "A package to extract radiomic features!"
authors = ["Katy Scott"]
license = "MIT"
readme = "README.md"

[tool.poetry.dependencies]
python = ">=3.9,<4"
simpleitk = ">=2.3.1"
pydicom = ">=2.3.1"
dicom-parser = ">=1.2.3"
matplotlib = ">=3.8.2"
med-imagetools = "^1.1.6"
pyradiomics = "^3.1.0"

[tool.poetry.dev-dependencies]

[tool.poetry.group.dev.dependencies]
pytest = "^7.4.3"
pytest-cov = "^4.1.0"
jupyter = "^1.0.0"
myst-nb = {version = "^1.0.0", python = "^3.9"}
sphinx-autoapi = "^3.0.0"
sphinx-rtd-theme = "^1.3.0"
python-semantic-release = "^8.5.2"

[tool.semantic_release]
version_toml = ["pyproject.toml:tool.poetry.version"] # version location
branch = "main"                             # branch to make releases of
changelog_file = "CHANGELOG.md"             # changelog file
dist_path = "dist/"                         # where to put dists
upload_to_release = true                    # auto-create GitHub release
remove_dist = false                         # don't remove dists
patch_without_tag = true                    # patch release by default

[tool.poetry.scripts]
readii = "readii.pipeline:main"

[build-system]
requires = ["poetry-core>=1.0.0"]
build-backend = "poetry.core.masonry.api"<|MERGE_RESOLUTION|>--- conflicted
+++ resolved
@@ -1,11 +1,6 @@
 [tool.poetry]
-<<<<<<< HEAD
 name = "readii"
-version = "0.5.0"
-=======
-name = "yarea"
 version = "0.6.0"
->>>>>>> 2f95cf7d
 description = "A package to extract radiomic features!"
 authors = ["Katy Scott"]
 license = "MIT"
