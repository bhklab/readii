--- conflicted
+++ resolved
@@ -190,7 +190,6 @@
   "dist/*",
 ], depends-on = [
   "build",
-<<<<<<< HEAD
 ], description = "Publish to test PyPI" }
 
 [tool.pixi.dependencies]
@@ -198,7 +197,4 @@
 pixi-kernel = ">=0.5.1,<0.6"
 ipykernel = ">=6.29.5,<7"
 numpy = "1.26.4.*"
-seaborn = ">=0.13.2,<0.14"
-=======
-], description = "Publish to test PyPI" }
->>>>>>> 3bcaa28d
+seaborn = ">=0.13.2,<0.14"