--- conflicted
+++ resolved
@@ -1,14 +1,13 @@
+cache-dir = "~/.cache/ruff"
+
+# iteratively adding files to the include list
 cache-dir = "~/.cache/ruff"
 
 # iteratively adding files to the include list
 include = [
   "src/readii/loaders.py",
-<<<<<<< HEAD
   "src/readii/feature_extraction.py",
   "src/readii/negative_controls_refactor/**/*.py"
-=======
-  "src/readii/feature_extraction.py"
->>>>>>> 3bcaa28d
 ]
 
 # extend-exclude is used to exclude directories from the flake8 checks
@@ -25,6 +24,25 @@
 line-length = 100
 
 [lint]
+
+# [lint] # commented for now, will iterate on this later
+# select = [
+#   "E",
+#   "F",
+#   "W",   # flake8
+#   "C",   # mccabe
+#   # "N",   # pep8-naming
+#   "ANN", # flake8-annotations
+#   "BLE", # flake8-blind-except
+#   "B",   # flake8-bugbear
+#   "A",   # flake8-builtins
+#   # "G",   # flake8-logging-format
+#   "ERA", # eradicate
+#   "RUF", # Ruff-specific rules
+#   "TCH", # flake8-type-checking
+# ]
+# ignore = ["ANN101"]
+
 
 # [lint] # commented for now, will iterate on this later
 # select = [
@@ -90,6 +108,9 @@
   # Check for McCabe complexity
   # https://docs.astral.sh/ruff/rules/complex-structure/
   "C",
+  # Check for McCabe complexity
+  # https://docs.astral.sh/ruff/rules/complex-structure/
+  "C",
 
   ###########################################################################
   # STANDARDS & STYLE
@@ -109,8 +130,12 @@
   # Pydocstyle
   # https://docs.astral.sh/ruff/rules/#pydocstyle-d
   "D",
+  "D",
 ]
 
+# Readii uses a lot of camelcase so ignoring pep-8 conventions. 
+# https://docs.astral.sh/ruff/rules/#pep8-naming-n
+# "N",
 # Readii uses a lot of camelcase so ignoring pep-8 conventions. 
 # https://docs.astral.sh/ruff/rules/#pep8-naming-n
 # "N",
