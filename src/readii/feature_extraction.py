from collections import OrderedDict
from itertools import chain
from pathlib import Path
from typing import Any, Dict, List, Optional
<<<<<<< HEAD
import numpy as np
=======
>>>>>>> 3bcaa28d

import pandas as pd
import SimpleITK as sitk  # noqa
from imgtools.io import read_dicom_series
from joblib import Parallel, delayed
from radiomics import featureextractor, imageoperations, logging

from readii.image_processing import (
	alignImages,
	flattenImage,
	getROIVoxelLabel,
)
from readii.loaders import (
	loadSegmentation,
)
from readii.metadata import (
	saveDataframeCSV,
)
from readii.negative_controls import (
	applyNegativeControl,
)
from readii.utils import logger


def generateNegativeControl(
	ctImage: sitk.Image,
	negativeControl: str,
	alignedROIImage: sitk.Image,
	randomSeed: Optional[int],
) -> sitk.Image:
	"""Generate a negative control for a CT image based on the type of negative control specified.

	Parameters
	----------
	ctImage : sitk.Image
		The CT image to generate a negative control for.
	negativeControl : str
		The type of negative control to generate. Assumes string is of the format {negativeControlType}_{negativeControlRegion}
	alignedROIImage : sitk.Image
		The region of interest (ROI) image to generate a negative control for. Function assumes the image has bee processed with alignImages already.
	randomSeed : Optional[int]	
	    Random seed to use in negative control generation. Set for reproducible results.
	
	Returns
	-------
	sitk.Image
		Copy of the ctImage with the specified negative control applied.
	"""
	# Split the provided negative control into its type and region sections
	if "non_roi" in negativeControl:
		negativeControlType = negativeControl.rsplit("_", 2)[0]
		negativeControlRegion = "non_roi"
	else:
		negativeControlComponents = negativeControl.rsplit("_", 1)
		negativeControlType = negativeControlComponents[0]
		negativeControlRegion = negativeControlComponents[1]
	logger.debug(f"Negative control region: {negativeControlRegion}")
	logger.debug(f"Negative control type: {negativeControlType}")

	# Create and return the specified negative control
	return applyNegativeControl(
		baseImage=ctImage,
		negativeControlType=negativeControlType,
		negativeControlRegion=negativeControlRegion,
		roiMask=alignedROIImage,
		randomSeed=randomSeed,
	)


def cropImageAndMask(
	ctImage: sitk.Image,
	alignedROIImage: sitk.Image,
	segBoundingBox: np.ndarray,
	negativeControl: Optional[str],
	randomSeed: Optional[int],
) -> tuple[sitk.Image, sitk.Image]:
<<<<<<< HEAD
	"""Crop the CT and ROI images to the bounding box of the segmentation. Optionally generates negative control version of the image before cropping.
	
	Parameters
	----------
	ctImage : sitk.Image
		The CT image to crop.
	alignedROIImage: sitk.Image
		The region of interest (ROI) image to crop. Function assumes the image has bee processed with alignImages already.
	segBoundingBox : np.ndarray
		Bounding box coordinates around the alignedROIImage generated using the radiomics.imageoperations.checkMask function with ctImage and alignedROIImage.
	negativeControl : tuple, optional
		The type of negative control to generate before cropping the image. Assumes string is of the format {negativeControlType}_{negativeControlRegion}
	randomSeed : int, optional	
	    Random seed to use in negative control generation. Set for reproducible results.

	Returns
	-------
	tuple[sitk.Image, sitk.Image]
		The cropped CT and ROI images.
	"""
	# Generate negative control if specified
=======
	"""Crop the CT and ROI images to the bounding box of the segmentation."""
>>>>>>> 3bcaa28d
	if negativeControl:
		logger.info(f"Generating {negativeControl} negative control for CT.")
		ctImage = generateNegativeControl(ctImage, negativeControl, alignedROIImage, randomSeed)

	# Crop the CT and ROI images to the bounding box of the segmentation
	croppedCT, croppedROI = imageoperations.cropToTumorMask(
		ctImage, alignedROIImage, segBoundingBox
	)

	return croppedCT, croppedROI


def singleRadiomicFeatureExtraction(
	ctImage: sitk.Image,
	roiImage: sitk.Image,
<<<<<<< HEAD
	pyradiomicsParamFilePath: Optional[str | Path] = None,
=======
	pyradiomicsParamFilePath: Optional[str | Path] = "./src/readii/data/default_pyradiomics.yaml",
>>>>>>> 3bcaa28d
	negativeControl: Optional[str] = None,
	randomSeed: Optional[int] = None,
) -> OrderedDict[Any, Any]:
	"""Perform radiomic feature extraction for a single CT image and its corresponding segmentation.

	CT and segmentation will be aligned and cropped prior to extraction.

	Parameters
	----------
	ctImage : sitk.Image
		CT image to perform feature extraction on. Will be cropped and potentially generate a negative control (see negativeControl arg)
	roiImage : sitk.Image
		Region of interest (ROI) to extract radiomic features from within the CT.
	pyradiomicsParamFilePath : str
		Path to file containing configuration settings for pyradiomics feature extraction. Will use the provided config file in 'data/' by default if no file passed in.
	negativeControl : str
		Name of negative control to generate from the CT to perform feature extraction on. If set to None, will extract features from original CT image.
	randomSeed : int
		Value to set random seed with for negative control creation to be reproducible.

	Returns
	-------
	OrderedDict[Any, Any]
		Dictionary containing image metadata, versions for key packages used for extraction, and radiomic features
	"""
	# If no pyradiomics paramater file passed, use default
	if pyradiomicsParamFilePath is None:
		pyradiomicsParamFilePath = "./src/readii/data/default_pyradiomics.yaml"
	elif not Path(pyradiomicsParamFilePath).exists():
		msg = f"PyRadiomics parameter file not found at {pyradiomicsParamFilePath}"
		raise FileNotFoundError(msg)

	# In case segmentation contains extra axis, flatten to 3D by removing it
	roiImage = flattenImage(roiImage)

	# Segmentation has different origin, align it to the CT for proper feature extraction
	alignedROIImage = alignImages(ctImage, roiImage)

	# Get pixel value for the segmentation
	segmentationLabel: int = getROIVoxelLabel(alignedROIImage)

	# Check that CT and segmentation correspond, segmentationLabel is present, and dimensions match
	segBoundingBox, correctedROIImage = imageoperations.checkMask(
		ctImage, alignedROIImage, label=segmentationLabel
	)

	# Update the ROI image if a correction was generated by checkMask
	if correctedROIImage is not None:
		alignedROIImage = correctedROIImage

	try:
		croppedCT, croppedROI = cropImageAndMask(
			ctImage, alignedROIImage, segBoundingBox, negativeControl, randomSeed
		)
	except Exception as e:
		logger.exception(f"Error cropping CT and ROI for feature extraction: {e}")
		raise e

	# Load PyRadiomics feature extraction parameters to use
	# Initialize feature extractor with parameters
	try:
		logger.info("Setting up Pyradiomics feature extractor...")
		featureExtractor = featureextractor.RadiomicsFeatureExtractor(pyradiomicsParamFilePath)
	except OSError as e:
		logger.exception(
			f"Supplied pyradiomics parameter file {pyradiomicsParamFilePath} does not exist or is not at that location: {e}"
		)
		raise e

	try:
		logger.info("Starting radiomic feature extraction...")
		# Extract radiomic features from CT with segmentation as mask
		idFeatureVector = featureExtractor.execute(croppedCT, croppedROI, label=segmentationLabel)
	except Exception as e:
		logger.exception(f"An error occurred while extracting radiomic features: {e}")
		raise e

	return idFeatureVector


def featureExtraction(
	ctSeriesID: str,
	pdImageInfo: pd.DataFrame,
	imageDirPath: Path,
	pyradiomicsParamFilePath: Optional[str] = None,
	roiNames: Optional[str] = None,
	negativeControl: Optional[str] = None,
	randomSeed: Optional[int] = None,
	keep_running: bool = False,
) -> List[Dict[str, Any]]:
	"""Extract PyRadiomics features for all ROIs present in a CT.

	Parameters
	----------
	ctSeriesID : str
			The CT series identifier
	pdImageInfo : pd.DataFrame
			DataFrame containing image metadata
	imageDirPath : Path
			Base directory containing image data
	pyradiomics_params_path : Optional[str]
			Path to PyRadiomics parameters file
	roiNames : Optional[str]
			Name pattern for the ROIs
	negativeControl : Optional[str]
			Type of negative control to generate
	random_seed : Optional[int]
			Random seed for reproducibility
	keep_running : bool
			Whether to continue on error

	Returns
	-------
	List[Dict[str, Any]]
			List of dictionaries containing features for each ROI
	"""
	dataset_directory = Path(imageDirPath)
	ctSeriesInfo = pdImageInfo.loc[pdImageInfo["series_CT"] == ctSeriesID]
	patID = ctSeriesInfo.iloc[0]["patient_ID"]

	# Set up logger for this patient and series
	plogger = logger.bind(patientID=patID, series_CT=ctSeriesID)

	plogger.info("Starting Feature Extraction")

	# Get absolute path to CT image files
	try:
		ctDirPath = dataset_directory / ctSeriesInfo.iloc[0]["folder_CT"]

		plogger.debug("Loading CT images", ctDirPath=ctDirPath)
		# Load CT by passing in specific series to find in a directory
		ctImage = read_dicom_series(path=ctDirPath.as_posix(), series_id=ctSeriesID)

		# Get list of segmentations to iterate over
		segSeriesIDList = ctSeriesInfo["series_seg"].unique()

		plogger.debug(
			f"Found {len(segSeriesIDList)} segmentations.", segSeriesIDList=segSeriesIDList
		)

		# Initialize dictionary to store radiomics data for each segmentation (image metadata + features)
		ctAllData = []

		# Loop over every segmentation associated with this CT - only loading CT once
		for _, segSeriesID in enumerate(segSeriesIDList):
			segSeriesInfo = ctSeriesInfo.loc[ctSeriesInfo["series_seg"] == segSeriesID]

			if (
				# Check that a single segmentation file is being processed
				len(segSeriesInfo) > 1
				# Check that if there are multiple rows that it's not due to a CT with subseries (this is fine, the whole series is loaded)
				and not segSeriesInfo.duplicated(subset=["series_CT"], keep=False).all()
			):
<<<<<<< HEAD
				errmsg = "Some kind of duplication of segmentation and CT matches not being caught. Check seg_and_ct_dicom_list in radiogenomic_output."
=======
				errmsg = "Some kind of duplication of segmentation and CT matches not being caught. Check seg_and_ct_dicom_list in readii_output."
>>>>>>> 3bcaa28d
				plogger.error(errmsg, segSeriesInfo=segSeriesInfo)
				raise RuntimeError(errmsg)

			# Get absolute path to segmentation image file
			segFilePath = dataset_directory / segSeriesInfo.iloc[0]["file_path_seg"]

			# Get dictionary of ROI sitk Images for this segmentation file
			segImages = loadSegmentation(
				segFilePath,
				modality=segSeriesInfo.iloc[0]["modality_seg"],
				baseImageDirPath=ctDirPath,
				roiNames=roiNames,
			)

			# Check that this series has ROIs to extract from (dictionary isn't empty)
			if not segImages:
				log_msg = f"CT {ctSeriesID} and segmentation {segSeriesID} has no ROIs or no ROIs with the label {roiNames}. Moving to next segmentation."
				plogger.warning(log_msg)
				continue

			# Loop over each ROI contained in the segmentation to perform radiomic feature extraction
			for i, roiImageName in enumerate(segImages):
				# Extract features listed in the parameter file
				plogger.info(f"Calculating radiomic features for segmentation: {roiImageName}")

				# Get sitk Image object for this ROI
				roiImage = segImages[roiImageName]

				# Check if segmentation just has an extra axis with a size of 1 and remove it
				if roiImage.GetDimension() > 3 and roiImage.GetSize()[3] == 1:  # noqa
					roiImage = flattenImage(roiImage)

				# Check that image and segmentation mask have the same dimensions
				if ctImage.GetSize() != roiImage.GetSize():
					# Checking if number of segmentation slices is less than CT
					msg = "CT and ROI dimensions do not match."
					plogger.warning(
						msg,
						patientID=patID,
						ctImage_size=ctImage.GetSize(),
						roiImage_size=roiImage.GetSize(),
					)
					continue

				# Extract radiomic features from this CT/segmentation pair
				idFeatureVector = singleRadiomicFeatureExtraction(
					ctImage=ctImage,
					roiImage=roiImage,
					pyradiomicsParamFilePath=pyradiomicsParamFilePath,
					negativeControl=negativeControl,
					randomSeed=randomSeed,
				)

				# Create dictionary of image metadata to append to front of output table
				sampleROIData = {
					"patient_ID": patID,
					"study_description": segSeriesInfo.iloc[0]["study_description_CT"],
					"series_UID": segSeriesInfo.iloc[0]["series_CT"],
					"series_description": segSeriesInfo.iloc[0]["series_description_CT"],
					"image_modality": segSeriesInfo.iloc[0]["modality_CT"],
					"instances": segSeriesInfo.iloc[0]["instances_CT"],
					"seg_series_UID": segSeriesInfo.iloc[0]["series_seg"],
					"seg_modality": segSeriesInfo.iloc[0]["modality_seg"],
					"seg_ref_image": segSeriesInfo.iloc[0]["reference_ct_seg"],
					"roi": roiImageName,
					"roi_number": i + 1,
					"negative_control": negativeControl,
				}

				# Concatenate image metadata with PyRadiomics features
				sampleROIData.update(idFeatureVector)
				# Store this ROI's info in the segmentation level list
				ctAllData.append(sampleROIData)

		return ctAllData
		###### END featureExtraction #######
	except Exception as e:
		errmsg = f"Error processing patient {patID}, series {ctSeriesID}: {e}"
		if keep_running:
			plogger.error(errmsg)
		else:
			plogger.exception(errmsg)
			raise RuntimeError(errmsg) from e


def radiomicFeatureExtraction(
	imageMetadataPath: str,
	imageDirPath: str,
	roiNames: Optional[str] = None,
	pyradiomicsParamFilePath: Optional[str] = "src/readii/data/default_pyradiomics.yaml",
	outputDirPath: Optional[str] = None,
	negativeControl: Optional[str] = None,
	randomSeed: Optional[int] = None,
	parallel: bool = False,
	keep_running: bool = False,
) -> pd.DataFrame:
	"""Perform radiomic feature extraction using PyRadiomics on CT images with a corresponding segmentation.

	Utilizes outputs from med-imagetools (https://github.com/bhklab/med-imagetools) run on the image dataset.

	Parameters
	----------
	imageMetadataPath : str
		Path to csv file created by matchCTtoSegmentation function that contains a CT and matching segmentation in each row.
	imageDirPath : str
		Path to the directory containing the directory of CT and segmentation images. This directory should contain the .imgtools directory from the med-imagetools run
		and be the same as the input path used in med-imagetools
	roiNames : str
		Name pattern for the ROIs to load for the RTSTRUCTs. Can be None for DICOM SEG segmentations.
	pyradiomicsParamFilePath : str
		Path to file containing configuration settings for pyradiomics feature extraction. Will use the provided config file in 'data/' by default if no file passed in.
	outputDirPath : str
		Path to directory save the dataframe of extracted features to as a csv
	negativeControl : str
		Name of negative control to generate from the CT to perform feature extraction on. If set to None, will extract features from original CT image.
	randomSeed : int
		Value to set random seed with for negative control creation to be reproducible.
	parallel : bool
		Flag to decide whether to run extraction in parallel.
	keep_running : bool
		Flag to keep pipeline running even when feature extraction for a patient fails.

	Returns
	-------
	pd.DataFrame
		Dataframe containing the image metadata and extracted radiomic features.
	"""
	# Setting pyradiomics verbosity lower
	radiomics_logger: logging.Logger = logging.getLogger("radiomics")
	radiomics_logger.setLevel(logging.ERROR)

	# If no pyradiomics paramater file passed, use default
	if pyradiomicsParamFilePath == None:
		pyradiomicsParamFilePath = "./src/readii/data/default_pyradiomics.yaml"

	# Load in summary file generated by radiogenomic_pipeline
	pdImageInfo = pd.read_csv(imageMetadataPath, header=0)

	# Get array of unique CT series' IDs to iterate over
	ctSeriesIDList = pdImageInfo["series_CT"].unique()

	# Extract radiomic features for each CT, get a list of dictionaries
	# Each dictionary contains features for each ROI in a single CT
	if not parallel:
		# Run feature extraction over samples in sequence - will be slower
		features = [
			featureExtraction(
				ctSeriesID=ctSeriesID,
				pdImageInfo=pdImageInfo,
				imageDirPath=Path(imageDirPath),
				pyradiomicsParamFilePath=pyradiomicsParamFilePath,
				roiNames=roiNames,
				negativeControl=negativeControl,
				randomSeed=randomSeed,
				keep_running=keep_running,
			)
			for ctSeriesID in ctSeriesIDList
		]
	else:
		# Run feature extraction in parallel
		features = Parallel(n_jobs=-1, require="sharedmem")(
			delayed(featureExtraction)(
				ctSeriesID=ctSeriesID,
				pdImageInfo=pdImageInfo,
				imageDirPath=Path(imageDirPath),
				pyradiomicsParamFilePath=pyradiomicsParamFilePath,
				roiNames=roiNames,
				negativeControl=negativeControl,
				randomSeed=randomSeed,
				keep_running=keep_running,
			)
			for ctSeriesID in ctSeriesIDList
		)

	# Filter out None and ensure each result is a list (even if it's empty)
	features = [f for f in features if (isinstance(f, list) and len(f) > 0)]

	failed_features = [ctSeriesID for ctSeriesID, f in zip(ctSeriesIDList, features) if not f]

	logger.info("Finished feature extraction.", num_features=len(features))

	if failed_features:
		logger.warning(
			f"Feature extraction failed for {len(failed_features)} samples. Series IDs: {failed_features}"
		)

	# Flatten the list of dictionaries (happens when there are multiple ROIs or SEGs associated with a single CT)
	flatFeatures = list(chain.from_iterable(features))
	# Convert list of feature sets into a pandas dataframe to save out
	featuresTable = pd.DataFrame(flatFeatures)

	if outputDirPath is None:
		logger.info("No output directory specified. Returning features table.")
		return featuresTable

	# Save out the features to a csv file
	outputDir = Path(outputDirPath)

	if outputDir.exists():
		logger.warning(f"Directory {outputDirPath} already exists. Will overwrite contents.")
	else:
		logger.info(f"Directory {outputDirPath} does not exist. Creating...")
		outputDir.mkdir(parents=True)

	datasetName = imageMetadataPath.partition("match_list_")[2]

	# Setup output file name with the dataset name as a suffix
	outFileName = f"radiomicfeatures_{negativeControl or 'original'}_{datasetName}"

	outputFilePath = outputDir / "features" / outFileName

	logger.info("Saving output to file.", output_file=outputFilePath)

	# Save out the features
	saveDataframeCSV(featuresTable, outputFilePath)

	return featuresTable<|MERGE_RESOLUTION|>--- conflicted
+++ resolved
@@ -2,10 +2,7 @@
 from itertools import chain
 from pathlib import Path
 from typing import Any, Dict, List, Optional
-<<<<<<< HEAD
 import numpy as np
-=======
->>>>>>> 3bcaa28d
 
 import pandas as pd
 import SimpleITK as sitk  # noqa
@@ -30,12 +27,14 @@
 from readii.utils import logger
 
 
+
 def generateNegativeControl(
 	ctImage: sitk.Image,
 	negativeControl: str,
 	alignedROIImage: sitk.Image,
 	randomSeed: Optional[int],
 ) -> sitk.Image:
+	"""Generate a negative control for a CT image based on the type of negative control specified.
 	"""Generate a negative control for a CT image based on the type of negative control specified.
 
 	Parameters
@@ -82,7 +81,6 @@
 	negativeControl: Optional[str],
 	randomSeed: Optional[int],
 ) -> tuple[sitk.Image, sitk.Image]:
-<<<<<<< HEAD
 	"""Crop the CT and ROI images to the bounding box of the segmentation. Optionally generates negative control version of the image before cropping.
 	
 	Parameters
@@ -104,9 +102,6 @@
 		The cropped CT and ROI images.
 	"""
 	# Generate negative control if specified
-=======
-	"""Crop the CT and ROI images to the bounding box of the segmentation."""
->>>>>>> 3bcaa28d
 	if negativeControl:
 		logger.info(f"Generating {negativeControl} negative control for CT.")
 		ctImage = generateNegativeControl(ctImage, negativeControl, alignedROIImage, randomSeed)
@@ -122,14 +117,12 @@
 def singleRadiomicFeatureExtraction(
 	ctImage: sitk.Image,
 	roiImage: sitk.Image,
-<<<<<<< HEAD
 	pyradiomicsParamFilePath: Optional[str | Path] = None,
-=======
-	pyradiomicsParamFilePath: Optional[str | Path] = "./src/readii/data/default_pyradiomics.yaml",
->>>>>>> 3bcaa28d
 	negativeControl: Optional[str] = None,
 	randomSeed: Optional[int] = None,
 ) -> OrderedDict[Any, Any]:
+	"""Perform radiomic feature extraction for a single CT image and its corresponding segmentation.
+
 	"""Perform radiomic feature extraction for a single CT image and its corresponding segmentation.
 
 	CT and segmentation will be aligned and cropped prior to extraction.
@@ -154,13 +147,18 @@
 	"""
 	# If no pyradiomics paramater file passed, use default
 	if pyradiomicsParamFilePath is None:
+	if pyradiomicsParamFilePath is None:
 		pyradiomicsParamFilePath = "./src/readii/data/default_pyradiomics.yaml"
 	elif not Path(pyradiomicsParamFilePath).exists():
 		msg = f"PyRadiomics parameter file not found at {pyradiomicsParamFilePath}"
 		raise FileNotFoundError(msg)
+	elif not Path(pyradiomicsParamFilePath).exists():
+		msg = f"PyRadiomics parameter file not found at {pyradiomicsParamFilePath}"
+		raise FileNotFoundError(msg)
 
 	# In case segmentation contains extra axis, flatten to 3D by removing it
 	roiImage = flattenImage(roiImage)
+
 
 	# Segmentation has different origin, align it to the CT for proper feature extraction
 	alignedROIImage = alignImages(ctImage, roiImage)
@@ -280,11 +278,7 @@
 				# Check that if there are multiple rows that it's not due to a CT with subseries (this is fine, the whole series is loaded)
 				and not segSeriesInfo.duplicated(subset=["series_CT"], keep=False).all()
 			):
-<<<<<<< HEAD
 				errmsg = "Some kind of duplication of segmentation and CT matches not being caught. Check seg_and_ct_dicom_list in radiogenomic_output."
-=======
-				errmsg = "Some kind of duplication of segmentation and CT matches not being caught. Check seg_and_ct_dicom_list in readii_output."
->>>>>>> 3bcaa28d
 				plogger.error(errmsg, segSeriesInfo=segSeriesInfo)
 				raise RuntimeError(errmsg)
 
@@ -382,6 +376,8 @@
 	keep_running: bool = False,
 ) -> pd.DataFrame:
 	"""Perform radiomic feature extraction using PyRadiomics on CT images with a corresponding segmentation.
+
+	Utilizes outputs from med-imagetools (https://github.com/bhklab/med-imagetools) run on the image dataset.
 
 	Utilizes outputs from med-imagetools (https://github.com/bhklab/med-imagetools) run on the image dataset.
 
@@ -407,6 +403,7 @@
 	keep_running : bool
 		Flag to keep pipeline running even when feature extraction for a patient fails.
 
+
 	Returns
 	-------
 	pd.DataFrame
@@ -427,9 +424,22 @@
 	ctSeriesIDList = pdImageInfo["series_CT"].unique()
 
 	# Extract radiomic features for each CT, get a list of dictionaries
-	# Each dictionary contains features for each ROI in a single CT
+	# Each dictionnary contains features for each ROI in a single CT
 	if not parallel:
 		# Run feature extraction over samples in sequence - will be slower
+		features = [
+			featureExtraction(
+				ctSeriesID=ctSeriesID,
+				pdImageInfo=pdImageInfo,
+				imageDirPath=Path(imageDirPath),
+				pyradiomicsParamFilePath=pyradiomicsParamFilePath,
+				roiNames=roiNames,
+				negativeControl=negativeControl,
+				randomSeed=randomSeed,
+				keep_running=keep_running,
+			)
+			for ctSeriesID in ctSeriesIDList
+		]
 		features = [
 			featureExtraction(
 				ctSeriesID=ctSeriesID,
@@ -457,6 +467,17 @@
 				keep_running=keep_running,
 			)
 			for ctSeriesID in ctSeriesIDList
+			delayed(featureExtraction)(
+				ctSeriesID=ctSeriesID,
+				pdImageInfo=pdImageInfo,
+				imageDirPath=Path(imageDirPath),
+				pyradiomicsParamFilePath=pyradiomicsParamFilePath,
+				roiNames=roiNames,
+				negativeControl=negativeControl,
+				randomSeed=randomSeed,
+				keep_running=keep_running,
+			)
+			for ctSeriesID in ctSeriesIDList
 		)
 
 	# Filter out None and ensure each result is a list (even if it's empty)
